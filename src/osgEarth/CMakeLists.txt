--- conflicted
+++ resolved
@@ -792,10 +792,7 @@
 
 # Protobuf/MVT?
 IF(Protobuf_FOUND AND Protobuf_PROTOC_EXECUTABLE)
-<<<<<<< HEAD
-=======
-
->>>>>>> 6ea7a699
+
   ADD_DEFINITIONS(-DOSGEARTH_HAVE_MVT)
   IF (PROTOBUF_USE_DLLS)
     ADD_DEFINITIONS(-DPROTOBUF_USE_DLLS)
