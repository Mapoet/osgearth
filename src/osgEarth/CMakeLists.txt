--- conflicted
+++ resolved
@@ -149,15 +149,6 @@
     )
 ENDIF (NOT TINYXML_FOUND)
 
-<<<<<<< HEAD
-# auto-generate the VersionGit file to include the git SHA1 variable.
-configure_file(
-    "${CMAKE_CURRENT_SOURCE_DIR}/VersionGit.cpp.in"
-    "${CMAKE_CURRENT_BINARY_DIR}/VersionGit.cpp" 
-    @ONLY)
-    
-set(VERSION_GIT_SOURCE "${CMAKE_CURRENT_BINARY_DIR}/VersionGit.cpp")
-=======
 
 SET(VERSION_GIT_SOURCE "")
 IF (OSGEARTH_EMBED_GIT_SHA)
@@ -172,7 +163,6 @@
 	set(VERSION_GIT_SOURCE "${CMAKE_CURRENT_BINARY_DIR}/VersionGit.cpp")	
 ENDIF (OSGEARTH_EMBED_GIT_SHA)
 
->>>>>>> c9426661
 
 ADD_LIBRARY(${LIB_NAME} ${OSGEARTH_USER_DEFINED_DYNAMIC_OR_STATIC}
     ${LIB_PUBLIC_HEADERS}
