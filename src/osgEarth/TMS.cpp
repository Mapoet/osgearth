--- conflicted
+++ resolved
@@ -1,2525 +1,1260 @@
-<<<<<<< HEAD
-/* -*-c++-*- */
-/* osgEarth - Geospatial SDK for OpenSceneGraph
- * Copyright 2018 Pelican Mapping
- * http://osgearth.org
- *
- * osgEarth is free software; you can redistribute it and/or modify
- * it under the terms of the GNU Lesser General Public License as published by
- * the Free Software Foundation; either version 2 of the License, or
- * (at your option) any later version.
- *
- * This program is distributed in the hope that it will be useful,
- * but WITHOUT ANY WARRANTY; without even the implied warranty of
- * MERCHANTABILITY or FITNESS FOR A PARTICULAR PURPOSE.  See the
- * GNU Lesser General Public License for more details.
- *
- * You should have received a copy of the GNU Lesser General Public License
- * along with this program.  If not, see <http://www.gnu.org/licenses/>
- */
-#include "TMS"
-#include <osgEarth/Registry>
-#include <osgEarth/FileUtils>
-#include <osgEarth/XmlUtils>
-#include <osgEarth/ImageToHeightFieldConverter>
-#include <osgDB/FileUtils>
-
-using namespace osgEarth;
-using namespace osgEarth::TMS;
-
-#undef LC
-#define LC "[TMS] "
-
-//........................................................................
-
-namespace osgEarth { namespace TMS
-{
-    std::string toString(double value, int precision = 7)
-    {
-        std::stringstream out;
-        out << std::fixed << std::setprecision(precision) << value;
-	    std::string outStr;
-	    outStr = out.str();
-        return outStr;
-    }
-} }
-
-//........................................................................
-
-TileFormat::TileFormat():
-_width(0),
-_height(0)
-{
-}
-
-TileSet::TileSet():
-_unitsPerPixel(0.0),
-_order(0)
-{
-}
-
-TileMap::TileMap():
-_originX(0),
-_originY(0),
-_minX(0.0),
-_minY(0.0),
-_maxX(0.0),
-_maxY(0.0),
-_minLevel(0),
-_maxLevel(0),
-_numTilesHigh(-1),
-_numTilesWide(-1),
-_timestamp(0),
-_version("1.0"),
-_tileMapService("http://tms.osgeo.org/1.0.0"),
-_profile_type(Profile::TYPE_MERCATOR)
-{   
-}
-
-void TileMap::setOrigin(double x, double y)
-{
-    _originX = x;
-    _originY = y;
-}
-
-void TileMap::getExtents( double &minX, double &minY, double &maxX, double &maxY) const
-{
-    minX = _minX;
-    minY = _minY;
-    maxX = _maxX;
-    maxY = _maxY;
-}
-
-void TileMap::setExtents( double minX, double minY, double maxX, double maxY)
-{
-    _minX = minX;
-    _minY = minY;
-    _maxX = maxX;
-    _maxY = maxY;
-}
-
-#define ELEM_TILEMAP "tilemap"
-#define ELEM_TITLE "title"
-#define ELEM_ABSTRACT "abstract"
-#define ELEM_SRS "srs"
-#define ELEM_VERTICAL_SRS "vsrs"
-#define ELEM_VERTICAL_DATUM "vdatum"
-#define ELEM_BOUNDINGBOX "boundingbox"
-#define ELEM_ORIGIN "origin"
-#define ELEM_TILE_FORMAT "tileformat"
-#define ELEM_TILESETS "tilesets"
-#define ELEM_TILESET "tileset"
-#define ELEM_DATA_EXTENTS "dataextents"
-#define ELEM_DATA_EXTENT "dataextent"
-
-#define ATTR_VERSION "version"
-#define ATTR_TILEMAPSERVICE "tilemapservice"
-
-#define ATTR_MINX "minx"
-#define ATTR_MINY "miny"
-#define ATTR_MAXX "maxx"
-#define ATTR_MAXY "maxy"
-#define ATTR_X "x"
-#define ATTR_Y "y"
-#define ATTR_MIN_LEVEL "minlevel"
-#define ATTR_MAX_LEVEL "maxlevel"
-
-#define ATTR_WIDTH "width"
-#define ATTR_HEIGHT "height"
-#define ATTR_MIME_TYPE "mime-type"
-#define ATTR_EXTENSION "extension"
-
-#define ATTR_PROFILE "profile"
-
-#define ATTR_HREF "href"
-#define ATTR_ORDER "order"
-#define ATTR_UNITSPERPIXEL "units-per-pixel"
-
-#define ATTR_DESCRIPTION "description"
-
-namespace
-{
-    bool intersects(const double &minXa, const double &minYa, const double &maxXa, const double &maxYa,
-                    const double &minXb, const double &minYb, const double &maxXb, const double &maxYb)
-    {
-        return  osg::maximum(minXa, minXb) <= osg::minimum(maxXa,maxXb) &&
-                osg::maximum(minYa, minYb) <= osg::minimum(maxYa, maxYb);
-    }
-
-    std::string getHorizSRSString(const osgEarth::SpatialReference* srs)
-    {
-        if (srs->isSphericalMercator())
-        {
-            return "EPSG:900913";
-        }
-        else if (srs->isGeographic())
-        {
-            return "EPSG:4326";
-        }
-        else
-        {
-            return srs->getHorizInitString(); //srs();
-        }
-    }
-}
-
-
-void TileMap::computeMinMaxLevel()
-{
-    _minLevel = INT_MAX;
-    _maxLevel = 0;
-    for (TileSetList::iterator itr = _tileSets.begin(); itr != _tileSets.end(); ++itr)
-    { 
-        if (itr->getOrder() < _minLevel) _minLevel = itr->getOrder();
-        if (itr->getOrder() > _maxLevel) _maxLevel = itr->getOrder();
-    }
-}
-
-void TileMap::computeNumTiles()
-{
-    _numTilesWide = -1;
-    _numTilesHigh = -1;
-
-    if (_tileSets.size() > 0)
-    {
-        unsigned int level = _tileSets[0].getOrder();
-        double res = _tileSets[0].getUnitsPerPixel();
-
-        _numTilesWide = (int)((_maxX - _minX) / (res * _format.getWidth()));
-        _numTilesHigh = (int)((_maxY - _minY) / (res * _format.getWidth()));
-
-        //In case the first level specified isn't level 0, compute the number of tiles at level 0
-        for (unsigned int i = 0; i < level; i++)
-        {
-            _numTilesWide /= 2;
-            _numTilesHigh /= 2;
-        }
-
-        OE_DEBUG << LC << "TMS has " << _numTilesWide << ", " << _numTilesHigh << " tiles at level 0 " <<  std::endl;
-    }
-}
-
-const Profile*
-TileMap::createProfile() const
-{
-    osg::ref_ptr<const Profile> profile = 0L;
-    osg::ref_ptr< SpatialReference > spatialReference =  osgEarth::SpatialReference::create(_srs, _vsrs);
-
-    if (getProfileType() == Profile::TYPE_GEODETIC)
-    {
-        profile = osgEarth::Registry::instance()->getGlobalGeodeticProfile();
-    }
-    else if (getProfileType() == Profile::TYPE_MERCATOR)
-    {
-        profile = osgEarth::Registry::instance()->getSphericalMercatorProfile();
-    }    
-    else if (spatialReference->isSphericalMercator())
-    {
-        //HACK:  Some TMS sources, most notably TileCache, use a global mercator extent that is very slightly different than
-        //       the automatically computed mercator bounds which can cause rendering issues due to the some texture coordinates
-        //       crossing the dateline.  If the incoming bounds are nearly the same as our definion of global mercator, just use our definition.
-        double eps = 0.01;
-        osg::ref_ptr< const Profile > merc = osgEarth::Registry::instance()->getSphericalMercatorProfile();
-        if (_numTilesWide == 1 && _numTilesHigh == 1 &&
-            osg::equivalent(merc->getExtent().xMin(), _minX, eps) && 
-            osg::equivalent(merc->getExtent().yMin(), _minY, eps) &&
-            osg::equivalent(merc->getExtent().xMax(), _maxX, eps) &&
-            osg::equivalent(merc->getExtent().yMax(), _maxY, eps))
-        {            
-            profile = osgEarth::Registry::instance()->getSphericalMercatorProfile();
-        }
-    }
-
-    else if ( 
-        spatialReference->isGeographic() &&
-        osg::equivalent(_minX, -180.) &&
-        osg::equivalent(_maxX,  180.) &&
-        osg::equivalent(_minY,  -90.) &&
-        osg::equivalent(_maxY,   90.) )
-    {
-        profile = osgEarth::Registry::instance()->getGlobalGeodeticProfile();
-    }
-    else if ( _profile_type == Profile::TYPE_MERCATOR )
-    {
-        profile = osgEarth::Registry::instance()->getSphericalMercatorProfile();
-    }
-
-    if ( !profile )
-    {
-        // everything else is a "LOCAL" profile.
-        profile = Profile::create(
-            _srs,
-            _minX, _minY, _maxX, _maxY,
-            _vsrs,
-            osg::maximum(_numTilesWide, (unsigned int)1),
-            osg::maximum(_numTilesHigh, (unsigned int)1) );
-    }
-    else if ( !_vsrs.empty() )
-    {
-        // vdatum override?
-        ProfileOptions options(profile->toProfileOptions());
-        options.vsrsString() = _vsrs;
-        profile = Profile::create(options);
-    }
-    
-
-    return profile.release();
-}
-
-
-std::string
-TileMap::getURL(const osgEarth::TileKey& tilekey, bool invertY)
-{
-    if (!intersectsKey(tilekey))
-    {
-        //OE_NOTICE << LC << "No key intersection for tile key " << tilekey.str() << std::endl;
-        return "";
-    }
-
-    unsigned int zoom = tilekey.getLevelOfDetail();
-
-    unsigned int x, y;
-    tilekey.getTileXY(x, y);
-
-    //Some TMS like services swap the Y coordinate so 0,0 is the upper left rather than the lower left.  The normal TMS
-    //specification has 0,0 at the bottom left, so inverting Y will make 0,0 in the upper left.
-    //http://code.google.com/apis/maps/documentation/overlays.html#Google_Maps_Coordinates
-    if (!invertY)
-    {
-        unsigned int numRows, numCols;
-        tilekey.getProfile()->getNumTiles(tilekey.getLevelOfDetail(), numCols, numRows);
-        y  = numRows - y - 1;
-    }    
-
-    //OE_NOTICE << LC << "KEY: " << tilekey.str() << " level " << zoom << " ( " << x << ", " << y << ")" << std::endl;
-
-    //Select the correct TileSet
-    if ( _tileSets.size() > 0 )
-    {
-        for (TileSetList::iterator itr = _tileSets.begin(); itr != _tileSets.end(); ++itr)
-        { 
-            if (itr->getOrder() == zoom)
-            {                
-                std::stringstream ss; 
-                std::string basePath = osgDB::getFilePath(_filename);                
-                if (!basePath.empty())
-                {
-                    ss << basePath << "/";
-                }
-                ss << zoom << "/" << x << "/" << y << "." << _format.getExtension();                
-                std::string ssStr;
-				ssStr = ss.str();
-				return ssStr;
-            }
-        }
-    }
-    else // Just go with it. No way of knowing the max level.
-    {
-        std::stringstream ss; 
-        std::string basePath = osgDB::getFilePath(_filename);                
-        if (!basePath.empty())
-        {
-            ss << basePath << "/";
-        }
-        ss << zoom << "/" << x << "/" << y << "." << _format.getExtension();                
-        std::string ssStr;
-        ssStr = ss.str();
-        return ssStr;
-    }
-
-    return "";
-}
-
-bool
-TileMap::intersectsKey(const TileKey& tilekey)
-{
-    osg::Vec3d keyMin, keyMax;
-
-    //double keyMinX, keyMinY, keyMaxX, keyMaxY;
-
-    //Check to see if the key overlaps the bounding box using lat/lon.  This is necessary to check even in 
-    //Mercator situations in case the BoundingBox is described using lat/lon coordinates such as those produced by GDAL2Tiles
-    //This should be considered a bug on the TMS production side, but we can work around it for now...
-    tilekey.getExtent().getBounds(keyMin.x(), keyMin.y(), keyMax.x(), keyMax.y());
-    //tilekey.getExtent().getBounds(keyMinX, keyMinY, keyMaxX, keyMaxY);
-
-    bool inter = intersects(_minX, _minY, _maxX, _maxY, keyMin.x(), keyMin.y(), keyMax.x(), keyMax.y() ); //keyMinX, keyMinY, keyMaxX, keyMaxY);
-
-    if (!inter && tilekey.getProfile()->getSRS()->isSphericalMercator())
-    {
-        tilekey.getProfile()->getSRS()->transform(keyMin, tilekey.getProfile()->getSRS()->getGeographicSRS(), keyMin );
-        tilekey.getProfile()->getSRS()->transform(keyMax, tilekey.getProfile()->getSRS()->getGeographicSRS(), keyMax );
-        inter = intersects(_minX, _minY, _maxX, _maxY, keyMin.x(), keyMin.y(), keyMax.x(), keyMax.y() );
-        //tilekey.getProfile()->getSRS()->transform2D(keyMinX, keyMinY, tilekey.getProfile()->getSRS()->getGeographicSRS(), keyMinX, keyMinY);
-        //tilekey.getProfile()->getSRS()->transform2D(keyMaxX, keyMaxY, tilekey.getProfile()->getSRS()->getGeographicSRS(), keyMaxX, keyMaxY);
-        //inter = intersects(_minX, _minY, _maxX, _maxY, keyMinX, keyMinY, keyMaxX, keyMaxY);
-    }
-
-    return inter;
-}
-
-void
-TileMap::generateTileSets(unsigned int numLevels)
-{
-    osg::ref_ptr<const Profile> profile = createProfile();
-
-    _tileSets.clear();
-
-    double width = (_maxX - _minX);
-//    double height = (_maxY - _minY);
-
-    for (unsigned int i = 0; i < numLevels; ++i)
-    {
-        unsigned int numCols, numRows;
-        profile->getNumTiles(i, numCols, numRows);
-        double res = (width / (double)numCols) / (double)_format.getWidth();
-
-        TileSet ts;
-        ts.setUnitsPerPixel(res);
-        ts.setOrder(i);
-        _tileSets.push_back(ts);
-    }
-}
-
-
-TileMap*
-TileMap::create(const std::string& url,
-                const Profile*     profile,
-                const DataExtentList& dataExtents,
-                const std::string& format,
-                int                tile_width,
-                int                tile_height)
-{
-    const GeoExtent& ex = profile->getExtent();
-
-    TileMap* tileMap = new TileMap();
-    tileMap->setProfileType(profile->getProfileType());
-    tileMap->setExtents(ex.xMin(), ex.yMin(), ex.xMax(), ex.yMax());
-    tileMap->setOrigin(ex.xMin(), ex.yMin());
-    tileMap->_filename = url;
-    tileMap->_srs = getHorizSRSString(profile->getSRS());
-    tileMap->_vsrs = profile->getSRS()->getVertInitString();
-    tileMap->_format.setWidth( tile_width );
-    tileMap->_format.setHeight( tile_height );
-    profile->getNumTiles( 0, tileMap->_numTilesWide, tileMap->_numTilesHigh );
-
-    // format can be a mime-type or an extension:
-    std::string::size_type p = format.find('/');
-    if ( p == std::string::npos )
-    {
-        tileMap->_format.setExtension(format);
-        tileMap->_format.setMimeType( Registry::instance()->getMimeTypeForExtension(format) );
-    }
-    else
-    {
-        tileMap->_format.setMimeType(format);
-        tileMap->_format.setExtension( Registry::instance()->getExtensionForMimeType(format) );
-    }
-
-    //Add the data extents
-    tileMap->getDataExtents().insert(tileMap->getDataExtents().end(), dataExtents.begin(), dataExtents.end());
-
-    // If we have some data extents specified then make a nicer bounds than the 
-    if (!tileMap->getDataExtents().empty())
-    {
-        // Get the union of all the extents
-        GeoExtent e(tileMap->getDataExtents()[0]);
-        for (unsigned int i = 1; i < tileMap->getDataExtents().size(); i++)
-        {
-            e.expandToInclude(tileMap->getDataExtents()[i]);
-        }
-
-        // Convert the bounds to the output profile
-        GeoExtent bounds = e.transform(profile->getSRS());
-        tileMap->setExtents(bounds.xMin(), bounds.yMin(), bounds.xMax(), bounds.yMax());
-    }
-
-    tileMap->generateTileSets();
-    tileMap->computeMinMaxLevel();
-
-    return tileMap;
-}
-
-
-//----------------------------------------------------------------------------
-
-
-TileMap* 
-TileMapReaderWriter::read( const URI& uri, const osgDB::Options* options )
-{
-    TileMap* tileMap = NULL;
-
-    ReadResult r = uri.readString(options);
-    if ( r.failed() )
-    {
-        OE_DEBUG << LC << "Failed to read TMS tile map file from " << uri.full()
-            << " ... " << r.errorDetail() << std::endl;
-        return 0L;
-    }
-    
-    // Read tile map into a Config:
-    Config conf;
-    std::stringstream buf( r.getString() );
-    conf.fromXML( buf );
-
-    // parse that into a tile map:        
-    tileMap = TileMapReaderWriter::read( conf );
-
-    if (tileMap)
-    {
-        tileMap->setFilename( uri.full() );
-
-        // record the timestamp (if there is one) in the tilemap. It's not a persistent field
-        // but will help with things like per-session caching.
-        tileMap->setTimeStamp( r.lastModifiedTime() );
-    }
-
-    return tileMap;
-}
-
-TileMap*
-TileMapReaderWriter::read( const Config& conf )
-{
-    const Config* tileMapConf = conf.find( ELEM_TILEMAP );
-    if ( !tileMapConf )
-    {
-        OE_WARN << LC << "Could not find root TileMap element " << std::endl;
-        return 0L;
-    }
-
-    TileMap* tileMap = new TileMap();
-
-    tileMap->setVersion       ( tileMapConf->value(ATTR_VERSION) );
-    tileMap->setTileMapService( tileMapConf->value(ATTR_TILEMAPSERVICE) ); 
-    tileMap->setTitle         ( tileMapConf->value(ELEM_TITLE) );
-    tileMap->setAbstract      ( tileMapConf->value(ELEM_ABSTRACT) );
-    tileMap->setSRS           ( tileMapConf->value(ELEM_SRS) );
-
-    if (tileMapConf->hasValue(ELEM_VERTICAL_SRS))
-        tileMap->setVerticalSRS( tileMapConf->value(ELEM_VERTICAL_SRS) );
-    if (tileMapConf->hasValue(ELEM_VERTICAL_DATUM))
-        tileMap->setVerticalSRS( tileMapConf->value(ELEM_VERTICAL_DATUM) );
-
-    const Config* bboxConf = tileMapConf->find( ELEM_BOUNDINGBOX );
-    if ( bboxConf )
-    {
-        double minX = bboxConf->value<double>( ATTR_MINX, 0.0 );
-        double minY = bboxConf->value<double>( ATTR_MINY, 0.0 );
-        double maxX = bboxConf->value<double>( ATTR_MAXX, 0.0 );
-        double maxY = bboxConf->value<double>( ATTR_MAXY, 0.0 );
-        tileMap->setExtents( minX, minY, maxX, maxY);
-    }
-
-    //Read the origin
-    const Config* originConf = tileMapConf->find(ELEM_ORIGIN);
-    if ( originConf )
-    {
-        tileMap->setOriginX( originConf->value<double>( ATTR_X, 0.0) );
-        tileMap->setOriginY( originConf->value<double>( ATTR_Y, 0.0) );
-    }
-
-    //Read the tile format
-    const Config* formatConf = tileMapConf->find( ELEM_TILE_FORMAT );
-    if ( formatConf )
-    {
-        OE_DEBUG << LC << "Read TileFormat " << formatConf->value(ATTR_EXTENSION) << std::endl;
-        tileMap->getFormat().setExtension( formatConf->value(ATTR_EXTENSION) );
-        tileMap->getFormat().setMimeType ( formatConf->value(ATTR_MIME_TYPE) );
-        tileMap->getFormat().setWidth    ( formatConf->value<unsigned>(ATTR_WIDTH,  256) );
-        tileMap->getFormat().setHeight   ( formatConf->value<unsigned>(ATTR_HEIGHT, 256) );
-    }
-    else
-    {
-        OE_WARN << LC << "No TileFormat in TileMap!" << std::endl;
-    }
-
-    //Read the tilesets
-    const Config* tileSetsConf = tileMapConf->find(ELEM_TILESETS);
-    if ( tileSetsConf )
-    {
-        //Read the profile
-        std::string profile = tileSetsConf->value(ATTR_PROFILE);
-        if (profile == "global-geodetic") tileMap->setProfileType( Profile::TYPE_GEODETIC );
-        else if (profile == "global-mercator") tileMap->setProfileType( Profile::TYPE_MERCATOR );
-        else if (profile == "local") tileMap->setProfileType( Profile::TYPE_LOCAL );
-        else tileMap->setProfileType( Profile::TYPE_UNKNOWN );
-
-        //Read each TileSet
-        const ConfigSet& setConfs = tileSetsConf->children(ELEM_TILESET);
-        for( ConfigSet::const_iterator i = setConfs.begin(); i != setConfs.end(); ++i )
-        {
-            const Config& conf = *i;
-            TileSet tileset;
-            tileset.setHref( conf.value(ATTR_HREF) );
-            tileset.setOrder( conf.value<unsigned>(ATTR_ORDER, ~0) );
-            tileset.setUnitsPerPixel( conf.value<double>(ATTR_UNITSPERPIXEL, 0.0) );
-            tileMap->getTileSets().push_back(tileset);
-        }
-    }
-
-    //Try to compute the profile based on the SRS if there was no PROFILE tag given
-    if (tileMap->getProfileType() == Profile::TYPE_UNKNOWN && !tileMap->getSRS().empty())
-    {
-        tileMap->setProfileType( Profile::getProfileTypeFromSRS(tileMap->getSRS()) );
-    }
-
-    tileMap->computeMinMaxLevel();
-    tileMap->computeNumTiles();
-
-    //Read the data areas
-    const Config* extentsConf = tileMapConf->find(ELEM_DATA_EXTENTS);
-    if ( extentsConf )
-    {
-        osg::ref_ptr< const osgEarth::Profile > profile = tileMap->createProfile();
-        OE_DEBUG << LC << "Found DataExtents " << std::endl;
-        const ConfigSet& children = extentsConf->children(ELEM_DATA_EXTENT);
-        for( ConfigSet::const_iterator i = children.begin(); i != children.end(); ++i )
-        {
-            const Config& conf = *i;
-            double minX = conf.value<double>(ATTR_MINX, 0.0);
-            double minY = conf.value<double>(ATTR_MINY, 0.0);
-            double maxX = conf.value<double>(ATTR_MAXX, 0.0);
-            double maxY = conf.value<double>(ATTR_MAXY, 0.0);
-
-            unsigned int maxLevel = conf.value<unsigned>(ATTR_MAX_LEVEL, 0);
-
-            std::string description = conf.value<std::string>(ATTR_DESCRIPTION, std::string());
-
-            //OE_DEBUG << LC << "Read area " << minX << ", " << minY << ", " << maxX << ", " << maxY << ", minlevel=" << minLevel << " maxlevel=" << maxLevel << std::endl;
-
-            if ( maxLevel > 0 )
-            {
-                if(description.empty())
-                    tileMap->getDataExtents().push_back( DataExtent(GeoExtent(profile->getSRS(), minX, minY, maxX, maxY), 0, maxLevel));
-                else
-                    tileMap->getDataExtents().push_back( DataExtent(GeoExtent(profile->getSRS(), minX, minY, maxX, maxY), 0, maxLevel, description));
-            }
-            else
-            {
-                if(description.empty())
-                    tileMap->getDataExtents().push_back( DataExtent(GeoExtent(profile->getSRS(), minX, minY, maxX, maxY), 0) );
-                else
-                    tileMap->getDataExtents().push_back( DataExtent(GeoExtent(profile->getSRS(), minX, minY, maxX, maxY), 0, description) );
-            }
-        }
-    }
-
-
-    return tileMap;
-}
-
-#define DOUBLE_PRECISION 25
-
-static XmlDocument*
-tileMapToXmlDocument(const TileMap* tileMap)
-{
-    //Create the root XML document
-    osg::ref_ptr<XmlDocument> doc = new XmlDocument();
-    doc->setName( ELEM_TILEMAP );
-    doc->getAttrs()[ ATTR_VERSION ] = tileMap->getVersion();
-    doc->getAttrs()[ ATTR_TILEMAPSERVICE ] = tileMap->getTileMapService();
-  
-    doc->addSubElement( ELEM_TITLE, tileMap->getTitle() );
-    doc->addSubElement( ELEM_ABSTRACT, tileMap->getAbstract() );
-    doc->addSubElement( ELEM_SRS, tileMap->getSRS() );
-    doc->addSubElement( ELEM_VERTICAL_SRS, tileMap->getVerticalSRS() );
-
-    osg::ref_ptr<XmlElement> e_bounding_box = new XmlElement( ELEM_BOUNDINGBOX );
-    double minX, minY, maxX, maxY;
-    tileMap->getExtents( minX, minY, maxX, maxY );
-    e_bounding_box->getAttrs()[ATTR_MINX] = toString(minX, DOUBLE_PRECISION);
-    e_bounding_box->getAttrs()[ATTR_MINY] = toString(minY, DOUBLE_PRECISION);
-    e_bounding_box->getAttrs()[ATTR_MAXX] = toString(maxX, DOUBLE_PRECISION);
-    e_bounding_box->getAttrs()[ATTR_MAXY] = toString(maxY, DOUBLE_PRECISION);
-    doc->getChildren().push_back(e_bounding_box.get() );
-
-    osg::ref_ptr<XmlElement> e_origin = new XmlElement( ELEM_ORIGIN );
-    e_origin->getAttrs()[ATTR_X] = toString(tileMap->getOriginX(), DOUBLE_PRECISION);
-    e_origin->getAttrs()[ATTR_Y] = toString(tileMap->getOriginY(), DOUBLE_PRECISION);
-    doc->getChildren().push_back(e_origin.get());
-
-    osg::ref_ptr<XmlElement> e_tile_format = new XmlElement( ELEM_TILE_FORMAT );
-    e_tile_format->getAttrs()[ ATTR_EXTENSION ] = tileMap->getFormat().getExtension();
-    e_tile_format->getAttrs()[ ATTR_MIME_TYPE ] = tileMap->getFormat().getMimeType();
-    e_tile_format->getAttrs()[ ATTR_WIDTH ] = toString<unsigned int>(tileMap->getFormat().getWidth());
-    e_tile_format->getAttrs()[ ATTR_HEIGHT ] = toString<unsigned int>(tileMap->getFormat().getHeight());
-    doc->getChildren().push_back(e_tile_format.get());
-
-    osg::ref_ptr< const osgEarth::Profile > profile = tileMap->createProfile();
-
-    osg::ref_ptr<XmlElement> e_tile_sets = new XmlElement ( ELEM_TILESETS );
-    std::string profileString = "none";
-    if (profile->isEquivalentTo(osgEarth::Registry::instance()->getGlobalGeodeticProfile()))
-    {
-        profileString = "global-geodetic";
-    }
-    else if (profile->isEquivalentTo(osgEarth::Registry::instance()->getSphericalMercatorProfile()))
-    {
-        profileString = "global-mercator";
-    }
-    else
-    {
-        profileString = "local";
-    }
-    e_tile_sets->getAttrs()[ ATTR_PROFILE ] = profileString;
-
-
-    for (TileMap::TileSetList::const_iterator itr = tileMap->getTileSets().begin(); itr != tileMap->getTileSets().end(); ++itr)
-    {
-        osg::ref_ptr<XmlElement> e_tile_set = new XmlElement( ELEM_TILESET );
-        e_tile_set->getAttrs()[ATTR_HREF] = itr->getHref();
-        e_tile_set->getAttrs()[ATTR_ORDER] = toString<unsigned int>(itr->getOrder());
-        e_tile_set->getAttrs()[ATTR_UNITSPERPIXEL] = toString(itr->getUnitsPerPixel(), DOUBLE_PRECISION);
-        e_tile_sets->getChildren().push_back( e_tile_set.get() );
-    }
-    doc->getChildren().push_back(e_tile_sets.get());
-
-    //Write out the data areas
-    if (tileMap->getDataExtents().size() > 0)
-    {
-        osg::ref_ptr<XmlElement> e_data_extents = new XmlElement( ELEM_DATA_EXTENTS );
-        for (DataExtentList::const_iterator itr = tileMap->getDataExtents().begin(); itr != tileMap->getDataExtents().end(); ++itr)
-        {
-            osg::ref_ptr<XmlElement> e_data_extent = new XmlElement( ELEM_DATA_EXTENT );
-            e_data_extent->getAttrs()[ATTR_MINX] = toString(itr->xMin(), DOUBLE_PRECISION);
-            e_data_extent->getAttrs()[ATTR_MINY] = toString(itr->yMin(), DOUBLE_PRECISION);
-            e_data_extent->getAttrs()[ATTR_MAXX] = toString(itr->xMax(), DOUBLE_PRECISION);
-            e_data_extent->getAttrs()[ATTR_MAXY] = toString(itr->yMax(), DOUBLE_PRECISION);
-            if ( itr->minLevel().isSet() )
-                e_data_extent->getAttrs()[ATTR_MIN_LEVEL] = toString<unsigned int>(*itr->minLevel());
-            if ( itr->maxLevel().isSet() )
-                e_data_extent->getAttrs()[ATTR_MAX_LEVEL] = toString<unsigned int>(*itr->maxLevel());
-            if ( itr->description().isSet() )
-                e_data_extent->getAttrs()[ATTR_DESCRIPTION] = *itr->description();
-            e_data_extents->getChildren().push_back( e_data_extent );
-        }
-        doc->getChildren().push_back( e_data_extents.get() );
-    }
-    return doc.release();
-}
-
-void
-TileMapReaderWriter::write(const TileMap* tileMap, const std::string &location)
-{
-    std::string path = osgDB::getFilePath(location);
-    if (!osgDB::fileExists(path) && !osgDB::makeDirectory(path))
-    {
-        OE_WARN << LC << "Couldn't create path " << std::endl;
-    }
-    std::ofstream out(location.c_str());
-    write(tileMap, out);
-}
-
-void
-TileMapReaderWriter::write(const TileMap* tileMap, std::ostream &output)
-{
-    osg::ref_ptr<XmlDocument> doc = tileMapToXmlDocument(tileMap);    
-    doc->store(output);
-}
-
-
-//----------------------------------------------------------------------------
-
-TileMapEntry::TileMapEntry( const std::string& _title, const std::string& _href, const std::string& _srs, const std::string& _profile ):
-title( _title ),
-href( _href ),
-srs( _srs ),
-profile( _profile )
-{
-}
-
-//----------------------------------------------------------------------------
-
-TileMapServiceReader::TileMapServiceReader()
-{
-}
-
-TileMapServiceReader::TileMapServiceReader(const TileMapServiceReader& rhs)
-{
-}
-
-bool
-TileMapServiceReader::read( const std::string &location, const osgDB::ReaderWriter::Options* options, TileMapEntryList& tileMaps )
-{     
-    ReadResult r = URI(location).readString();
-    if ( r.failed() )
-    {
-        OE_WARN << LC << "Failed to read TileMapServices from " << location << std::endl;
-        return 0L;
-    }    
-    
-    // Read tile map into a Config:
-    Config conf;
-    std::stringstream buf( r.getString() );
-    conf.fromXML( buf );    
-
-    // parse that into a tile map:        
-    return read( conf, tileMaps );    
-}
-
-bool
-TileMapServiceReader::read( const Config& conf, TileMapEntryList& tileMaps)
-{    
-    const Config* TileMapServiceConf = conf.find("tilemapservice");
-
-    if (!TileMapServiceConf)
-    {
-        OE_NOTICE << "Couldn't find root TileMapService element" << std::endl;
-        return false;
-    }
-
-    const Config* TileMapsConf = TileMapServiceConf->find("tilemaps");
-    if (TileMapsConf)
-    {
-        const ConfigSet& TileMaps = TileMapsConf->children("tilemap");
-        if (TileMaps.size() == 0)
-        {            
-            return false;
-        }
-        
-        for (ConfigSet::const_iterator itr = TileMaps.begin(); itr != TileMaps.end(); ++itr)
-        {
-            std::string href = itr->value("href");
-            std::string title = itr->value("title");
-            std::string profile = itr->value("profile");
-            std::string srs = itr->value("srs");            
-
-            tileMaps.push_back( TileMapEntry( title, href, srs, profile ) );
-        }        
-
-        return true;
-    }    
-    return false;
-}
-
-void
-TMS::Driver::close()
-{
-    _tileMap = NULL;
-    _writer = NULL;
-    _forceRGBWrites = false;
-}
-
-Status
-TMS::Driver::open(const URI& uri,
-                  osg::ref_ptr<const Profile>& profile,
-                  const std::string& format,
-                  DataExtentList& dataExtents,
-                  const osgDB::Options* readOptions)
-{
-    // URI is mandatory.
-    if (uri.empty())
-    {
-        return Status::Error( Status::ConfigurationError, "TMS driver requires a valid \"url\" property" );
-    }
-
-    // A repo is writable only if it's local.
-    if ( uri.isRemote() )
-    {
-        OE_DEBUG << LC << "Repo is remote; opening in read-only mode" << std::endl;
-    }
-
-    // Is this a new repo? (You can only create a new repo at a local non-archive URI.)
-    bool isNewRepo = false;
-
-    if (!uri.isRemote() && 
-        !osgEarth::isPathToArchivedFile(uri.full()) &&
-        !osgDB::fileExists(uri.full()) )
-    {
-        isNewRepo = true;
-
-        // new repo REQUIRES a profile:
-        if ( !profile.valid() )
-        {
-            return Status::Error(Status::ConfigurationError, "Fail: profile required to create new TMS repo");
-        }
-    }
-
-    // Take the override profile if one is given
-    if ( profile.valid() )
-    {
-        OE_INFO << LC 
-            << "Using express profile \"" << profile->toString() 
-            << "\" for URI \"" << uri.base() << "\"" 
-            << std::endl;
-
-        DataExtentList extents;
-
-        _tileMap = TMS::TileMap::create( 
-            uri.full(),
-            profile.get(),
-            extents,
-            format,
-            256,
-            256);
-
-        // If this is a new repo, write the tilemap file to disk now.
-        if ( isNewRepo )
-        {
-            if ( format.empty() )
-            {
-                return Status::Error(Status::ConfigurationError, "Missing required \"format\" property: e.g. png, jpg");
-            }
-
-            TMS::TileMapReaderWriter::write( _tileMap.get(), uri.full() );
-            OE_INFO << LC << "Created new TMS repo at " << uri.full() << std::endl;
-        }
-    }
-
-    else
-    {
-        // Attempt to read the tile map parameters from a TMS TileMap XML tile on the server:
-        _tileMap = TMS::TileMapReaderWriter::read( uri, readOptions );
-
-        if (!_tileMap.valid())
-        {
-            return Status::Error( Status::ResourceUnavailable, Stringify() << "Failed to read configuration from " << uri.full() );
-        }
-
-        OE_INFO << LC
-            << "TMS tile map datestamp = "
-            << DateTime(_tileMap->getTimeStamp()).asRFC1123()
-            << std::endl;
-
-        const Profile* profileFromTileMap = _tileMap->createProfile();
-        if ( profileFromTileMap )
-        {
-            profile = profileFromTileMap;
-        }
-    }
-
-    // Make sure we've established a profile by this point:
-    if ( !profile.valid() )
-    {
-        return Status::Error( Stringify() << "Failed to establish a profile for " << uri.full() );
-    }
-
-    // resolve the writer
-    if ( !uri.isRemote() && !resolveWriter(format) )
-    {
-        OE_WARN << LC << "Cannot create writer; writing disabled" << std::endl;
-    }
-
-    // TileMap and profile are valid at this point. Build the tile sets.
-    // Automatically set the min and max level of the TileMap
-    if ( _tileMap->getTileSets().size() > 0 )
-    {
-        OE_DEBUG << LC << "TileMap min/max " << _tileMap->getMinLevel() << ", " << _tileMap->getMaxLevel() << std::endl;
-        if (_tileMap->getDataExtents().size() > 0)
-        {
-            for (DataExtentList::iterator itr = _tileMap->getDataExtents().begin(); itr != _tileMap->getDataExtents().end(); ++itr)
-            {
-                dataExtents.push_back(*itr);
-            }
-        }        
-    }
-    return STATUS_OK;
-}
-
-osgEarth::ReadResult
-TMS::Driver::read(const URI& uri,
-                  const TileKey& key, 
-                  bool invertY,
-                  ProgressCallback* progress,
-                  const osgDB::Options* readOptions) const
-{
-    if (_tileMap.valid() && key.getLevelOfDetail() <= _tileMap->getMaxLevel())
-    {
-        std::string image_url = _tileMap->getURL(key, invertY);
-
-        osg::ref_ptr<osg::Image> image;
-
-        if (!image_url.empty())
-        {
-            URI uri(image_url, uri.context());
-            osgEarth::ReadResult rr = uri.readImage(readOptions, progress);
-            if (rr.failed())
-                return rr;
-
-            image = rr.getImage();
-        }
-
-        if (!image.valid())
-        {
-            if (image_url.empty() || !_tileMap->intersectsKey(key))
-            {
-                //We couldn't read the image from the URL or the cache, so check to see if the given key is less than the max level
-                //of the tilemap and create a transparent image.
-                if (key.getLevelOfDetail() <= _tileMap->getMaxLevel())
-                {
-                    OE_DEBUG << LC << "Returning empty image " << std::endl;
-                    return ImageUtils::createEmptyImage();
-                }
-            }
-        }
-
-        return image.release();
-    }
-    else
-    {
-        return ReadResult::RESULT_NOT_FOUND;
-    }
-}
-
-bool
-TMS::Driver::write(const URI& uri,
-                   const TileKey& key,
-                   const osg::Image* image,
-                   bool invertY,
-                   ProgressCallback* progress,
-                   const osgDB::Options* writeOptions) const
-{
-    if ( !_writer.valid() )
-    {
-        OE_WARN << LC << "Repo is read-only; store failed" << std::endl;
-        return false;
-    }
-
-    if (_tileMap.valid() && image)
-    {
-        // compute the URL from the tile map:
-        std::string image_url = _tileMap->getURL(key, invertY);
-
-        // assert the folder exists:
-        if (osgEarth::makeDirectoryForFile(image_url))
-        {
-            osgDB::ReaderWriter::WriteResult result;
-
-            if (_forceRGBWrites && ImageUtils::hasAlphaChannel(image))
-            {
-                osg::ref_ptr<osg::Image> rgbImage = ImageUtils::convertToRGB8(image);
-                result = _writer->writeImage(*(rgbImage.get()), image_url, writeOptions);
-            }
-            else
-            {
-                result = _writer->writeImage(*image, image_url, writeOptions);
-            }
-
-            if (result.error())
-            {
-                OE_WARN << LC << "store failed; url=[" << image_url << "] message=[" << result.message() << "]" << std::endl;
-                return false;
-            }
-        }
-        else
-        {
-            OE_WARN << LC << "Failed to make directory for " << image_url << std::endl;
-            return false;
-        }
-
-        return true;
-    }
-
-    return false;
-}
-
-bool
-TMS::Driver::resolveWriter(const std::string& format)
-{
-    _writer = osgDB::Registry::instance()->getReaderWriterForMimeType(
-        _tileMap->getFormat().getMimeType());
-
-    if (!_writer.valid())
-    {
-        _writer = osgDB::Registry::instance()->getReaderWriterForExtension(
-            _tileMap->getFormat().getExtension());
-
-        if (!_writer.valid())
-        {
-            _writer = osgDB::Registry::instance()->getReaderWriterForExtension(format);
-        }
-    }
-
-    // The OSG JPEG writer does not accept RGBA images, so force conversion.
-    _forceRGBWrites =
-        _writer.valid() &&
-        (_writer->acceptsExtension("jpeg") || _writer->acceptsExtension("jpg"));
-
-    if (_forceRGBWrites)
-    {
-        OE_INFO << LC << "Note: images will be stored as RGB" << std::endl;
-    }
-
-    return _writer.valid();
-}
-
-//........................................................................
-
-Config
-TMS::Options::getMetadata()
-{
-    return Config::readJSON(OE_MULTILINE(
-      { "name" : "TMS (Tile Map Service)",
-        "properties" : [
-          { "name": "url", "description" : "Location of the TMS repository", "type" : "string", "default" : "" },
-          { "name": "tms_type", "description" : "Set to 'google' to invert the Y index", "type" : "string", "default" : "" },
-          { "name": "format", "description" : "Image format to assume (e.g. jpeg, png)", "type" : "string", "default" : "" }
-        ]
-      }
-    ));
-}
-
-void
-TMS::Options::readFrom(const Config& conf)
-{
-    conf.get("url", _url);
-    conf.get("format", _format);
-    conf.get("tms_type", _tmsType);
-}
-
-void
-TMS::Options::writeTo(Config& conf) const
-{
-    conf.set("url", _url);
-    conf.set("tms_type", _tmsType);
-    conf.set("format", _format);
-}
-
-//........................................................................
-
-Config
-TMSImageLayer::Options::getConfig() const
-{
-    Config conf = ImageLayer::Options::getConfig();
-    writeTo(conf);
-    return conf;
-}
-
-void
-TMSImageLayer::Options::fromConfig(const Config& conf)
-{
-    readFrom(conf);
-}
-
-//........................................................................
-
-REGISTER_OSGEARTH_LAYER(tmsimage, TMSImageLayer);
-
-OE_LAYER_PROPERTY_IMPL(TMSImageLayer, URI, URL, url);
-OE_LAYER_PROPERTY_IMPL(TMSImageLayer, std::string, TMSType, tmsType);
-OE_LAYER_PROPERTY_IMPL(TMSImageLayer, std::string, Format, format);
-
-void
-TMSImageLayer::init()
-{
-    ImageLayer::init();
-    setTileSourceExpected(false);
-}
-
-Status
-TMSImageLayer::openImplementation()
-{
-    Status parent = ImageLayer::openImplementation();
-    if (parent.isError())
-        return parent;
-
-    osg::ref_ptr<const Profile> profile = getProfile();
-
-    Status status = _driver.open(
-        options().url().get(),
-        profile,
-        options().format().get(),
-        dataExtents(),
-        getReadOptions());
-
-    if (status.isError())
-        return status;
-
-    if (profile.get() != getProfile())
-    {
-        setProfile(profile.get());
-    }
-
-    return Status::NoError;
-}
-
-Status
-TMSImageLayer::closeImplementation()
-{
-    _driver.close();
-    return ImageLayer::closeImplementation();
-}
-
-GeoImage
-TMSImageLayer::createImageImplementation(const TileKey& key, ProgressCallback* progress) const
-{
-    ReadResult r = _driver.read(
-        options().url().get(),
-        key,
-        options().tmsType().get() == "google",
-        progress,
-        getReadOptions());
-
-    if (r.succeeded())
-        return GeoImage(r.releaseImage(), key.getExtent());
-    else
-        return GeoImage(Status(r.errorDetail()));
-}
-
-Status
-TMSImageLayer::writeImageImplementation(const TileKey& key, const osg::Image* image, ProgressCallback* progress) const
-{
-    if (!isWritingRequested())
-        return Status::ServiceUnavailable;
-
-    bool ok = _driver.write(
-        options().url().get(),
-        key,
-        image,
-        options().tmsType().get() == "google",
-        progress,
-        getReadOptions());
-
-    if (!ok)
-    {
-        return Status::ServiceUnavailable;
-    }
-
-    return STATUS_OK;
-}
-
-//........................................................................
-
-Config
-TMSElevationLayer::Options::getConfig() const
-{
-    Config conf = ElevationLayer::Options::getConfig();
-    writeTo(conf);
-    return conf;
-}
-
-void
-TMSElevationLayer::Options::fromConfig(const Config& conf)
-{
-    readFrom(conf);
-}
-
-
-//........................................................................
-
-REGISTER_OSGEARTH_LAYER(tmselevation, TMSElevationLayer);
-    
-OE_LAYER_PROPERTY_IMPL(TMSElevationLayer, URI, URL, url);
-OE_LAYER_PROPERTY_IMPL(TMSElevationLayer, std::string, TMSType, tmsType);
-OE_LAYER_PROPERTY_IMPL(TMSElevationLayer, std::string, Format, format);
-
-void
-TMSElevationLayer::init()
-{
-    ElevationLayer::init();
-    setTileSourceExpected(false);
-}
-
-Status
-TMSElevationLayer::openImplementation()
-{
-    Status parent = ElevationLayer::openImplementation();
-    if (parent.isError())
-        return parent;
-
-    // Create an image layer under the hood. TMS fetch is the same for image and
-    // elevation; we just convert the resulting image to a heightfield
-    _imageLayer = new TMSImageLayer(options());
-
-    // Initialize and open the image layer
-    _imageLayer->setReadOptions(getReadOptions());
-    Status status = _imageLayer->open();
-
-    if (status.isError())
-        return status;
-
-    setProfile(_imageLayer->getProfile());
-    dataExtents() = _imageLayer->getDataExtents();
-
-    return Status::NoError;
-}
-
-Status
-TMSElevationLayer::closeImplementation()
-{
-    if (_imageLayer.valid())
-    {
-        _imageLayer->close();
-        _imageLayer = NULL;
-    }
-    return ElevationLayer::closeImplementation();
-}
-
-GeoHeightField
-TMSElevationLayer::createHeightFieldImplementation(const TileKey& key, ProgressCallback* progress) const
-{
-    // Make an image, then convert it to a heightfield
-    GeoImage image = _imageLayer->createImageImplementation(key, progress);
-    if (image.valid())
-    {
-        ImageToHeightFieldConverter conv;
-        osg::HeightField* hf = conv.convert( image.getImage() );
-        return GeoHeightField(hf, key.getExtent());
-    }
-    else
-    {
-        return GeoHeightField(image.getStatus());
-    }
-}
-=======
-/* -*-c++-*- */
-/* osgEarth - Geospatial SDK for OpenSceneGraph
- * Copyright 2018 Pelican Mapping
- * http://osgearth.org
- *
- * osgEarth is free software; you can redistribute it and/or modify
- * it under the terms of the GNU Lesser General Public License as published by
- * the Free Software Foundation; either version 2 of the License, or
- * (at your option) any later version.
- *
- * This program is distributed in the hope that it will be useful,
- * but WITHOUT ANY WARRANTY; without even the implied warranty of
- * MERCHANTABILITY or FITNESS FOR A PARTICULAR PURPOSE.  See the
- * GNU Lesser General Public License for more details.
- *
- * You should have received a copy of the GNU Lesser General Public License
- * along with this program.  If not, see <http://www.gnu.org/licenses/>
- */
-#include "TMS"
-#include <osgEarth/Registry>
-#include <osgEarth/FileUtils>
-#include <osgEarth/XmlUtils>
-#include <osgEarth/ImageToHeightFieldConverter>
-#include <osgDB/FileUtils>
-
-using namespace osgEarth;
-using namespace osgEarth::TMS;
-
-#undef LC
-#define LC "[TMS] "
-
-//........................................................................
-
-namespace osgEarth { namespace TMS
-{
-    std::string toString(double value, int precision = 7)
-    {
-        std::stringstream out;
-        out << std::fixed << std::setprecision(precision) << value;
-	    std::string outStr;
-	    outStr = out.str();
-        return outStr;
-    }
-} }
-
-//........................................................................
-
-TileFormat::TileFormat():
-_width(0),
-_height(0)
-{
-}
-
-TileSet::TileSet():
-_unitsPerPixel(0.0),
-_order(0)
-{
-}
-
-TileMap::TileMap():
-_originX(0),
-_originY(0),
-_minX(0.0),
-_minY(0.0),
-_maxX(0.0),
-_maxY(0.0),
-_minLevel(0),
-_maxLevel(0),
-_numTilesHigh(-1),
-_numTilesWide(-1),
-_timestamp(0),
-_version("1.0"),
-_tileMapService("http://tms.osgeo.org/1.0.0"),
-_profile_type(Profile::TYPE_MERCATOR)
-{   
-}
-
-void TileMap::setOrigin(double x, double y)
-{
-    _originX = x;
-    _originY = y;
-}
-
-void TileMap::getExtents( double &minX, double &minY, double &maxX, double &maxY) const
-{
-    minX = _minX;
-    minY = _minY;
-    maxX = _maxX;
-    maxY = _maxY;
-}
-
-void TileMap::setExtents( double minX, double minY, double maxX, double maxY)
-{
-    _minX = minX;
-    _minY = minY;
-    _maxX = maxX;
-    _maxY = maxY;
-}
-
-#define ELEM_TILEMAP "tilemap"
-#define ELEM_TITLE "title"
-#define ELEM_ABSTRACT "abstract"
-#define ELEM_SRS "srs"
-#define ELEM_VERTICAL_SRS "vsrs"
-#define ELEM_VERTICAL_DATUM "vdatum"
-#define ELEM_BOUNDINGBOX "boundingbox"
-#define ELEM_ORIGIN "origin"
-#define ELEM_TILE_FORMAT "tileformat"
-#define ELEM_TILESETS "tilesets"
-#define ELEM_TILESET "tileset"
-#define ELEM_DATA_EXTENTS "dataextents"
-#define ELEM_DATA_EXTENT "dataextent"
-
-#define ATTR_VERSION "version"
-#define ATTR_TILEMAPSERVICE "tilemapservice"
-
-#define ATTR_MINX "minx"
-#define ATTR_MINY "miny"
-#define ATTR_MAXX "maxx"
-#define ATTR_MAXY "maxy"
-#define ATTR_X "x"
-#define ATTR_Y "y"
-#define ATTR_MIN_LEVEL "minlevel"
-#define ATTR_MAX_LEVEL "maxlevel"
-
-#define ATTR_WIDTH "width"
-#define ATTR_HEIGHT "height"
-#define ATTR_MIME_TYPE "mime-type"
-#define ATTR_EXTENSION "extension"
-
-#define ATTR_PROFILE "profile"
-
-#define ATTR_HREF "href"
-#define ATTR_ORDER "order"
-#define ATTR_UNITSPERPIXEL "units-per-pixel"
-
-#define ATTR_DESCRIPTION "description"
-
-namespace
-{
-    bool intersects(const double &minXa, const double &minYa, const double &maxXa, const double &maxYa,
-                    const double &minXb, const double &minYb, const double &maxXb, const double &maxYb)
-    {
-        return  osg::maximum(minXa, minXb) <= osg::minimum(maxXa,maxXb) &&
-                osg::maximum(minYa, minYb) <= osg::minimum(maxYa, maxYb);
-    }
-
-    std::string getHorizSRSString(const osgEarth::SpatialReference* srs)
-    {
-        if (srs->isSphericalMercator())
-        {
-            return "EPSG:900913";
-        }
-        else if (srs->isGeographic())
-        {
-            return "EPSG:4326";
-        }
-        else
-        {
-            return srs->getHorizInitString(); //srs();
-        }
-    }
-}
-
-
-void TileMap::computeMinMaxLevel()
-{
-    _minLevel = INT_MAX;
-    _maxLevel = 0;
-    for (TileSetList::iterator itr = _tileSets.begin(); itr != _tileSets.end(); ++itr)
-    { 
-        if (itr->getOrder() < _minLevel) _minLevel = itr->getOrder();
-        if (itr->getOrder() > _maxLevel) _maxLevel = itr->getOrder();
-    }
-}
-
-void TileMap::computeNumTiles()
-{
-    _numTilesWide = -1;
-    _numTilesHigh = -1;
-
-    if (_tileSets.size() > 0)
-    {
-        unsigned int level = _tileSets[0].getOrder();
-        double res = _tileSets[0].getUnitsPerPixel();
-
-        _numTilesWide = (int)((_maxX - _minX) / (res * _format.getWidth()));
-        _numTilesHigh = (int)((_maxY - _minY) / (res * _format.getWidth()));
-
-        //In case the first level specified isn't level 0, compute the number of tiles at level 0
-        for (unsigned int i = 0; i < level; i++)
-        {
-            _numTilesWide /= 2;
-            _numTilesHigh /= 2;
-        }
-
-        OE_DEBUG << LC << "TMS has " << _numTilesWide << ", " << _numTilesHigh << " tiles at level 0 " <<  std::endl;
-    }
-}
-
-const Profile*
-TileMap::createProfile() const
-{
-    osg::ref_ptr<const Profile> profile = 0L;
-    osg::ref_ptr< SpatialReference > spatialReference =  osgEarth::SpatialReference::create(_srs, _vsrs);
-
-    if (getProfileType() == Profile::TYPE_GEODETIC)
-    {
-        profile = osgEarth::Registry::instance()->getGlobalGeodeticProfile();
-    }
-    else if (getProfileType() == Profile::TYPE_MERCATOR)
-    {
-        profile = osgEarth::Registry::instance()->getSphericalMercatorProfile();
-    }    
-    else if (spatialReference->isSphericalMercator())
-    {
-        //HACK:  Some TMS sources, most notably TileCache, use a global mercator extent that is very slightly different than
-        //       the automatically computed mercator bounds which can cause rendering issues due to the some texture coordinates
-        //       crossing the dateline.  If the incoming bounds are nearly the same as our definion of global mercator, just use our definition.
-        double eps = 0.01;
-        osg::ref_ptr< const Profile > merc = osgEarth::Registry::instance()->getSphericalMercatorProfile();
-        if (_numTilesWide == 1 && _numTilesHigh == 1 &&
-            osg::equivalent(merc->getExtent().xMin(), _minX, eps) && 
-            osg::equivalent(merc->getExtent().yMin(), _minY, eps) &&
-            osg::equivalent(merc->getExtent().xMax(), _maxX, eps) &&
-            osg::equivalent(merc->getExtent().yMax(), _maxY, eps))
-        {            
-            profile = osgEarth::Registry::instance()->getSphericalMercatorProfile();
-        }
-    }
-
-    else if ( 
-        spatialReference->isGeographic() &&
-        osg::equivalent(_minX, -180.) &&
-        osg::equivalent(_maxX,  180.) &&
-        osg::equivalent(_minY,  -90.) &&
-        osg::equivalent(_maxY,   90.) )
-    {
-        profile = osgEarth::Registry::instance()->getGlobalGeodeticProfile();
-    }
-    else if ( _profile_type == Profile::TYPE_MERCATOR )
-    {
-        profile = osgEarth::Registry::instance()->getSphericalMercatorProfile();
-    }
-
-    if ( !profile )
-    {
-        // everything else is a "LOCAL" profile.
-        profile = Profile::create(
-            _srs,
-            _minX, _minY, _maxX, _maxY,
-            _vsrs,
-            osg::maximum(_numTilesWide, (unsigned int)1),
-            osg::maximum(_numTilesHigh, (unsigned int)1) );
-    }
-    else if ( !_vsrs.empty() )
-    {
-        // vdatum override?
-        ProfileOptions options(profile->toProfileOptions());
-        options.vsrsString() = _vsrs;
-        profile = Profile::create(options);
-    }
-    
-
-    return profile.release();
-}
-
-
-std::string
-TileMap::getURL(const osgEarth::TileKey& tilekey, bool invertY)
-{
-    if (!intersectsKey(tilekey))
-    {
-        //OE_NOTICE << LC << "No key intersection for tile key " << tilekey.str() << std::endl;
-        return "";
-    }
-
-    unsigned int zoom = tilekey.getLevelOfDetail();
-
-    unsigned int x, y;
-    tilekey.getTileXY(x, y);
-
-    //Some TMS like services swap the Y coordinate so 0,0 is the upper left rather than the lower left.  The normal TMS
-    //specification has 0,0 at the bottom left, so inverting Y will make 0,0 in the upper left.
-    //http://code.google.com/apis/maps/documentation/overlays.html#Google_Maps_Coordinates
-    if (!invertY)
-    {
-        unsigned int numRows, numCols;
-        tilekey.getProfile()->getNumTiles(tilekey.getLevelOfDetail(), numCols, numRows);
-        y  = numRows - y - 1;
-    }    
-
-    //OE_NOTICE << LC << "KEY: " << tilekey.str() << " level " << zoom << " ( " << x << ", " << y << ")" << std::endl;
-
-    //Select the correct TileSet
-    if ( _tileSets.size() > 0 )
-    {
-        for (TileSetList::iterator itr = _tileSets.begin(); itr != _tileSets.end(); ++itr)
-        { 
-            if (itr->getOrder() == zoom)
-            {                
-                std::stringstream ss; 
-                std::string basePath = osgDB::getFilePath(_filename);                
-                if (!basePath.empty())
-                {
-                    ss << basePath << "/";
-                }
-                ss << zoom << "/" << x << "/" << y << "." << _format.getExtension();                
-                std::string ssStr;
-				ssStr = ss.str();
-				return ssStr;
-            }
-        }
-    }
-    else // Just go with it. No way of knowing the max level.
-    {
-        std::stringstream ss; 
-        std::string basePath = osgDB::getFilePath(_filename);                
-        if (!basePath.empty())
-        {
-            ss << basePath << "/";
-        }
-        ss << zoom << "/" << x << "/" << y << "." << _format.getExtension();                
-        std::string ssStr;
-        ssStr = ss.str();
-        return ssStr;
-    }
-
-    return "";
-}
-
-bool
-TileMap::intersectsKey(const TileKey& tilekey)
-{
-    osg::Vec3d keyMin, keyMax;
-
-    //double keyMinX, keyMinY, keyMaxX, keyMaxY;
-
-    //Check to see if the key overlaps the bounding box using lat/lon.  This is necessary to check even in 
-    //Mercator situations in case the BoundingBox is described using lat/lon coordinates such as those produced by GDAL2Tiles
-    //This should be considered a bug on the TMS production side, but we can work around it for now...
-    tilekey.getExtent().getBounds(keyMin.x(), keyMin.y(), keyMax.x(), keyMax.y());
-    //tilekey.getExtent().getBounds(keyMinX, keyMinY, keyMaxX, keyMaxY);
-
-    bool inter = intersects(_minX, _minY, _maxX, _maxY, keyMin.x(), keyMin.y(), keyMax.x(), keyMax.y() ); //keyMinX, keyMinY, keyMaxX, keyMaxY);
-
-    if (!inter && tilekey.getProfile()->getSRS()->isSphericalMercator())
-    {
-        tilekey.getProfile()->getSRS()->transform(keyMin, tilekey.getProfile()->getSRS()->getGeographicSRS(), keyMin );
-        tilekey.getProfile()->getSRS()->transform(keyMax, tilekey.getProfile()->getSRS()->getGeographicSRS(), keyMax );
-        inter = intersects(_minX, _minY, _maxX, _maxY, keyMin.x(), keyMin.y(), keyMax.x(), keyMax.y() );
-        //tilekey.getProfile()->getSRS()->transform2D(keyMinX, keyMinY, tilekey.getProfile()->getSRS()->getGeographicSRS(), keyMinX, keyMinY);
-        //tilekey.getProfile()->getSRS()->transform2D(keyMaxX, keyMaxY, tilekey.getProfile()->getSRS()->getGeographicSRS(), keyMaxX, keyMaxY);
-        //inter = intersects(_minX, _minY, _maxX, _maxY, keyMinX, keyMinY, keyMaxX, keyMaxY);
-    }
-
-    return inter;
-}
-
-void
-TileMap::generateTileSets(unsigned int numLevels)
-{
-    osg::ref_ptr<const Profile> profile = createProfile();
-
-    _tileSets.clear();
-
-    double width = (_maxX - _minX);
-//    double height = (_maxY - _minY);
-
-    for (unsigned int i = 0; i < numLevels; ++i)
-    {
-        unsigned int numCols, numRows;
-        profile->getNumTiles(i, numCols, numRows);
-        double res = (width / (double)numCols) / (double)_format.getWidth();
-
-        TileSet ts;
-        ts.setUnitsPerPixel(res);
-        ts.setOrder(i);
-        _tileSets.push_back(ts);
-    }
-}
-
-
-TileMap*
-TileMap::create(const std::string& url,
-                const Profile*     profile,
-                const DataExtentList& dataExtents,
-                const std::string& format,
-                int                tile_width,
-                int                tile_height)
-{
-    const GeoExtent& ex = profile->getExtent();
-
-    TileMap* tileMap = new TileMap();
-    tileMap->setProfileType(profile->getProfileType());
-    tileMap->setExtents(ex.xMin(), ex.yMin(), ex.xMax(), ex.yMax());
-    tileMap->setOrigin(ex.xMin(), ex.yMin());
-    tileMap->_filename = url;
-    tileMap->_srs = getHorizSRSString(profile->getSRS());
-    tileMap->_vsrs = profile->getSRS()->getVertInitString();
-    tileMap->_format.setWidth( tile_width );
-    tileMap->_format.setHeight( tile_height );
-    profile->getNumTiles( 0, tileMap->_numTilesWide, tileMap->_numTilesHigh );
-
-    // format can be a mime-type or an extension:
-    std::string::size_type p = format.find('/');
-    if ( p == std::string::npos )
-    {
-        tileMap->_format.setExtension(format);
-        tileMap->_format.setMimeType( Registry::instance()->getMimeTypeForExtension(format) );
-    }
-    else
-    {
-        tileMap->_format.setMimeType(format);
-        tileMap->_format.setExtension( Registry::instance()->getExtensionForMimeType(format) );
-    }
-
-    //Add the data extents
-    tileMap->getDataExtents().insert(tileMap->getDataExtents().end(), dataExtents.begin(), dataExtents.end());
-
-    // If we have some data extents specified then make a nicer bounds than the 
-    if (!tileMap->getDataExtents().empty())
-    {
-        // Get the union of all the extents
-        GeoExtent e(tileMap->getDataExtents()[0]);
-        for (unsigned int i = 1; i < tileMap->getDataExtents().size(); i++)
-        {
-            e.expandToInclude(tileMap->getDataExtents()[i]);
-        }
-
-        // Convert the bounds to the output profile
-        GeoExtent bounds = e.transform(profile->getSRS());
-        tileMap->setExtents(bounds.xMin(), bounds.yMin(), bounds.xMax(), bounds.yMax());
-    }
-
-    tileMap->generateTileSets();
-    tileMap->computeMinMaxLevel();
-
-    return tileMap;
-}
-
-
-//----------------------------------------------------------------------------
-
-
-TileMap* 
-TileMapReaderWriter::read( const URI& uri, const osgDB::Options* options )
-{
-    TileMap* tileMap = NULL;
-
-    ReadResult r = uri.readString(options);
-    if ( r.failed() )
-    {
-        OE_DEBUG << LC << "Failed to read TMS tile map file from " << uri.full()
-            << " ... " << r.errorDetail() << std::endl;
-        return 0L;
-    }
-    
-    // Read tile map into a Config:
-    Config conf;
-    std::stringstream buf( r.getString() );
-    conf.fromXML( buf );
-
-    // parse that into a tile map:        
-    tileMap = TileMapReaderWriter::read( conf );
-
-    if (tileMap)
-    {
-        tileMap->setFilename( uri.full() );
-
-        // record the timestamp (if there is one) in the tilemap. It's not a persistent field
-        // but will help with things like per-session caching.
-        tileMap->setTimeStamp( r.lastModifiedTime() );
-    }
-
-    return tileMap;
-}
-
-TileMap*
-TileMapReaderWriter::read( const Config& conf )
-{
-    const Config* tileMapConf = conf.find( ELEM_TILEMAP );
-    if ( !tileMapConf )
-    {
-        OE_WARN << LC << "Could not find root TileMap element " << std::endl;
-        return 0L;
-    }
-
-    TileMap* tileMap = new TileMap();
-
-    tileMap->setVersion       ( tileMapConf->value(ATTR_VERSION) );
-    tileMap->setTileMapService( tileMapConf->value(ATTR_TILEMAPSERVICE) ); 
-    tileMap->setTitle         ( tileMapConf->value(ELEM_TITLE) );
-    tileMap->setAbstract      ( tileMapConf->value(ELEM_ABSTRACT) );
-    tileMap->setSRS           ( tileMapConf->value(ELEM_SRS) );
-
-    if (tileMapConf->hasValue(ELEM_VERTICAL_SRS))
-        tileMap->setVerticalSRS( tileMapConf->value(ELEM_VERTICAL_SRS) );
-    if (tileMapConf->hasValue(ELEM_VERTICAL_DATUM))
-        tileMap->setVerticalSRS( tileMapConf->value(ELEM_VERTICAL_DATUM) );
-
-    const Config* bboxConf = tileMapConf->find( ELEM_BOUNDINGBOX );
-    if ( bboxConf )
-    {
-        double minX = bboxConf->value<double>( ATTR_MINX, 0.0 );
-        double minY = bboxConf->value<double>( ATTR_MINY, 0.0 );
-        double maxX = bboxConf->value<double>( ATTR_MAXX, 0.0 );
-        double maxY = bboxConf->value<double>( ATTR_MAXY, 0.0 );
-        tileMap->setExtents( minX, minY, maxX, maxY);
-    }
-
-    //Read the origin
-    const Config* originConf = tileMapConf->find(ELEM_ORIGIN);
-    if ( originConf )
-    {
-        tileMap->setOriginX( originConf->value<double>( ATTR_X, 0.0) );
-        tileMap->setOriginY( originConf->value<double>( ATTR_Y, 0.0) );
-    }
-
-    //Read the tile format
-    const Config* formatConf = tileMapConf->find( ELEM_TILE_FORMAT );
-    if ( formatConf )
-    {
-        OE_DEBUG << LC << "Read TileFormat " << formatConf->value(ATTR_EXTENSION) << std::endl;
-        tileMap->getFormat().setExtension( formatConf->value(ATTR_EXTENSION) );
-        tileMap->getFormat().setMimeType ( formatConf->value(ATTR_MIME_TYPE) );
-        tileMap->getFormat().setWidth    ( formatConf->value<unsigned>(ATTR_WIDTH,  256) );
-        tileMap->getFormat().setHeight   ( formatConf->value<unsigned>(ATTR_HEIGHT, 256) );
-    }
-    else
-    {
-        OE_WARN << LC << "No TileFormat in TileMap!" << std::endl;
-    }
-
-    //Read the tilesets
-    const Config* tileSetsConf = tileMapConf->find(ELEM_TILESETS);
-    if ( tileSetsConf )
-    {
-        //Read the profile
-        std::string profile = tileSetsConf->value(ATTR_PROFILE);
-        if (profile == "global-geodetic") tileMap->setProfileType( Profile::TYPE_GEODETIC );
-        else if (profile == "global-mercator") tileMap->setProfileType( Profile::TYPE_MERCATOR );
-        else if (profile == "local") tileMap->setProfileType( Profile::TYPE_LOCAL );
-        else tileMap->setProfileType( Profile::TYPE_UNKNOWN );
-
-        //Read each TileSet
-        const ConfigSet& setConfs = tileSetsConf->children(ELEM_TILESET);
-        for( ConfigSet::const_iterator i = setConfs.begin(); i != setConfs.end(); ++i )
-        {
-            const Config& conf = *i;
-            TileSet tileset;
-            tileset.setHref( conf.value(ATTR_HREF) );
-            tileset.setOrder( conf.value<unsigned>(ATTR_ORDER, ~0) );
-            tileset.setUnitsPerPixel( conf.value<double>(ATTR_UNITSPERPIXEL, 0.0) );
-            tileMap->getTileSets().push_back(tileset);
-        }
-    }
-
-    //Try to compute the profile based on the SRS if there was no PROFILE tag given
-    if (tileMap->getProfileType() == Profile::TYPE_UNKNOWN && !tileMap->getSRS().empty())
-    {
-        tileMap->setProfileType( Profile::getProfileTypeFromSRS(tileMap->getSRS()) );
-    }
-
-    tileMap->computeMinMaxLevel();
-    tileMap->computeNumTiles();
-
-    //Read the data areas
-    const Config* extentsConf = tileMapConf->find(ELEM_DATA_EXTENTS);
-    if ( extentsConf )
-    {
-        osg::ref_ptr< const osgEarth::Profile > profile = tileMap->createProfile();
-        OE_DEBUG << LC << "Found DataExtents " << std::endl;
-        const ConfigSet& children = extentsConf->children(ELEM_DATA_EXTENT);
-        for( ConfigSet::const_iterator i = children.begin(); i != children.end(); ++i )
-        {
-            const Config& conf = *i;
-            double minX = conf.value<double>(ATTR_MINX, 0.0);
-            double minY = conf.value<double>(ATTR_MINY, 0.0);
-            double maxX = conf.value<double>(ATTR_MAXX, 0.0);
-            double maxY = conf.value<double>(ATTR_MAXY, 0.0);
-
-            unsigned int maxLevel = conf.value<unsigned>(ATTR_MAX_LEVEL, 0);
-
-            std::string description = conf.value<std::string>(ATTR_DESCRIPTION, std::string());
-
-            //OE_DEBUG << LC << "Read area " << minX << ", " << minY << ", " << maxX << ", " << maxY << ", minlevel=" << minLevel << " maxlevel=" << maxLevel << std::endl;
-
-            if ( maxLevel > 0 )
-            {
-                if(description.empty())
-                    tileMap->getDataExtents().push_back( DataExtent(GeoExtent(profile->getSRS(), minX, minY, maxX, maxY), 0, maxLevel));
-                else
-                    tileMap->getDataExtents().push_back( DataExtent(GeoExtent(profile->getSRS(), minX, minY, maxX, maxY), 0, maxLevel, description));
-            }
-            else
-            {
-                if(description.empty())
-                    tileMap->getDataExtents().push_back( DataExtent(GeoExtent(profile->getSRS(), minX, minY, maxX, maxY), 0) );
-                else
-                    tileMap->getDataExtents().push_back( DataExtent(GeoExtent(profile->getSRS(), minX, minY, maxX, maxY), 0, description) );
-            }
-        }
-    }
-
-
-    return tileMap;
-}
-
-#define DOUBLE_PRECISION 25
-
-static XmlDocument*
-tileMapToXmlDocument(const TileMap* tileMap)
-{
-    //Create the root XML document
-    osg::ref_ptr<XmlDocument> doc = new XmlDocument();
-    doc->setName( ELEM_TILEMAP );
-    doc->getAttrs()[ ATTR_VERSION ] = tileMap->getVersion();
-    doc->getAttrs()[ ATTR_TILEMAPSERVICE ] = tileMap->getTileMapService();
-  
-    doc->addSubElement( ELEM_TITLE, tileMap->getTitle() );
-    doc->addSubElement( ELEM_ABSTRACT, tileMap->getAbstract() );
-    doc->addSubElement( ELEM_SRS, tileMap->getSRS() );
-    doc->addSubElement( ELEM_VERTICAL_SRS, tileMap->getVerticalSRS() );
-
-    osg::ref_ptr<XmlElement> e_bounding_box = new XmlElement( ELEM_BOUNDINGBOX );
-    double minX, minY, maxX, maxY;
-    tileMap->getExtents( minX, minY, maxX, maxY );
-    e_bounding_box->getAttrs()[ATTR_MINX] = toString(minX, DOUBLE_PRECISION);
-    e_bounding_box->getAttrs()[ATTR_MINY] = toString(minY, DOUBLE_PRECISION);
-    e_bounding_box->getAttrs()[ATTR_MAXX] = toString(maxX, DOUBLE_PRECISION);
-    e_bounding_box->getAttrs()[ATTR_MAXY] = toString(maxY, DOUBLE_PRECISION);
-    doc->getChildren().push_back(e_bounding_box.get() );
-
-    osg::ref_ptr<XmlElement> e_origin = new XmlElement( ELEM_ORIGIN );
-    e_origin->getAttrs()[ATTR_X] = toString(tileMap->getOriginX(), DOUBLE_PRECISION);
-    e_origin->getAttrs()[ATTR_Y] = toString(tileMap->getOriginY(), DOUBLE_PRECISION);
-    doc->getChildren().push_back(e_origin.get());
-
-    osg::ref_ptr<XmlElement> e_tile_format = new XmlElement( ELEM_TILE_FORMAT );
-    e_tile_format->getAttrs()[ ATTR_EXTENSION ] = tileMap->getFormat().getExtension();
-    e_tile_format->getAttrs()[ ATTR_MIME_TYPE ] = tileMap->getFormat().getMimeType();
-    e_tile_format->getAttrs()[ ATTR_WIDTH ] = toString<unsigned int>(tileMap->getFormat().getWidth());
-    e_tile_format->getAttrs()[ ATTR_HEIGHT ] = toString<unsigned int>(tileMap->getFormat().getHeight());
-    doc->getChildren().push_back(e_tile_format.get());
-
-    osg::ref_ptr< const osgEarth::Profile > profile = tileMap->createProfile();
-
-    osg::ref_ptr<XmlElement> e_tile_sets = new XmlElement ( ELEM_TILESETS );
-    std::string profileString = "none";
-    if (profile->isEquivalentTo(osgEarth::Registry::instance()->getGlobalGeodeticProfile()))
-    {
-        profileString = "global-geodetic";
-    }
-    else if (profile->isEquivalentTo(osgEarth::Registry::instance()->getSphericalMercatorProfile()))
-    {
-        profileString = "global-mercator";
-    }
-    else
-    {
-        profileString = "local";
-    }
-    e_tile_sets->getAttrs()[ ATTR_PROFILE ] = profileString;
-
-
-    for (TileMap::TileSetList::const_iterator itr = tileMap->getTileSets().begin(); itr != tileMap->getTileSets().end(); ++itr)
-    {
-        osg::ref_ptr<XmlElement> e_tile_set = new XmlElement( ELEM_TILESET );
-        e_tile_set->getAttrs()[ATTR_HREF] = itr->getHref();
-        e_tile_set->getAttrs()[ATTR_ORDER] = toString<unsigned int>(itr->getOrder());
-        e_tile_set->getAttrs()[ATTR_UNITSPERPIXEL] = toString(itr->getUnitsPerPixel(), DOUBLE_PRECISION);
-        e_tile_sets->getChildren().push_back( e_tile_set.get() );
-    }
-    doc->getChildren().push_back(e_tile_sets.get());
-
-    //Write out the data areas
-    if (tileMap->getDataExtents().size() > 0)
-    {
-        osg::ref_ptr<XmlElement> e_data_extents = new XmlElement( ELEM_DATA_EXTENTS );
-        for (DataExtentList::const_iterator itr = tileMap->getDataExtents().begin(); itr != tileMap->getDataExtents().end(); ++itr)
-        {
-            osg::ref_ptr<XmlElement> e_data_extent = new XmlElement( ELEM_DATA_EXTENT );
-            e_data_extent->getAttrs()[ATTR_MINX] = toString(itr->xMin(), DOUBLE_PRECISION);
-            e_data_extent->getAttrs()[ATTR_MINY] = toString(itr->yMin(), DOUBLE_PRECISION);
-            e_data_extent->getAttrs()[ATTR_MAXX] = toString(itr->xMax(), DOUBLE_PRECISION);
-            e_data_extent->getAttrs()[ATTR_MAXY] = toString(itr->yMax(), DOUBLE_PRECISION);
-            if ( itr->minLevel().isSet() )
-                e_data_extent->getAttrs()[ATTR_MIN_LEVEL] = toString<unsigned int>(*itr->minLevel());
-            if ( itr->maxLevel().isSet() )
-                e_data_extent->getAttrs()[ATTR_MAX_LEVEL] = toString<unsigned int>(*itr->maxLevel());
-            if ( itr->description().isSet() )
-                e_data_extent->getAttrs()[ATTR_DESCRIPTION] = *itr->description();
-            e_data_extents->getChildren().push_back( e_data_extent );
-        }
-        doc->getChildren().push_back( e_data_extents.get() );
-    }
-    return doc.release();
-}
-
-void
-TileMapReaderWriter::write(const TileMap* tileMap, const std::string &location)
-{
-    std::string path = osgDB::getFilePath(location);
-    if (!osgDB::fileExists(path) && !osgDB::makeDirectory(path))
-    {
-        OE_WARN << LC << "Couldn't create path " << std::endl;
-    }
-    std::ofstream out(location.c_str());
-    write(tileMap, out);
-}
-
-void
-TileMapReaderWriter::write(const TileMap* tileMap, std::ostream &output)
-{
-    osg::ref_ptr<XmlDocument> doc = tileMapToXmlDocument(tileMap);    
-    doc->store(output);
-}
-
-
-//----------------------------------------------------------------------------
-
-TileMapEntry::TileMapEntry( const std::string& _title, const std::string& _href, const std::string& _srs, const std::string& _profile ):
-title( _title ),
-href( _href ),
-srs( _srs ),
-profile( _profile )
-{
-}
-
-//----------------------------------------------------------------------------
-
-TileMapServiceReader::TileMapServiceReader()
-{
-}
-
-TileMapServiceReader::TileMapServiceReader(const TileMapServiceReader& rhs)
-{
-}
-
-bool
-TileMapServiceReader::read( const std::string &location, const osgDB::ReaderWriter::Options* options, TileMapEntryList& tileMaps )
-{     
-    ReadResult r = URI(location).readString();
-    if ( r.failed() )
-    {
-        OE_WARN << LC << "Failed to read TileMapServices from " << location << std::endl;
-        return 0L;
-    }    
-    
-    // Read tile map into a Config:
-    Config conf;
-    std::stringstream buf( r.getString() );
-    conf.fromXML( buf );    
-
-    // parse that into a tile map:        
-    return read( conf, tileMaps );    
-}
-
-bool
-TileMapServiceReader::read( const Config& conf, TileMapEntryList& tileMaps)
-{    
-    const Config* TileMapServiceConf = conf.find("tilemapservice");
-
-    if (!TileMapServiceConf)
-    {
-        OE_NOTICE << "Couldn't find root TileMapService element" << std::endl;
-        return false;
-    }
-
-    const Config* TileMapsConf = TileMapServiceConf->find("tilemaps");
-    if (TileMapsConf)
-    {
-        const ConfigSet& TileMaps = TileMapsConf->children("tilemap");
-        if (TileMaps.size() == 0)
-        {            
-            return false;
-        }
-        
-        for (ConfigSet::const_iterator itr = TileMaps.begin(); itr != TileMaps.end(); ++itr)
-        {
-            std::string href = itr->value("href");
-            std::string title = itr->value("title");
-            std::string profile = itr->value("profile");
-            std::string srs = itr->value("srs");            
-
-            tileMaps.push_back( TileMapEntry( title, href, srs, profile ) );
-        }        
-
-        return true;
-    }    
-    return false;
-}
-
-void
-TMS::Driver::close()
-{
-    _tileMap = NULL;
-    _writer = NULL;
-    _forceRGBWrites = false;
-}
-
-Status
-TMS::Driver::open(const URI& uri,
-                  osg::ref_ptr<const Profile>& profile,
-                  const std::string& format,
-                  DataExtentList& dataExtents,
-                  const osgDB::Options* readOptions)
-{
-    // URI is mandatory.
-    if (uri.empty())
-    {
-        return Status::Error( Status::ConfigurationError, "TMS driver requires a valid \"url\" property" );
-    }
-
-    // A repo is writable only if it's local.
-    if ( uri.isRemote() )
-    {
-        OE_DEBUG << LC << "Repo is remote; opening in read-only mode" << std::endl;
-    }
-
-    // Is this a new repo? (You can only create a new repo at a local non-archive URI.)
-    bool isNewRepo = false;
-
-    if (!uri.isRemote() && 
-        !osgEarth::isPathToArchivedFile(uri.full()) &&
-        !osgDB::fileExists(uri.full()) )
-    {
-        isNewRepo = true;
-
-        // new repo REQUIRES a profile:
-        if ( !profile.valid() )
-        {
-            return Status::Error(Status::ConfigurationError, "Fail: profile required to create new TMS repo");
-        }
-    }
-
-    // Take the override profile if one is given
-    if ( profile.valid() )
-    {
-        OE_INFO << LC 
-            << "Using express profile \"" << profile->toString() 
-            << "\" for URI \"" << uri.base() << "\"" 
-            << std::endl;
-
-        DataExtentList extents;
-
-        _tileMap = TMS::TileMap::create( 
-            uri.full(),
-            profile.get(),
-            extents,
-            format,
-            256,
-            256);
-
-        // If this is a new repo, write the tilemap file to disk now.
-        if ( isNewRepo )
-        {
-            if ( format.empty() )
-            {
-                return Status::Error(Status::ConfigurationError, "Missing required \"format\" property: e.g. png, jpg");
-            }
-
-            TMS::TileMapReaderWriter::write( _tileMap.get(), uri.full() );
-            OE_INFO << LC << "Created new TMS repo at " << uri.full() << std::endl;
-        }
-    }
-
-    else
-    {
-        // Attempt to read the tile map parameters from a TMS TileMap XML tile on the server:
-        _tileMap = TMS::TileMapReaderWriter::read( uri, readOptions );
-
-        if (!_tileMap.valid())
-        {
-            return Status::Error( Status::ResourceUnavailable, Stringify() << "Failed to read configuration from " << uri.full() );
-        }
-
-        OE_INFO << LC
-            << "TMS tile map datestamp = "
-            << DateTime(_tileMap->getTimeStamp()).asRFC1123()
-            << std::endl;
-
-        const Profile* profileFromTileMap = _tileMap->createProfile();
-        if ( profileFromTileMap )
-        {
-            profile = profileFromTileMap;
-        }
-    }
-
-    // Make sure we've established a profile by this point:
-    if ( !profile.valid() )
-    {
-        return Status::Error( Stringify() << "Failed to establish a profile for " << uri.full() );
-    }
-
-    // resolve the writer
-    if ( !uri.isRemote() && !resolveWriter(format) )
-    {
-        OE_WARN << LC << "Cannot create writer; writing disabled" << std::endl;
-    }
-
-    // TileMap and profile are valid at this point. Build the tile sets.
-    // Automatically set the min and max level of the TileMap
-    if ( _tileMap->getTileSets().size() > 0 )
-    {
-        OE_DEBUG << LC << "TileMap min/max " << _tileMap->getMinLevel() << ", " << _tileMap->getMaxLevel() << std::endl;
-        if (_tileMap->getDataExtents().size() > 0)
-        {
-            for (DataExtentList::iterator itr = _tileMap->getDataExtents().begin(); itr != _tileMap->getDataExtents().end(); ++itr)
-            {
-                dataExtents.push_back(*itr);
-            }
-        }        
-    }
-    return STATUS_OK;
-}
-
-osgEarth::ReadResult
-TMS::Driver::read(const URI& uri,
-                  const TileKey& key, 
-                  bool invertY,
-                  ProgressCallback* progress,
-                  const osgDB::Options* readOptions) const
-{
-    if (_tileMap.valid() && key.getLevelOfDetail() <= _tileMap->getMaxLevel())
-    {
-        std::string image_url = _tileMap->getURL(key, invertY);
-
-        osg::ref_ptr<osg::Image> image;
-
-        if (!image_url.empty())
-        {
-            URI uri(image_url, uri.context());
-            osgEarth::ReadResult rr = uri.readImage(readOptions, progress);
-            if (rr.failed())
-                return rr;
-
-            image = rr.getImage();
-        }
-
-        if (!image.valid())
-        {
-            if (image_url.empty() || !_tileMap->intersectsKey(key))
-            {
-                //We couldn't read the image from the URL or the cache, so check to see if the given key is less than the max level
-                //of the tilemap and create a transparent image.
-                if (key.getLevelOfDetail() <= _tileMap->getMaxLevel())
-                {
-                    OE_DEBUG << LC << "Returning empty image " << std::endl;
-                    return ImageUtils::createEmptyImage();
-                }
-            }
-        }
-
-        return image.release();
-    }
-    else
-    {
-        return ReadResult::RESULT_NOT_FOUND;
-    }
-}
-
-bool
-TMS::Driver::write(const URI& uri,
-                   const TileKey& key,
-                   const osg::Image* image,
-                   bool invertY,
-                   ProgressCallback* progress,
-                   const osgDB::Options* writeOptions) const
-{
-    if ( !_writer.valid() )
-    {
-        OE_WARN << LC << "Repo is read-only; store failed" << std::endl;
-        return false;
-    }
-
-    if (_tileMap.valid() && image)
-    {
-        // compute the URL from the tile map:
-        std::string image_url = _tileMap->getURL(key, invertY);
-
-        // assert the folder exists:
-        if (osgEarth::makeDirectoryForFile(image_url))
-        {
-            osgDB::ReaderWriter::WriteResult result;
-
-            if (_forceRGBWrites && ImageUtils::hasAlphaChannel(image))
-            {
-                osg::ref_ptr<osg::Image> rgbImage = ImageUtils::convertToRGB8(image);
-                result = _writer->writeImage(*(rgbImage.get()), image_url, writeOptions);
-            }
-            else
-            {
-                result = _writer->writeImage(*image, image_url, writeOptions);
-            }
-
-            if (result.error())
-            {
-                OE_WARN << LC << "store failed; url=[" << image_url << "] message=[" << result.message() << "]" << std::endl;
-                return false;
-            }
-        }
-        else
-        {
-            OE_WARN << LC << "Failed to make directory for " << image_url << std::endl;
-            return false;
-        }
-
-        return true;
-    }
-
-    return false;
-}
-
-bool
-TMS::Driver::resolveWriter(const std::string& format)
-{
-    _writer = osgDB::Registry::instance()->getReaderWriterForMimeType(
-        _tileMap->getFormat().getMimeType());
-
-    if (!_writer.valid())
-    {
-        _writer = osgDB::Registry::instance()->getReaderWriterForExtension(
-            _tileMap->getFormat().getExtension());
-
-        if (!_writer.valid())
-        {
-            _writer = osgDB::Registry::instance()->getReaderWriterForExtension(format);
-        }
-    }
-
-    // The OSG JPEG writer does not accept RGBA images, so force conversion.
-    _forceRGBWrites =
-        _writer.valid() &&
-        (_writer->acceptsExtension("jpeg") || _writer->acceptsExtension("jpg"));
-
-    if (_forceRGBWrites)
-    {
-        OE_INFO << LC << "Note: images will be stored as RGB" << std::endl;
-    }
-
-    return _writer.valid();
-}
-
-//........................................................................
-
-Config
-TMS::Options::getMetadata()
-{
-    return Config::readJSON(OE_MULTILINE(
-      { "name" : "TMS (Tile Map Service)",
-        "properties" : [
-          { "name": "url", "description" : "Location of the TMS repository", "type" : "string", "default" : "" },
-          { "name": "tms_type", "description" : "Set to 'google' to invert the Y index", "type" : "string", "default" : "" },
-          { "name": "format", "description" : "Image format to assume (e.g. jpeg, png)", "type" : "string", "default" : "" }
-        ]
-      }
-    ));
-}
-
-void
-TMS::Options::readFrom(const Config& conf)
-{
-    conf.get("url", _url);
-    conf.get("format", _format);
-    conf.get("tms_type", _tmsType);
-}
-
-void
-TMS::Options::writeTo(Config& conf) const
-{
-    conf.set("url", _url);
-    conf.set("tms_type", _tmsType);
-    conf.set("format", _format);
-}
-
-//........................................................................
-
-Config
-TMSImageLayer::Options::getConfig() const
-{
-    Config conf = ImageLayer::Options::getConfig();
-    writeTo(conf);
-    return conf;
-}
-
-void
-TMSImageLayer::Options::fromConfig(const Config& conf)
-{
-    readFrom(conf);
-}
-
-//........................................................................
-
-REGISTER_OSGEARTH_LAYER(tmsimage, TMSImageLayer);
-
-OE_LAYER_PROPERTY_IMPL(TMSImageLayer, URI, URL, url);
-OE_LAYER_PROPERTY_IMPL(TMSImageLayer, std::string, TMSType, tmsType);
-OE_LAYER_PROPERTY_IMPL(TMSImageLayer, std::string, Format, format);
-
-void
-TMSImageLayer::init()
-{
-    ImageLayer::init();
-}
-
-Status
-TMSImageLayer::openImplementation()
-{
-    Status parent = ImageLayer::openImplementation();
-    if (parent.isError())
-        return parent;
-
-    osg::ref_ptr<const Profile> profile = getProfile();
-
-    Status status = _driver.open(
-        options().url().get(),
-        profile,
-        options().format().get(),
-        dataExtents(),
-        getReadOptions());
-
-    if (status.isError())
-        return status;
-
-    if (profile.get() != getProfile())
-    {
-        setProfile(profile.get());
-    }
-
-    return Status::NoError;
-}
-
-Status
-TMSImageLayer::closeImplementation()
-{
-    _driver.close();
-    return ImageLayer::closeImplementation();
-}
-
-GeoImage
-TMSImageLayer::createImageImplementation(const TileKey& key, ProgressCallback* progress) const
-{
-    ReadResult r = _driver.read(
-        options().url().get(),
-        key,
-        options().tmsType().get() == "google",
-        progress,
-        getReadOptions());
-
-    if (r.succeeded())
-        return GeoImage(r.releaseImage(), key.getExtent());
-    else
-        return GeoImage(Status(r.errorDetail()));
-}
-
-Status
-TMSImageLayer::writeImageImplementation(const TileKey& key, const osg::Image* image, ProgressCallback* progress) const
-{
-    if (!isWritingRequested())
-        return Status::ServiceUnavailable;
-
-    bool ok = _driver.write(
-        options().url().get(),
-        key,
-        image,
-        options().tmsType().get() == "google",
-        progress,
-        getReadOptions());
-
-    if (!ok)
-    {
-        return Status::ServiceUnavailable;
-    }
-
-    return STATUS_OK;
-}
-
-//........................................................................
-
-Config
-TMSElevationLayer::Options::getConfig() const
-{
-    Config conf = ElevationLayer::Options::getConfig();
-    writeTo(conf);
-    return conf;
-}
-
-void
-TMSElevationLayer::Options::fromConfig(const Config& conf)
-{
-    readFrom(conf);
-}
-
-
-//........................................................................
-
-REGISTER_OSGEARTH_LAYER(tmselevation, TMSElevationLayer);
-    
-OE_LAYER_PROPERTY_IMPL(TMSElevationLayer, URI, URL, url);
-OE_LAYER_PROPERTY_IMPL(TMSElevationLayer, std::string, TMSType, tmsType);
-OE_LAYER_PROPERTY_IMPL(TMSElevationLayer, std::string, Format, format);
-
-void
-TMSElevationLayer::init()
-{
-    ElevationLayer::init();
-}
-
-Status
-TMSElevationLayer::openImplementation()
-{
-    Status parent = ElevationLayer::openImplementation();
-    if (parent.isError())
-        return parent;
-
-    // Create an image layer under the hood. TMS fetch is the same for image and
-    // elevation; we just convert the resulting image to a heightfield
-    _imageLayer = new TMSImageLayer(options());
-
-    // Initialize and open the image layer
-    _imageLayer->setReadOptions(getReadOptions());
-    Status status = _imageLayer->open();
-
-    if (status.isError())
-        return status;
-
-    setProfile(_imageLayer->getProfile());
-    dataExtents() = _imageLayer->getDataExtents();
-
-    return Status::NoError;
-}
-
-Status
-TMSElevationLayer::closeImplementation()
-{
-    if (_imageLayer.valid())
-    {
-        _imageLayer->close();
-        _imageLayer = NULL;
-    }
-    return ElevationLayer::closeImplementation();
-}
-
-GeoHeightField
-TMSElevationLayer::createHeightFieldImplementation(const TileKey& key, ProgressCallback* progress) const
-{
-    // Make an image, then convert it to a heightfield
-    GeoImage image = _imageLayer->createImageImplementation(key, progress);
-    if (image.valid())
-    {
-        ImageToHeightFieldConverter conv;
-        osg::HeightField* hf = conv.convert( image.getImage() );
-        return GeoHeightField(hf, key.getExtent());
-    }
-    else
-    {
-        return GeoHeightField(image.getStatus());
-    }
-}
->>>>>>> 5aafd24c
+/* -*-c++-*- */
+/* osgEarth - Geospatial SDK for OpenSceneGraph
+ * Copyright 2018 Pelican Mapping
+ * http://osgearth.org
+ *
+ * osgEarth is free software; you can redistribute it and/or modify
+ * it under the terms of the GNU Lesser General Public License as published by
+ * the Free Software Foundation; either version 2 of the License, or
+ * (at your option) any later version.
+ *
+ * This program is distributed in the hope that it will be useful,
+ * but WITHOUT ANY WARRANTY; without even the implied warranty of
+ * MERCHANTABILITY or FITNESS FOR A PARTICULAR PURPOSE.  See the
+ * GNU Lesser General Public License for more details.
+ *
+ * You should have received a copy of the GNU Lesser General Public License
+ * along with this program.  If not, see <http://www.gnu.org/licenses/>
+ */
+#include "TMS"
+#include <osgEarth/Registry>
+#include <osgEarth/FileUtils>
+#include <osgEarth/XmlUtils>
+#include <osgEarth/ImageToHeightFieldConverter>
+#include <osgDB/FileUtils>
+
+using namespace osgEarth;
+using namespace osgEarth::TMS;
+
+#undef LC
+#define LC "[TMS] "
+
+//........................................................................
+
+namespace osgEarth { namespace TMS
+{
+    std::string toString(double value, int precision = 7)
+    {
+        std::stringstream out;
+        out << std::fixed << std::setprecision(precision) << value;
+	    std::string outStr;
+	    outStr = out.str();
+        return outStr;
+    }
+} }
+
+//........................................................................
+
+TileFormat::TileFormat():
+_width(0),
+_height(0)
+{
+}
+
+TileSet::TileSet():
+_unitsPerPixel(0.0),
+_order(0)
+{
+}
+
+TileMap::TileMap():
+_originX(0),
+_originY(0),
+_minX(0.0),
+_minY(0.0),
+_maxX(0.0),
+_maxY(0.0),
+_minLevel(0),
+_maxLevel(0),
+_numTilesHigh(-1),
+_numTilesWide(-1),
+_timestamp(0),
+_version("1.0"),
+_tileMapService("http://tms.osgeo.org/1.0.0"),
+_profile_type(Profile::TYPE_MERCATOR)
+{   
+}
+
+void TileMap::setOrigin(double x, double y)
+{
+    _originX = x;
+    _originY = y;
+}
+
+void TileMap::getExtents( double &minX, double &minY, double &maxX, double &maxY) const
+{
+    minX = _minX;
+    minY = _minY;
+    maxX = _maxX;
+    maxY = _maxY;
+}
+
+void TileMap::setExtents( double minX, double minY, double maxX, double maxY)
+{
+    _minX = minX;
+    _minY = minY;
+    _maxX = maxX;
+    _maxY = maxY;
+}
+
+#define ELEM_TILEMAP "tilemap"
+#define ELEM_TITLE "title"
+#define ELEM_ABSTRACT "abstract"
+#define ELEM_SRS "srs"
+#define ELEM_VERTICAL_SRS "vsrs"
+#define ELEM_VERTICAL_DATUM "vdatum"
+#define ELEM_BOUNDINGBOX "boundingbox"
+#define ELEM_ORIGIN "origin"
+#define ELEM_TILE_FORMAT "tileformat"
+#define ELEM_TILESETS "tilesets"
+#define ELEM_TILESET "tileset"
+#define ELEM_DATA_EXTENTS "dataextents"
+#define ELEM_DATA_EXTENT "dataextent"
+
+#define ATTR_VERSION "version"
+#define ATTR_TILEMAPSERVICE "tilemapservice"
+
+#define ATTR_MINX "minx"
+#define ATTR_MINY "miny"
+#define ATTR_MAXX "maxx"
+#define ATTR_MAXY "maxy"
+#define ATTR_X "x"
+#define ATTR_Y "y"
+#define ATTR_MIN_LEVEL "minlevel"
+#define ATTR_MAX_LEVEL "maxlevel"
+
+#define ATTR_WIDTH "width"
+#define ATTR_HEIGHT "height"
+#define ATTR_MIME_TYPE "mime-type"
+#define ATTR_EXTENSION "extension"
+
+#define ATTR_PROFILE "profile"
+
+#define ATTR_HREF "href"
+#define ATTR_ORDER "order"
+#define ATTR_UNITSPERPIXEL "units-per-pixel"
+
+#define ATTR_DESCRIPTION "description"
+
+namespace
+{
+    bool intersects(const double &minXa, const double &minYa, const double &maxXa, const double &maxYa,
+                    const double &minXb, const double &minYb, const double &maxXb, const double &maxYb)
+    {
+        return  osg::maximum(minXa, minXb) <= osg::minimum(maxXa,maxXb) &&
+                osg::maximum(minYa, minYb) <= osg::minimum(maxYa, maxYb);
+    }
+
+    std::string getHorizSRSString(const osgEarth::SpatialReference* srs)
+    {
+        if (srs->isSphericalMercator())
+        {
+            return "EPSG:900913";
+        }
+        else if (srs->isGeographic())
+        {
+            return "EPSG:4326";
+        }
+        else
+        {
+            return srs->getHorizInitString(); //srs();
+        }
+    }
+}
+
+
+void TileMap::computeMinMaxLevel()
+{
+    _minLevel = INT_MAX;
+    _maxLevel = 0;
+    for (TileSetList::iterator itr = _tileSets.begin(); itr != _tileSets.end(); ++itr)
+    { 
+        if (itr->getOrder() < _minLevel) _minLevel = itr->getOrder();
+        if (itr->getOrder() > _maxLevel) _maxLevel = itr->getOrder();
+    }
+}
+
+void TileMap::computeNumTiles()
+{
+    _numTilesWide = -1;
+    _numTilesHigh = -1;
+
+    if (_tileSets.size() > 0)
+    {
+        unsigned int level = _tileSets[0].getOrder();
+        double res = _tileSets[0].getUnitsPerPixel();
+
+        _numTilesWide = (int)((_maxX - _minX) / (res * _format.getWidth()));
+        _numTilesHigh = (int)((_maxY - _minY) / (res * _format.getWidth()));
+
+        //In case the first level specified isn't level 0, compute the number of tiles at level 0
+        for (unsigned int i = 0; i < level; i++)
+        {
+            _numTilesWide /= 2;
+            _numTilesHigh /= 2;
+        }
+
+        OE_DEBUG << LC << "TMS has " << _numTilesWide << ", " << _numTilesHigh << " tiles at level 0 " <<  std::endl;
+    }
+}
+
+const Profile*
+TileMap::createProfile() const
+{
+    osg::ref_ptr<const Profile> profile = 0L;
+    osg::ref_ptr< SpatialReference > spatialReference =  osgEarth::SpatialReference::create(_srs, _vsrs);
+
+    if (getProfileType() == Profile::TYPE_GEODETIC)
+    {
+        profile = osgEarth::Registry::instance()->getGlobalGeodeticProfile();
+    }
+    else if (getProfileType() == Profile::TYPE_MERCATOR)
+    {
+        profile = osgEarth::Registry::instance()->getSphericalMercatorProfile();
+    }    
+    else if (spatialReference->isSphericalMercator())
+    {
+        //HACK:  Some TMS sources, most notably TileCache, use a global mercator extent that is very slightly different than
+        //       the automatically computed mercator bounds which can cause rendering issues due to the some texture coordinates
+        //       crossing the dateline.  If the incoming bounds are nearly the same as our definion of global mercator, just use our definition.
+        double eps = 0.01;
+        osg::ref_ptr< const Profile > merc = osgEarth::Registry::instance()->getSphericalMercatorProfile();
+        if (_numTilesWide == 1 && _numTilesHigh == 1 &&
+            osg::equivalent(merc->getExtent().xMin(), _minX, eps) && 
+            osg::equivalent(merc->getExtent().yMin(), _minY, eps) &&
+            osg::equivalent(merc->getExtent().xMax(), _maxX, eps) &&
+            osg::equivalent(merc->getExtent().yMax(), _maxY, eps))
+        {            
+            profile = osgEarth::Registry::instance()->getSphericalMercatorProfile();
+        }
+    }
+
+    else if ( 
+        spatialReference->isGeographic() &&
+        osg::equivalent(_minX, -180.) &&
+        osg::equivalent(_maxX,  180.) &&
+        osg::equivalent(_minY,  -90.) &&
+        osg::equivalent(_maxY,   90.) )
+    {
+        profile = osgEarth::Registry::instance()->getGlobalGeodeticProfile();
+    }
+    else if ( _profile_type == Profile::TYPE_MERCATOR )
+    {
+        profile = osgEarth::Registry::instance()->getSphericalMercatorProfile();
+    }
+
+    if ( !profile )
+    {
+        // everything else is a "LOCAL" profile.
+        profile = Profile::create(
+            _srs,
+            _minX, _minY, _maxX, _maxY,
+            _vsrs,
+            osg::maximum(_numTilesWide, (unsigned int)1),
+            osg::maximum(_numTilesHigh, (unsigned int)1) );
+    }
+    else if ( !_vsrs.empty() )
+    {
+        // vdatum override?
+        ProfileOptions options(profile->toProfileOptions());
+        options.vsrsString() = _vsrs;
+        profile = Profile::create(options);
+    }
+    
+
+    return profile.release();
+}
+
+
+std::string
+TileMap::getURL(const osgEarth::TileKey& tilekey, bool invertY)
+{
+    if (!intersectsKey(tilekey))
+    {
+        //OE_NOTICE << LC << "No key intersection for tile key " << tilekey.str() << std::endl;
+        return "";
+    }
+
+    unsigned int zoom = tilekey.getLevelOfDetail();
+
+    unsigned int x, y;
+    tilekey.getTileXY(x, y);
+
+    //Some TMS like services swap the Y coordinate so 0,0 is the upper left rather than the lower left.  The normal TMS
+    //specification has 0,0 at the bottom left, so inverting Y will make 0,0 in the upper left.
+    //http://code.google.com/apis/maps/documentation/overlays.html#Google_Maps_Coordinates
+    if (!invertY)
+    {
+        unsigned int numRows, numCols;
+        tilekey.getProfile()->getNumTiles(tilekey.getLevelOfDetail(), numCols, numRows);
+        y  = numRows - y - 1;
+    }    
+
+    //OE_NOTICE << LC << "KEY: " << tilekey.str() << " level " << zoom << " ( " << x << ", " << y << ")" << std::endl;
+
+    //Select the correct TileSet
+    if ( _tileSets.size() > 0 )
+    {
+        for (TileSetList::iterator itr = _tileSets.begin(); itr != _tileSets.end(); ++itr)
+        { 
+            if (itr->getOrder() == zoom)
+            {                
+                std::stringstream ss; 
+                std::string basePath = osgDB::getFilePath(_filename);                
+                if (!basePath.empty())
+                {
+                    ss << basePath << "/";
+                }
+                ss << zoom << "/" << x << "/" << y << "." << _format.getExtension();                
+                std::string ssStr;
+				ssStr = ss.str();
+				return ssStr;
+            }
+        }
+    }
+    else // Just go with it. No way of knowing the max level.
+    {
+        std::stringstream ss; 
+        std::string basePath = osgDB::getFilePath(_filename);                
+        if (!basePath.empty())
+        {
+            ss << basePath << "/";
+        }
+        ss << zoom << "/" << x << "/" << y << "." << _format.getExtension();                
+        std::string ssStr;
+        ssStr = ss.str();
+        return ssStr;
+    }
+
+    return "";
+}
+
+bool
+TileMap::intersectsKey(const TileKey& tilekey)
+{
+    osg::Vec3d keyMin, keyMax;
+
+    //double keyMinX, keyMinY, keyMaxX, keyMaxY;
+
+    //Check to see if the key overlaps the bounding box using lat/lon.  This is necessary to check even in 
+    //Mercator situations in case the BoundingBox is described using lat/lon coordinates such as those produced by GDAL2Tiles
+    //This should be considered a bug on the TMS production side, but we can work around it for now...
+    tilekey.getExtent().getBounds(keyMin.x(), keyMin.y(), keyMax.x(), keyMax.y());
+    //tilekey.getExtent().getBounds(keyMinX, keyMinY, keyMaxX, keyMaxY);
+
+    bool inter = intersects(_minX, _minY, _maxX, _maxY, keyMin.x(), keyMin.y(), keyMax.x(), keyMax.y() ); //keyMinX, keyMinY, keyMaxX, keyMaxY);
+
+    if (!inter && tilekey.getProfile()->getSRS()->isSphericalMercator())
+    {
+        tilekey.getProfile()->getSRS()->transform(keyMin, tilekey.getProfile()->getSRS()->getGeographicSRS(), keyMin );
+        tilekey.getProfile()->getSRS()->transform(keyMax, tilekey.getProfile()->getSRS()->getGeographicSRS(), keyMax );
+        inter = intersects(_minX, _minY, _maxX, _maxY, keyMin.x(), keyMin.y(), keyMax.x(), keyMax.y() );
+        //tilekey.getProfile()->getSRS()->transform2D(keyMinX, keyMinY, tilekey.getProfile()->getSRS()->getGeographicSRS(), keyMinX, keyMinY);
+        //tilekey.getProfile()->getSRS()->transform2D(keyMaxX, keyMaxY, tilekey.getProfile()->getSRS()->getGeographicSRS(), keyMaxX, keyMaxY);
+        //inter = intersects(_minX, _minY, _maxX, _maxY, keyMinX, keyMinY, keyMaxX, keyMaxY);
+    }
+
+    return inter;
+}
+
+void
+TileMap::generateTileSets(unsigned int numLevels)
+{
+    osg::ref_ptr<const Profile> profile = createProfile();
+
+    _tileSets.clear();
+
+    double width = (_maxX - _minX);
+//    double height = (_maxY - _minY);
+
+    for (unsigned int i = 0; i < numLevels; ++i)
+    {
+        unsigned int numCols, numRows;
+        profile->getNumTiles(i, numCols, numRows);
+        double res = (width / (double)numCols) / (double)_format.getWidth();
+
+        TileSet ts;
+        ts.setUnitsPerPixel(res);
+        ts.setOrder(i);
+        _tileSets.push_back(ts);
+    }
+}
+
+
+TileMap*
+TileMap::create(const std::string& url,
+                const Profile*     profile,
+                const DataExtentList& dataExtents,
+                const std::string& format,
+                int                tile_width,
+                int                tile_height)
+{
+    const GeoExtent& ex = profile->getExtent();
+
+    TileMap* tileMap = new TileMap();
+    tileMap->setProfileType(profile->getProfileType());
+    tileMap->setExtents(ex.xMin(), ex.yMin(), ex.xMax(), ex.yMax());
+    tileMap->setOrigin(ex.xMin(), ex.yMin());
+    tileMap->_filename = url;
+    tileMap->_srs = getHorizSRSString(profile->getSRS());
+    tileMap->_vsrs = profile->getSRS()->getVertInitString();
+    tileMap->_format.setWidth( tile_width );
+    tileMap->_format.setHeight( tile_height );
+    profile->getNumTiles( 0, tileMap->_numTilesWide, tileMap->_numTilesHigh );
+
+    // format can be a mime-type or an extension:
+    std::string::size_type p = format.find('/');
+    if ( p == std::string::npos )
+    {
+        tileMap->_format.setExtension(format);
+        tileMap->_format.setMimeType( Registry::instance()->getMimeTypeForExtension(format) );
+    }
+    else
+    {
+        tileMap->_format.setMimeType(format);
+        tileMap->_format.setExtension( Registry::instance()->getExtensionForMimeType(format) );
+    }
+
+    //Add the data extents
+    tileMap->getDataExtents().insert(tileMap->getDataExtents().end(), dataExtents.begin(), dataExtents.end());
+
+    // If we have some data extents specified then make a nicer bounds than the 
+    if (!tileMap->getDataExtents().empty())
+    {
+        // Get the union of all the extents
+        GeoExtent e(tileMap->getDataExtents()[0]);
+        for (unsigned int i = 1; i < tileMap->getDataExtents().size(); i++)
+        {
+            e.expandToInclude(tileMap->getDataExtents()[i]);
+        }
+
+        // Convert the bounds to the output profile
+        GeoExtent bounds = e.transform(profile->getSRS());
+        tileMap->setExtents(bounds.xMin(), bounds.yMin(), bounds.xMax(), bounds.yMax());
+    }
+
+    tileMap->generateTileSets();
+    tileMap->computeMinMaxLevel();
+
+    return tileMap;
+}
+
+
+//----------------------------------------------------------------------------
+
+
+TileMap* 
+TileMapReaderWriter::read( const URI& uri, const osgDB::Options* options )
+{
+    TileMap* tileMap = NULL;
+
+    ReadResult r = uri.readString(options);
+    if ( r.failed() )
+    {
+        OE_DEBUG << LC << "Failed to read TMS tile map file from " << uri.full()
+            << " ... " << r.errorDetail() << std::endl;
+        return 0L;
+    }
+    
+    // Read tile map into a Config:
+    Config conf;
+    std::stringstream buf( r.getString() );
+    conf.fromXML( buf );
+
+    // parse that into a tile map:        
+    tileMap = TileMapReaderWriter::read( conf );
+
+    if (tileMap)
+    {
+        tileMap->setFilename( uri.full() );
+
+        // record the timestamp (if there is one) in the tilemap. It's not a persistent field
+        // but will help with things like per-session caching.
+        tileMap->setTimeStamp( r.lastModifiedTime() );
+    }
+
+    return tileMap;
+}
+
+TileMap*
+TileMapReaderWriter::read( const Config& conf )
+{
+    const Config* tileMapConf = conf.find( ELEM_TILEMAP );
+    if ( !tileMapConf )
+    {
+        OE_WARN << LC << "Could not find root TileMap element " << std::endl;
+        return 0L;
+    }
+
+    TileMap* tileMap = new TileMap();
+
+    tileMap->setVersion       ( tileMapConf->value(ATTR_VERSION) );
+    tileMap->setTileMapService( tileMapConf->value(ATTR_TILEMAPSERVICE) ); 
+    tileMap->setTitle         ( tileMapConf->value(ELEM_TITLE) );
+    tileMap->setAbstract      ( tileMapConf->value(ELEM_ABSTRACT) );
+    tileMap->setSRS           ( tileMapConf->value(ELEM_SRS) );
+
+    if (tileMapConf->hasValue(ELEM_VERTICAL_SRS))
+        tileMap->setVerticalSRS( tileMapConf->value(ELEM_VERTICAL_SRS) );
+    if (tileMapConf->hasValue(ELEM_VERTICAL_DATUM))
+        tileMap->setVerticalSRS( tileMapConf->value(ELEM_VERTICAL_DATUM) );
+
+    const Config* bboxConf = tileMapConf->find( ELEM_BOUNDINGBOX );
+    if ( bboxConf )
+    {
+        double minX = bboxConf->value<double>( ATTR_MINX, 0.0 );
+        double minY = bboxConf->value<double>( ATTR_MINY, 0.0 );
+        double maxX = bboxConf->value<double>( ATTR_MAXX, 0.0 );
+        double maxY = bboxConf->value<double>( ATTR_MAXY, 0.0 );
+        tileMap->setExtents( minX, minY, maxX, maxY);
+    }
+
+    //Read the origin
+    const Config* originConf = tileMapConf->find(ELEM_ORIGIN);
+    if ( originConf )
+    {
+        tileMap->setOriginX( originConf->value<double>( ATTR_X, 0.0) );
+        tileMap->setOriginY( originConf->value<double>( ATTR_Y, 0.0) );
+    }
+
+    //Read the tile format
+    const Config* formatConf = tileMapConf->find( ELEM_TILE_FORMAT );
+    if ( formatConf )
+    {
+        OE_DEBUG << LC << "Read TileFormat " << formatConf->value(ATTR_EXTENSION) << std::endl;
+        tileMap->getFormat().setExtension( formatConf->value(ATTR_EXTENSION) );
+        tileMap->getFormat().setMimeType ( formatConf->value(ATTR_MIME_TYPE) );
+        tileMap->getFormat().setWidth    ( formatConf->value<unsigned>(ATTR_WIDTH,  256) );
+        tileMap->getFormat().setHeight   ( formatConf->value<unsigned>(ATTR_HEIGHT, 256) );
+    }
+    else
+    {
+        OE_WARN << LC << "No TileFormat in TileMap!" << std::endl;
+    }
+
+    //Read the tilesets
+    const Config* tileSetsConf = tileMapConf->find(ELEM_TILESETS);
+    if ( tileSetsConf )
+    {
+        //Read the profile
+        std::string profile = tileSetsConf->value(ATTR_PROFILE);
+        if (profile == "global-geodetic") tileMap->setProfileType( Profile::TYPE_GEODETIC );
+        else if (profile == "global-mercator") tileMap->setProfileType( Profile::TYPE_MERCATOR );
+        else if (profile == "local") tileMap->setProfileType( Profile::TYPE_LOCAL );
+        else tileMap->setProfileType( Profile::TYPE_UNKNOWN );
+
+        //Read each TileSet
+        const ConfigSet& setConfs = tileSetsConf->children(ELEM_TILESET);
+        for( ConfigSet::const_iterator i = setConfs.begin(); i != setConfs.end(); ++i )
+        {
+            const Config& conf = *i;
+            TileSet tileset;
+            tileset.setHref( conf.value(ATTR_HREF) );
+            tileset.setOrder( conf.value<unsigned>(ATTR_ORDER, ~0) );
+            tileset.setUnitsPerPixel( conf.value<double>(ATTR_UNITSPERPIXEL, 0.0) );
+            tileMap->getTileSets().push_back(tileset);
+        }
+    }
+
+    //Try to compute the profile based on the SRS if there was no PROFILE tag given
+    if (tileMap->getProfileType() == Profile::TYPE_UNKNOWN && !tileMap->getSRS().empty())
+    {
+        tileMap->setProfileType( Profile::getProfileTypeFromSRS(tileMap->getSRS()) );
+    }
+
+    tileMap->computeMinMaxLevel();
+    tileMap->computeNumTiles();
+
+    //Read the data areas
+    const Config* extentsConf = tileMapConf->find(ELEM_DATA_EXTENTS);
+    if ( extentsConf )
+    {
+        osg::ref_ptr< const osgEarth::Profile > profile = tileMap->createProfile();
+        OE_DEBUG << LC << "Found DataExtents " << std::endl;
+        const ConfigSet& children = extentsConf->children(ELEM_DATA_EXTENT);
+        for( ConfigSet::const_iterator i = children.begin(); i != children.end(); ++i )
+        {
+            const Config& conf = *i;
+            double minX = conf.value<double>(ATTR_MINX, 0.0);
+            double minY = conf.value<double>(ATTR_MINY, 0.0);
+            double maxX = conf.value<double>(ATTR_MAXX, 0.0);
+            double maxY = conf.value<double>(ATTR_MAXY, 0.0);
+
+            unsigned int maxLevel = conf.value<unsigned>(ATTR_MAX_LEVEL, 0);
+
+            std::string description = conf.value<std::string>(ATTR_DESCRIPTION, std::string());
+
+            //OE_DEBUG << LC << "Read area " << minX << ", " << minY << ", " << maxX << ", " << maxY << ", minlevel=" << minLevel << " maxlevel=" << maxLevel << std::endl;
+
+            if ( maxLevel > 0 )
+            {
+                if(description.empty())
+                    tileMap->getDataExtents().push_back( DataExtent(GeoExtent(profile->getSRS(), minX, minY, maxX, maxY), 0, maxLevel));
+                else
+                    tileMap->getDataExtents().push_back( DataExtent(GeoExtent(profile->getSRS(), minX, minY, maxX, maxY), 0, maxLevel, description));
+            }
+            else
+            {
+                if(description.empty())
+                    tileMap->getDataExtents().push_back( DataExtent(GeoExtent(profile->getSRS(), minX, minY, maxX, maxY), 0) );
+                else
+                    tileMap->getDataExtents().push_back( DataExtent(GeoExtent(profile->getSRS(), minX, minY, maxX, maxY), 0, description) );
+            }
+        }
+    }
+
+
+    return tileMap;
+}
+
+#define DOUBLE_PRECISION 25
+
+static XmlDocument*
+tileMapToXmlDocument(const TileMap* tileMap)
+{
+    //Create the root XML document
+    osg::ref_ptr<XmlDocument> doc = new XmlDocument();
+    doc->setName( ELEM_TILEMAP );
+    doc->getAttrs()[ ATTR_VERSION ] = tileMap->getVersion();
+    doc->getAttrs()[ ATTR_TILEMAPSERVICE ] = tileMap->getTileMapService();
+  
+    doc->addSubElement( ELEM_TITLE, tileMap->getTitle() );
+    doc->addSubElement( ELEM_ABSTRACT, tileMap->getAbstract() );
+    doc->addSubElement( ELEM_SRS, tileMap->getSRS() );
+    doc->addSubElement( ELEM_VERTICAL_SRS, tileMap->getVerticalSRS() );
+
+    osg::ref_ptr<XmlElement> e_bounding_box = new XmlElement( ELEM_BOUNDINGBOX );
+    double minX, minY, maxX, maxY;
+    tileMap->getExtents( minX, minY, maxX, maxY );
+    e_bounding_box->getAttrs()[ATTR_MINX] = toString(minX, DOUBLE_PRECISION);
+    e_bounding_box->getAttrs()[ATTR_MINY] = toString(minY, DOUBLE_PRECISION);
+    e_bounding_box->getAttrs()[ATTR_MAXX] = toString(maxX, DOUBLE_PRECISION);
+    e_bounding_box->getAttrs()[ATTR_MAXY] = toString(maxY, DOUBLE_PRECISION);
+    doc->getChildren().push_back(e_bounding_box.get() );
+
+    osg::ref_ptr<XmlElement> e_origin = new XmlElement( ELEM_ORIGIN );
+    e_origin->getAttrs()[ATTR_X] = toString(tileMap->getOriginX(), DOUBLE_PRECISION);
+    e_origin->getAttrs()[ATTR_Y] = toString(tileMap->getOriginY(), DOUBLE_PRECISION);
+    doc->getChildren().push_back(e_origin.get());
+
+    osg::ref_ptr<XmlElement> e_tile_format = new XmlElement( ELEM_TILE_FORMAT );
+    e_tile_format->getAttrs()[ ATTR_EXTENSION ] = tileMap->getFormat().getExtension();
+    e_tile_format->getAttrs()[ ATTR_MIME_TYPE ] = tileMap->getFormat().getMimeType();
+    e_tile_format->getAttrs()[ ATTR_WIDTH ] = toString<unsigned int>(tileMap->getFormat().getWidth());
+    e_tile_format->getAttrs()[ ATTR_HEIGHT ] = toString<unsigned int>(tileMap->getFormat().getHeight());
+    doc->getChildren().push_back(e_tile_format.get());
+
+    osg::ref_ptr< const osgEarth::Profile > profile = tileMap->createProfile();
+
+    osg::ref_ptr<XmlElement> e_tile_sets = new XmlElement ( ELEM_TILESETS );
+    std::string profileString = "none";
+    if (profile->isEquivalentTo(osgEarth::Registry::instance()->getGlobalGeodeticProfile()))
+    {
+        profileString = "global-geodetic";
+    }
+    else if (profile->isEquivalentTo(osgEarth::Registry::instance()->getSphericalMercatorProfile()))
+    {
+        profileString = "global-mercator";
+    }
+    else
+    {
+        profileString = "local";
+    }
+    e_tile_sets->getAttrs()[ ATTR_PROFILE ] = profileString;
+
+
+    for (TileMap::TileSetList::const_iterator itr = tileMap->getTileSets().begin(); itr != tileMap->getTileSets().end(); ++itr)
+    {
+        osg::ref_ptr<XmlElement> e_tile_set = new XmlElement( ELEM_TILESET );
+        e_tile_set->getAttrs()[ATTR_HREF] = itr->getHref();
+        e_tile_set->getAttrs()[ATTR_ORDER] = toString<unsigned int>(itr->getOrder());
+        e_tile_set->getAttrs()[ATTR_UNITSPERPIXEL] = toString(itr->getUnitsPerPixel(), DOUBLE_PRECISION);
+        e_tile_sets->getChildren().push_back( e_tile_set.get() );
+    }
+    doc->getChildren().push_back(e_tile_sets.get());
+
+    //Write out the data areas
+    if (tileMap->getDataExtents().size() > 0)
+    {
+        osg::ref_ptr<XmlElement> e_data_extents = new XmlElement( ELEM_DATA_EXTENTS );
+        for (DataExtentList::const_iterator itr = tileMap->getDataExtents().begin(); itr != tileMap->getDataExtents().end(); ++itr)
+        {
+            osg::ref_ptr<XmlElement> e_data_extent = new XmlElement( ELEM_DATA_EXTENT );
+            e_data_extent->getAttrs()[ATTR_MINX] = toString(itr->xMin(), DOUBLE_PRECISION);
+            e_data_extent->getAttrs()[ATTR_MINY] = toString(itr->yMin(), DOUBLE_PRECISION);
+            e_data_extent->getAttrs()[ATTR_MAXX] = toString(itr->xMax(), DOUBLE_PRECISION);
+            e_data_extent->getAttrs()[ATTR_MAXY] = toString(itr->yMax(), DOUBLE_PRECISION);
+            if ( itr->minLevel().isSet() )
+                e_data_extent->getAttrs()[ATTR_MIN_LEVEL] = toString<unsigned int>(*itr->minLevel());
+            if ( itr->maxLevel().isSet() )
+                e_data_extent->getAttrs()[ATTR_MAX_LEVEL] = toString<unsigned int>(*itr->maxLevel());
+            if ( itr->description().isSet() )
+                e_data_extent->getAttrs()[ATTR_DESCRIPTION] = *itr->description();
+            e_data_extents->getChildren().push_back( e_data_extent );
+        }
+        doc->getChildren().push_back( e_data_extents.get() );
+    }
+    return doc.release();
+}
+
+void
+TileMapReaderWriter::write(const TileMap* tileMap, const std::string &location)
+{
+    std::string path = osgDB::getFilePath(location);
+    if (!osgDB::fileExists(path) && !osgDB::makeDirectory(path))
+    {
+        OE_WARN << LC << "Couldn't create path " << std::endl;
+    }
+    std::ofstream out(location.c_str());
+    write(tileMap, out);
+}
+
+void
+TileMapReaderWriter::write(const TileMap* tileMap, std::ostream &output)
+{
+    osg::ref_ptr<XmlDocument> doc = tileMapToXmlDocument(tileMap);    
+    doc->store(output);
+}
+
+
+//----------------------------------------------------------------------------
+
+TileMapEntry::TileMapEntry( const std::string& _title, const std::string& _href, const std::string& _srs, const std::string& _profile ):
+title( _title ),
+href( _href ),
+srs( _srs ),
+profile( _profile )
+{
+}
+
+//----------------------------------------------------------------------------
+
+TileMapServiceReader::TileMapServiceReader()
+{
+}
+
+TileMapServiceReader::TileMapServiceReader(const TileMapServiceReader& rhs)
+{
+}
+
+bool
+TileMapServiceReader::read( const std::string &location, const osgDB::ReaderWriter::Options* options, TileMapEntryList& tileMaps )
+{     
+    ReadResult r = URI(location).readString();
+    if ( r.failed() )
+    {
+        OE_WARN << LC << "Failed to read TileMapServices from " << location << std::endl;
+        return 0L;
+    }    
+    
+    // Read tile map into a Config:
+    Config conf;
+    std::stringstream buf( r.getString() );
+    conf.fromXML( buf );    
+
+    // parse that into a tile map:        
+    return read( conf, tileMaps );    
+}
+
+bool
+TileMapServiceReader::read( const Config& conf, TileMapEntryList& tileMaps)
+{    
+    const Config* TileMapServiceConf = conf.find("tilemapservice");
+
+    if (!TileMapServiceConf)
+    {
+        OE_NOTICE << "Couldn't find root TileMapService element" << std::endl;
+        return false;
+    }
+
+    const Config* TileMapsConf = TileMapServiceConf->find("tilemaps");
+    if (TileMapsConf)
+    {
+        const ConfigSet& TileMaps = TileMapsConf->children("tilemap");
+        if (TileMaps.size() == 0)
+        {            
+            return false;
+        }
+        
+        for (ConfigSet::const_iterator itr = TileMaps.begin(); itr != TileMaps.end(); ++itr)
+        {
+            std::string href = itr->value("href");
+            std::string title = itr->value("title");
+            std::string profile = itr->value("profile");
+            std::string srs = itr->value("srs");            
+
+            tileMaps.push_back( TileMapEntry( title, href, srs, profile ) );
+        }        
+
+        return true;
+    }    
+    return false;
+}
+
+void
+TMS::Driver::close()
+{
+    _tileMap = NULL;
+    _writer = NULL;
+    _forceRGBWrites = false;
+}
+
+Status
+TMS::Driver::open(const URI& uri,
+                  osg::ref_ptr<const Profile>& profile,
+                  const std::string& format,
+                  DataExtentList& dataExtents,
+                  const osgDB::Options* readOptions)
+{
+    // URI is mandatory.
+    if (uri.empty())
+    {
+        return Status::Error( Status::ConfigurationError, "TMS driver requires a valid \"url\" property" );
+    }
+
+    // A repo is writable only if it's local.
+    if ( uri.isRemote() )
+    {
+        OE_DEBUG << LC << "Repo is remote; opening in read-only mode" << std::endl;
+    }
+
+    // Is this a new repo? (You can only create a new repo at a local non-archive URI.)
+    bool isNewRepo = false;
+
+    if (!uri.isRemote() && 
+        !osgEarth::isPathToArchivedFile(uri.full()) &&
+        !osgDB::fileExists(uri.full()) )
+    {
+        isNewRepo = true;
+
+        // new repo REQUIRES a profile:
+        if ( !profile.valid() )
+        {
+            return Status::Error(Status::ConfigurationError, "Fail: profile required to create new TMS repo");
+        }
+    }
+
+    // Take the override profile if one is given
+    if ( profile.valid() )
+    {
+        OE_INFO << LC 
+            << "Using express profile \"" << profile->toString() 
+            << "\" for URI \"" << uri.base() << "\"" 
+            << std::endl;
+
+        DataExtentList extents;
+
+        _tileMap = TMS::TileMap::create( 
+            uri.full(),
+            profile.get(),
+            extents,
+            format,
+            256,
+            256);
+
+        // If this is a new repo, write the tilemap file to disk now.
+        if ( isNewRepo )
+        {
+            if ( format.empty() )
+            {
+                return Status::Error(Status::ConfigurationError, "Missing required \"format\" property: e.g. png, jpg");
+            }
+
+            TMS::TileMapReaderWriter::write( _tileMap.get(), uri.full() );
+            OE_INFO << LC << "Created new TMS repo at " << uri.full() << std::endl;
+        }
+    }
+
+    else
+    {
+        // Attempt to read the tile map parameters from a TMS TileMap XML tile on the server:
+        _tileMap = TMS::TileMapReaderWriter::read( uri, readOptions );
+
+        if (!_tileMap.valid())
+        {
+            return Status::Error( Status::ResourceUnavailable, Stringify() << "Failed to read configuration from " << uri.full() );
+        }
+
+        OE_INFO << LC
+            << "TMS tile map datestamp = "
+            << DateTime(_tileMap->getTimeStamp()).asRFC1123()
+            << std::endl;
+
+        const Profile* profileFromTileMap = _tileMap->createProfile();
+        if ( profileFromTileMap )
+        {
+            profile = profileFromTileMap;
+        }
+    }
+
+    // Make sure we've established a profile by this point:
+    if ( !profile.valid() )
+    {
+        return Status::Error( Stringify() << "Failed to establish a profile for " << uri.full() );
+    }
+
+    // resolve the writer
+    if ( !uri.isRemote() && !resolveWriter(format) )
+    {
+        OE_WARN << LC << "Cannot create writer; writing disabled" << std::endl;
+    }
+
+    // TileMap and profile are valid at this point. Build the tile sets.
+    // Automatically set the min and max level of the TileMap
+    if ( _tileMap->getTileSets().size() > 0 )
+    {
+        OE_DEBUG << LC << "TileMap min/max " << _tileMap->getMinLevel() << ", " << _tileMap->getMaxLevel() << std::endl;
+        if (_tileMap->getDataExtents().size() > 0)
+        {
+            for (DataExtentList::iterator itr = _tileMap->getDataExtents().begin(); itr != _tileMap->getDataExtents().end(); ++itr)
+            {
+                dataExtents.push_back(*itr);
+            }
+        }        
+    }
+    return STATUS_OK;
+}
+
+osgEarth::ReadResult
+TMS::Driver::read(const URI& uri,
+                  const TileKey& key, 
+                  bool invertY,
+                  ProgressCallback* progress,
+                  const osgDB::Options* readOptions) const
+{
+    if (_tileMap.valid() && key.getLevelOfDetail() <= _tileMap->getMaxLevel())
+    {
+        std::string image_url = _tileMap->getURL(key, invertY);
+
+        osg::ref_ptr<osg::Image> image;
+
+        if (!image_url.empty())
+        {
+            URI uri(image_url, uri.context());
+            osgEarth::ReadResult rr = uri.readImage(readOptions, progress);
+            if (rr.failed())
+                return rr;
+
+            image = rr.getImage();
+        }
+
+        if (!image.valid())
+        {
+            if (image_url.empty() || !_tileMap->intersectsKey(key))
+            {
+                //We couldn't read the image from the URL or the cache, so check to see if the given key is less than the max level
+                //of the tilemap and create a transparent image.
+                if (key.getLevelOfDetail() <= _tileMap->getMaxLevel())
+                {
+                    OE_DEBUG << LC << "Returning empty image " << std::endl;
+                    return ImageUtils::createEmptyImage();
+                }
+            }
+        }
+
+        return image.release();
+    }
+    else
+    {
+        return ReadResult::RESULT_NOT_FOUND;
+    }
+}
+
+bool
+TMS::Driver::write(const URI& uri,
+                   const TileKey& key,
+                   const osg::Image* image,
+                   bool invertY,
+                   ProgressCallback* progress,
+                   const osgDB::Options* writeOptions) const
+{
+    if ( !_writer.valid() )
+    {
+        OE_WARN << LC << "Repo is read-only; store failed" << std::endl;
+        return false;
+    }
+
+    if (_tileMap.valid() && image)
+    {
+        // compute the URL from the tile map:
+        std::string image_url = _tileMap->getURL(key, invertY);
+
+        // assert the folder exists:
+        if (osgEarth::makeDirectoryForFile(image_url))
+        {
+            osgDB::ReaderWriter::WriteResult result;
+
+            if (_forceRGBWrites && ImageUtils::hasAlphaChannel(image))
+            {
+                osg::ref_ptr<osg::Image> rgbImage = ImageUtils::convertToRGB8(image);
+                result = _writer->writeImage(*(rgbImage.get()), image_url, writeOptions);
+            }
+            else
+            {
+                result = _writer->writeImage(*image, image_url, writeOptions);
+            }
+
+            if (result.error())
+            {
+                OE_WARN << LC << "store failed; url=[" << image_url << "] message=[" << result.message() << "]" << std::endl;
+                return false;
+            }
+        }
+        else
+        {
+            OE_WARN << LC << "Failed to make directory for " << image_url << std::endl;
+            return false;
+        }
+
+        return true;
+    }
+
+    return false;
+}
+
+bool
+TMS::Driver::resolveWriter(const std::string& format)
+{
+    _writer = osgDB::Registry::instance()->getReaderWriterForMimeType(
+        _tileMap->getFormat().getMimeType());
+
+    if (!_writer.valid())
+    {
+        _writer = osgDB::Registry::instance()->getReaderWriterForExtension(
+            _tileMap->getFormat().getExtension());
+
+        if (!_writer.valid())
+        {
+            _writer = osgDB::Registry::instance()->getReaderWriterForExtension(format);
+        }
+    }
+
+    // The OSG JPEG writer does not accept RGBA images, so force conversion.
+    _forceRGBWrites =
+        _writer.valid() &&
+        (_writer->acceptsExtension("jpeg") || _writer->acceptsExtension("jpg"));
+
+    if (_forceRGBWrites)
+    {
+        OE_INFO << LC << "Note: images will be stored as RGB" << std::endl;
+    }
+
+    return _writer.valid();
+}
+
+//........................................................................
+
+Config
+TMS::Options::getMetadata()
+{
+    return Config::readJSON(OE_MULTILINE(
+      { "name" : "TMS (Tile Map Service)",
+        "properties" : [
+          { "name": "url", "description" : "Location of the TMS repository", "type" : "string", "default" : "" },
+          { "name": "tms_type", "description" : "Set to 'google' to invert the Y index", "type" : "string", "default" : "" },
+          { "name": "format", "description" : "Image format to assume (e.g. jpeg, png)", "type" : "string", "default" : "" }
+        ]
+      }
+    ));
+}
+
+void
+TMS::Options::readFrom(const Config& conf)
+{
+    conf.get("url", _url);
+    conf.get("format", _format);
+    conf.get("tms_type", _tmsType);
+}
+
+void
+TMS::Options::writeTo(Config& conf) const
+{
+    conf.set("url", _url);
+    conf.set("tms_type", _tmsType);
+    conf.set("format", _format);
+}
+
+//........................................................................
+
+Config
+TMSImageLayer::Options::getConfig() const
+{
+    Config conf = ImageLayer::Options::getConfig();
+    writeTo(conf);
+    return conf;
+}
+
+void
+TMSImageLayer::Options::fromConfig(const Config& conf)
+{
+    readFrom(conf);
+}
+
+//........................................................................
+
+REGISTER_OSGEARTH_LAYER(tmsimage, TMSImageLayer);
+
+OE_LAYER_PROPERTY_IMPL(TMSImageLayer, URI, URL, url);
+OE_LAYER_PROPERTY_IMPL(TMSImageLayer, std::string, TMSType, tmsType);
+OE_LAYER_PROPERTY_IMPL(TMSImageLayer, std::string, Format, format);
+
+void
+TMSImageLayer::init()
+{
+    ImageLayer::init();
+}
+
+Status
+TMSImageLayer::openImplementation()
+{
+    Status parent = ImageLayer::openImplementation();
+    if (parent.isError())
+        return parent;
+
+    osg::ref_ptr<const Profile> profile = getProfile();
+
+    Status status = _driver.open(
+        options().url().get(),
+        profile,
+        options().format().get(),
+        dataExtents(),
+        getReadOptions());
+
+    if (status.isError())
+        return status;
+
+    if (profile.get() != getProfile())
+    {
+        setProfile(profile.get());
+    }
+
+    return Status::NoError;
+}
+
+Status
+TMSImageLayer::closeImplementation()
+{
+    _driver.close();
+    return ImageLayer::closeImplementation();
+}
+
+GeoImage
+TMSImageLayer::createImageImplementation(const TileKey& key, ProgressCallback* progress) const
+{
+    ReadResult r = _driver.read(
+        options().url().get(),
+        key,
+        options().tmsType().get() == "google",
+        progress,
+        getReadOptions());
+
+    if (r.succeeded())
+        return GeoImage(r.releaseImage(), key.getExtent());
+    else
+        return GeoImage(Status(r.errorDetail()));
+}
+
+Status
+TMSImageLayer::writeImageImplementation(const TileKey& key, const osg::Image* image, ProgressCallback* progress) const
+{
+    if (!isWritingRequested())
+        return Status::ServiceUnavailable;
+
+    bool ok = _driver.write(
+        options().url().get(),
+        key,
+        image,
+        options().tmsType().get() == "google",
+        progress,
+        getReadOptions());
+
+    if (!ok)
+    {
+        return Status::ServiceUnavailable;
+    }
+
+    return STATUS_OK;
+}
+
+//........................................................................
+
+Config
+TMSElevationLayer::Options::getConfig() const
+{
+    Config conf = ElevationLayer::Options::getConfig();
+    writeTo(conf);
+    return conf;
+}
+
+void
+TMSElevationLayer::Options::fromConfig(const Config& conf)
+{
+    readFrom(conf);
+}
+
+
+//........................................................................
+
+REGISTER_OSGEARTH_LAYER(tmselevation, TMSElevationLayer);
+    
+OE_LAYER_PROPERTY_IMPL(TMSElevationLayer, URI, URL, url);
+OE_LAYER_PROPERTY_IMPL(TMSElevationLayer, std::string, TMSType, tmsType);
+OE_LAYER_PROPERTY_IMPL(TMSElevationLayer, std::string, Format, format);
+
+void
+TMSElevationLayer::init()
+{
+    ElevationLayer::init();
+}
+
+Status
+TMSElevationLayer::openImplementation()
+{
+    Status parent = ElevationLayer::openImplementation();
+    if (parent.isError())
+        return parent;
+
+    // Create an image layer under the hood. TMS fetch is the same for image and
+    // elevation; we just convert the resulting image to a heightfield
+    _imageLayer = new TMSImageLayer(options());
+
+    // Initialize and open the image layer
+    _imageLayer->setReadOptions(getReadOptions());
+    Status status = _imageLayer->open();
+
+    if (status.isError())
+        return status;
+
+    setProfile(_imageLayer->getProfile());
+    dataExtents() = _imageLayer->getDataExtents();
+
+    return Status::NoError;
+}
+
+Status
+TMSElevationLayer::closeImplementation()
+{
+    if (_imageLayer.valid())
+    {
+        _imageLayer->close();
+        _imageLayer = NULL;
+    }
+    return ElevationLayer::closeImplementation();
+}
+
+GeoHeightField
+TMSElevationLayer::createHeightFieldImplementation(const TileKey& key, ProgressCallback* progress) const
+{
+    // Make an image, then convert it to a heightfield
+    GeoImage image = _imageLayer->createImageImplementation(key, progress);
+    if (image.valid())
+    {
+        ImageToHeightFieldConverter conv;
+        osg::HeightField* hf = conv.convert( image.getImage() );
+        return GeoHeightField(hf, key.getExtent());
+    }
+    else
+    {
+        return GeoHeightField(image.getStatus());
+    }
+}