
/* osgEarth
 * Copyright 2008-2016 Pelican Mapping
 * MIT License
 */
#include <osgEarth/ElevationPool>
#include <osgEarth/Map>
#include <osgEarth/Metrics>
#include <osgEarth/rtree.h>
#include <osgEarth/HeightFieldUtils>
#include <osgEarth/Registry>
#include <osgEarth/Containers>
#include <osgEarth/Progress>
#include <osgEarth/Notify>

#include <thread>
#include <chrono>

using namespace osgEarth;

#define LC "[ElevationPool] "

<<<<<<< HEAD
ElevationPool::StrongLRU::StrongLRU(unsigned maxSize) :
    _maxSize(maxSize)
{
    //nop
}

void
ElevationPool::StrongLRU::push(ElevationPool::Pointer& p)
{
    std::lock_guard<std::mutex> lock(_lru.mutex());
    
    if (!_lru.empty() && _lru.back() == p)
        return;

    _lru.push(p);
    if (_lru.size() > (unsigned)((1.5f * (float)_maxSize)))
    {
        while (_lru.size() > _maxSize)
            _lru.pop();
    }
}

void
ElevationPool::StrongLRU::clear()
{
    std::lock_guard<std::mutex> lock(_lru.mutex());
    while (!_lru.empty())
        _lru.pop();
}

=======
>>>>>>> 0026f7b5
ElevationPool::ElevationPool() :
    _tileSize(257),
    _L2(true, 64u),
    _mapRevision(-1),
    _elevationHash(0)
{
}

const SpatialReference*
ElevationPool::getMapSRS() const
{
    osg::ref_ptr<const Map> map;
    if (_map.lock(map))
        return map->getSRS();
    else
        return nullptr;
}

namespace
{
#if 1
    using MaxLevelIndex = RTree<unsigned, double, 2>;
#else
    struct MaxLevelIndex
    {
        std::vector<osg::BoundingBox> _boxes;

        void Insert(const double a_min[2], const double a_max[2], unsigned maxLevel)
        {
            osg::BoundingBox box(a_min[0], a_min[1], 0.0, a_max[0], a_max[1], 0.0);
            _boxes.push_back(box);
        }

        template<class FUNC>
        bool Search(const double a_min[2], const double a_max[2], FUNC&& callback)
        {
            osg::BoundingBox query(a_min[0], a_min[1], 0.0, a_max[0], a_max[1], 0.0);
            for (unsigned i = 0; i < _boxes.size(); ++i)
            {
                if (query.intersects(_boxes[i]))
                {
                    if (callback(i) == false)
                        return false;
                }
            }
            return true;
        }
    };
#endif
}

ElevationPool::~ElevationPool()
{
    setMap(nullptr);

    for (auto& itr : _layerIndex)
    {
        if (itr.second)
        {
            delete static_cast<MaxLevelIndex*>(itr.second);
        }
    }
    _layerIndex.clear();
}

void
ElevationPool::setMap(const Map* map)
{
    _map = map;

    if (map)
    {
        refresh(map);
    }
}

size_t
ElevationPool::getElevationHash(WorkingSet* ws) const
{
    // yes, must do this every time because individual
    // layers can "bump" their revisions (dynamic layers)    
    size_t hash = hash_value_unsigned(_mapRevision);

    // using the working set or the baseline?
    auto& layers =
        (ws && ws->_elevationLayers.size() > 0) ? ws->_elevationLayers :
        this->_elevationLayers;

    for (auto& layer : layers)
        if (layer->isOpen())
            hash = hash_value_unsigned(hash, layer->getRevision());
        else
            hash = hash_value_unsigned(hash, 0u);

    return hash;
}

void
ElevationPool::sync(const Map* map, WorkingSet* ws)
{
    if (needsRefresh())
    {
        OE_PROFILING_ZONE;

        refresh(map);

        if (ws)
            ws->_lru.clear();
    }
}

void
ElevationPool::refresh(const Map* map)
{
    ScopedWriteLock lk(_mutex);

    _elevationLayers.clear();

    for (auto& itr : _layerIndex)
    {
        if (itr.second)
        {
            delete static_cast<MaxLevelIndex*>(itr.second);
        }
    }
    _layerIndex.clear();

    _mapRevision = _map->getOpenLayers(_elevationLayers);
    _elevationHash = getElevationHash(nullptr);

    double a_min[2], a_max[2];

    for (auto i : _elevationLayers)
    {
        const ElevationLayer* layer = i.get();
        DataExtentList dataExtents;
        layer->getDataExtents(dataExtents);

        MaxLevelIndex* layerIndex = new MaxLevelIndex();

        for (auto de = dataExtents.begin(); de != dataExtents.end(); ++de)
        {
            GeoExtent extentInMapSRS = map->getProfile()->clampAndTransformExtent(*de);

            // Convert the max level so it's relative to the map profile:
            unsigned maxLevel = std::min(de->maxLevel().get(), layer->getMaxDataLevel());
            maxLevel = map->getProfile()->getEquivalentLOD(layer->getProfile(), maxLevel);

            if (extentInMapSRS.crossesAntimeridian())
            {
                GeoExtent a, b;
                extentInMapSRS.splitAcrossAntimeridian(a, b);

                for (auto& ex : { a, b })
                {
                    a_min[0] = ex.xMin(), a_min[1] = ex.yMin();
                    a_max[0] = ex.xMax(), a_max[1] = ex.yMax();
                    layerIndex->Insert(a_min, a_max, maxLevel);
                }
            }
            else
            {
                a_min[0] = extentInMapSRS.xMin(), a_min[1] = extentInMapSRS.yMin();
                a_max[0] = extentInMapSRS.xMax(), a_max[1] = extentInMapSRS.yMax();
                layerIndex->Insert(a_min, a_max, maxLevel);
            }
        }
        _layerIndex[layer] = layerIndex;
    }

    _L2.clear();

    ScopedWriteLock lock(_globalLUTMutex);
    _globalLUT.clear();
}

int
ElevationPool::getLOD(double x, double y, WorkingSet* ws)
{
    double point[2] = { x, y };
    int maxiestMaxLevel = -1;

    auto& layers =
        (ws && ws->_elevationLayers.size() > 0) ? ws->_elevationLayers :
        this->_elevationLayers;

    for (auto& layerItr : layers)
    {
        auto itr = _layerIndex.find(layerItr.get());
        if (itr != _layerIndex.end())
        {
            MaxLevelIndex* index = static_cast<MaxLevelIndex*>(itr->second);
            index->Search(point, point, [&](const unsigned& level)
                {
                    maxiestMaxLevel = std::max(maxiestMaxLevel, (int)level);
                    return RTREE_KEEP_SEARCHING;
                });
        }
    }

    return maxiestMaxLevel;
}

bool
ElevationPool::needsRefresh()
{
    ScopedReadLock lk(_mutex);

    // Check to see if the overall data model has changed in the map
    int mapRevision = _map.valid() ? static_cast<int>(_map->getDataModelRevision()) : 0;
    if (mapRevision != _mapRevision)
    {
        return true;
    }

    // Check to see if any of the elevation layers in our list have changed.
    return getElevationHash(nullptr) != _elevationHash;
}

ElevationPool::WorkingSet::WorkingSet(unsigned size) :
    _lru(true, size)
{
    //nop
}

void
ElevationPool::WorkingSet::clear()
{
    _lru.clear();
    // No need to clear the elevation layers; only invalidate the cache.
}

bool
ElevationPool::findExistingRaster(
    const Internal::RevElevationKey& key,
    osg::ref_ptr<ElevationTexture>& output,
    bool* fromLUT)
{
    OE_PROFILING_ZONE;

    *fromLUT = false;

    // Next check the system LUT -- see if someone somewhere else
    // already has it (the terrain or another WorkingSet)
    optional<Internal::RevElevationKey> orphanedKey;
    {
        ScopedReadLock lock(_globalLUTMutex);

        auto i = _globalLUT.find(key);
        if (i != _globalLUT.end())
        {
            i->second.lock(output);
            if (output.valid())
            {
                *fromLUT = true;
            }
            else
            {
                // observer was orphaned..remove it
                orphanedKey = key;
            }
        }
    }

    if (orphanedKey.isSet())
    {
        ScopedWriteLock lock(_globalLUTMutex);
        _globalLUT.erase(orphanedKey.get());
    }

    return output.valid();
}

osg::ref_ptr<ElevationTexture>
ElevationPool::getOrCreateRaster(
    const Internal::RevElevationKey& key,
    const Map* map,
    bool acceptLowerRes,
    WorkingSet* ws,
    ProgressCallback* progress)
{
    OE_PROFILING_ZONE;

    // first check for pre-existing data for this key:
    osg::ref_ptr<ElevationTexture> result;
    bool fromLUT;

    findExistingRaster(key, result, &fromLUT);

    if (!result.valid())
    {
        // need to build NEW data for this key
        osg::ref_ptr<osg::HeightField> hf = HeightFieldUtils::createReferenceHeightField(
            key._tilekey.getExtent(),
            _tileSize, _tileSize,
            false,      // no border
            true);      // initialize to HAE (0.0) heights

        std::vector<float> resolutions;
        resolutions.assign(_tileSize * _tileSize, FLT_MAX);

        TileKey keyToUse;
        bool populated = false;

        const ElevationLayerVector& layersToSample =
            ws && !ws->_elevationLayers.empty() ? ws->_elevationLayers :
            _elevationLayers;

        for (keyToUse = key._tilekey;
            keyToUse.valid();
            keyToUse.makeParent())
        {
            populated = layersToSample.populateHeightField(
                hf.get(),
                &resolutions,
                keyToUse,
                map->getProfileNoVDatum(),
                map->getElevationInterpolation(),
                progress);

            // Resolve any invalid heights in the output heightfield.
            HeightFieldUtils::resolveInvalidHeights(hf.get(), keyToUse.getExtent(), NO_DATA_VALUE, 0L);

            if ((populated == true) ||
                (acceptLowerRes == false) ||
                (progress && progress->isCanceled()))
            {
                break;
            }
        }

        // check for cancelation/deferral
        if (progress && progress->isCanceled())
        {
            return NULL;
        }

        if (populated)
        {
            result = new ElevationTexture(
                keyToUse,
                GeoHeightField(hf.get(), keyToUse.getExtent()),
                resolutions);
        }
        else
        {
            return NULL;
        }
    }

    else
    {
        // found it ... but if it's a lower res tile and we aren't accepting
        // those, discard it.
        if (acceptLowerRes == false &&
            result->getTileKey() != key._tilekey)
        {
            return NULL;
        }
    }

    // update WorkingSet:
    if (ws)
        ws->_lru.insert(key, result);

    // update the L2 cache:
    _L2.insert(key, result);

    // update system weak-LUT:
    if (!fromLUT)
    {
        ScopedWriteLock lock(_globalLUTMutex);
        _globalLUT[key] = result.get();
    }

    return result;
}

namespace
{
    //typedef vector_map<
    //    Internal::RevElevationKey,
    //    osg::ref_ptr<ElevationTexture> > QuickCache;

    //struct QuickSampleVars {
    //    double sizeS, sizeT;
    //    double s, t;
    //    double s0, s1, smix;
    //    double t0, t1, tmix;
    //    osg::Vec4f UL, UR, LL, LR, TOP, BOT;
    //};

    inline void quickSample(
        const ImageUtils::PixelReader& reader,
        double u, double v,
        osg::Vec4f& out,
        ElevationPool::Envelope::QuickSampleVars& a)
    {
        const double sizeS = (double)(reader.s() - 1);
        const double sizeT = (double)(reader.t() - 1);

        // u, v => [0..1]
        const double s = u * sizeS;
        const double t = v * sizeT;

        const double s0 = std::max(floor(s), 0.0);
        const int intS0 = s0;
        const double s1 = std::min(s0 + 1.0, sizeS);
        const int intS1 = s1;
        const double smix = s0 < s1 ? (s - s0) / (s1 - s0) : 0.0;

        const double t0 = std::max(floor(t), 0.0);
        const int intT0 = t0;
        const double t1 = std::min(t0 + 1.0, sizeT);
        const int intT1 = t1;
        const double tmix = t0 < t1 ? (t - t0) / (t1 - t0) : 0.0;

        reader(a.UL, intS0, intT0, 0, 0); // upper left
        reader(a.UR, intS1, intT0, 0, 0); // upper right
        reader(a.LL, intS0, intT1, 0, 0); // lower left
        reader(a.LR, intS1, intT1, 0, 0); // lower right

        const double minusSmix = 1.0 - smix;
        const double minusTmis = 1.0 - tmix;

        a.TOP = a.UL * minusSmix + a.UR * smix;
        a.BOT = a.LL * minusSmix + a.LR * smix;
        out = a.TOP * minusTmis + a.BOT * tmix;
    }
}

bool
ElevationPool::prepareEnvelope(
    ElevationPool::Envelope& env,
    const GeoPoint& refPoint,
    const Distance& resolution,
    WorkingSet* ws)
{
    env._pool = this;
    env._map = nullptr;
    env._profile = nullptr;

    if (_map.lock(env._map) == false || env._map->getProfile() == nullptr)
        return false;

    env._profile = env._map->getProfile();

    sync(env._map.get(), ws);

    env._key._revision = getElevationHash(ws);

    env._raster = nullptr;
    env._cache.clear();

    env._pw = env._profile->getExtent().width();
    env._ph = env._profile->getExtent().height();
    env._pxmin = env._profile->getExtent().xMin();
    env._pymin = env._profile->getExtent().yMin();

    auto& units = env._map->getSRS()->getUnits();
    Distance pointRes(0.0, units);

    GeoPoint refPointMap = refPoint.transform(env._map->getSRS());

    double resolutionInMapUnits = env._map->getSRS()->transformDistance(resolution, units, refPointMap.y());
    //double resolutionInMapUnits = resolution.asDistance(units, refPointMap.y());

    int maxLOD = env._profile->getLevelOfDetailForHorizResolution(
        resolutionInMapUnits,
        ELEVATION_TILE_SIZE);

    env._lod = std::min(getLOD(refPointMap.x(), refPointMap.y(), ws), (int)maxLOD);

    // This can happen if the elevation data publishes no data extents
    if (env._lod < 0 && !_elevationLayers.empty())
    {
        env._lod = maxLOD;
    }

    env._profile->getNumTiles(env._lod, env._tw, env._th);

    env._ws = ws;

    if (env._ws == nullptr)
        env._ws = &env._default_ws;

    return true;
}

int
ElevationPool::Envelope::sampleMapCoords(
    std::vector<osg::Vec3d>::iterator begin,
    std::vector<osg::Vec3d>::iterator end,
    ProgressCallback* progress,
    float failValue)
{
    OE_PROFILING_ZONE;

    if (begin == end)
        return -1;

    if (_lod < 0)
    {
        for(auto i = begin; i != end; ++i)
            i->z() = failValue;
        return 0;
    }

    ScopedReadLock lk(_pool->_mutex);

    double u, v;
    double rx, ry;
    int tx, ty;
    int tx_prev = INT_MAX, ty_prev = INT_MAX;
    float lastRes = -1.0f;
    int lod = _lod;
    int lod_prev = INT_MAX;
    osg::Vec4f elev;
    int count = 0;

    for (auto iter = begin; iter != end; ++iter)
    {
        auto& p = *iter;

        {
            //OE_PROFILING_ZONE_NAMED("createTileKey");

            rx = (p.x() - _pxmin) / _pw, ry = (p.y() - _pymin) / _ph;
            tx = osg::clampBelow((unsigned)(rx * (double)_tw), _tw - 1u); // TODO: wrap around for geo
            ty = osg::clampBelow((unsigned)((1.0 - ry) * (double)_th), _th - 1u);

            if (lod != lod_prev || tx != tx_prev || ty != ty_prev)
            {
                _key._tilekey = TileKey(lod, tx, ty, _profile.get());
                lod_prev = lod;
                tx_prev = tx;
                ty_prev = ty;
            }
        }

        if (_key._tilekey.valid())
        {
            auto iter = _cache.find(_key);

            if (iter == _cache.end())
            {
                _raster = _pool->getOrCreateRaster(
                    _key,   // key to query
                    _map.get(), // map to query
                    true,  // fall back on lower resolution data if necessary
                    _ws,    // user's workingset
                    progress);

                // bail on cancelation before using the quickcache
                if (progress && progress->isCanceled())
                {
                    return -1;
                }

                _cache[_key] = _raster.get();
            }
            else
            {
                _raster = iter->second;
            }

            {
                //OE_PROFILING_ZONE_NAMED("sample");
                if (_raster.valid())
                {
                    u = (p.x() - _raster->getExtent().xMin()) / _raster->getExtent().width();
                    v = (p.y() - _raster->getExtent().yMin()) / _raster->getExtent().height();

                    // Note: This can happen on the map edges..
                    // TODO: consider looping around for geo and clamping for projected
                    u = osg::clampBetween(u, 0.0, 1.0);
                    v = osg::clampBetween(v, 0.0, 1.0);

                    quickSample(_raster->reader(), u, v, elev, _vars);
                    p.z() = elev.r();
                }
                else
                {
                    p.z() = failValue;
                }
            }
        }
        else
        {
            p.z() = failValue;
        }

        if (p.z() != failValue)
            ++count;
    }

    return count;
}

int
ElevationPool::sampleMapCoords(
    std::vector<osg::Vec4d>::iterator begin,
    std::vector<osg::Vec4d>::iterator end,
    WorkingSet* ws,
    ProgressCallback* progress,
    float failValue)
{
    OE_PROFILING_ZONE;

    if (begin == end)
        return -1;

    osg::ref_ptr<const Map> map;
    if (_map.lock(map) == false || map->getProfile() == NULL)
        return -1;

    sync(map.get(), ws);

    if (_elevationLayers.empty())
    {
        for (auto i = begin; i != end; ++i)
            i->z() = failValue;
        return 0;
    }

    ScopedReadLock lk(_mutex);

    Internal::RevElevationKey key;
    key._revision = getElevationHash(ws);

    osg::ref_ptr<ElevationTexture> raster;
    osg::Vec4 elev;
    double u, v;

    const Profile* profile = map->getProfile();
    double pw = profile->getExtent().width();
    double ph = profile->getExtent().height();
    double pxmin = profile->getExtent().xMin();
    double pymin = profile->getExtent().yMin();

    int count = 0;

    Envelope::QuickCache quickCache;
    Envelope::QuickSampleVars qvars;

    unsigned tw, th;
    double rx, ry;
    int tx, ty;
    int tx_prev = INT_MAX, ty_prev = INT_MAX;

    int lod;
    int lod_prev = INT_MAX;
    auto* srs = map->getSRS();
    auto& units = srs->getUnits();
    Distance pointRes(0.0, units);

    for (auto iter = begin; iter != end; ++iter)
    {
        auto& p = *iter;

        if (p.w() == FLT_MAX)
            continue;

        {
            //OE_PROFILING_ZONE_NAMED("createTileKey");            

            pointRes.set(p.w(), units);

            double resolutionInMapUnits = srs->transformDistance(pointRes, units, p.y());
            //double resolutionInMapUnits = pointRes.asDistance(units, p.y());

            lod = profile->getLevelOfDetailForHorizResolution(
                resolutionInMapUnits,
                ELEVATION_TILE_SIZE);

            profile->getNumTiles(lod, tw, th);

            rx = (p.x() - pxmin) / pw, ry = (p.y() - pymin) / ph;
            tx = osg::clampBelow((unsigned)(rx * (double)tw), tw - 1u); // TODO: wrap around for geo
            ty = osg::clampBelow((unsigned)((1.0 - ry) * (double)th), th - 1u);

            if (lod != lod_prev || tx != tx_prev || ty != ty_prev)
            {
                key._tilekey = TileKey(lod, tx, ty, profile);
                lod_prev = lod;
                tx_prev = tx;
                ty_prev = ty;
            }
        }

        if (key._tilekey.valid())
        {
            auto iter = quickCache.find(key);

            if (iter == quickCache.end())
            {
                raster = getOrCreateRaster(
                    key,   // key to query
                    map.get(), // map to query
                    true,  // fall back on lower resolution data if necessary
                    ws,    // user's workingset
                    progress);

                // bail on cancelation before using the quickcache
                if (progress && progress->isCanceled())
                {
                    return -1;
                }

                quickCache[key] = raster.get();
            }
            else
            {
                raster = iter->second;
            }

            {
                //OE_PROFILING_ZONE_NAMED("sample");
                if (raster.valid())
                {
                    u = (p.x() - raster->getExtent().xMin()) / raster->getExtent().width();
                    v = (p.y() - raster->getExtent().yMin()) / raster->getExtent().height();

                    // Note: This can happen on the map edges..
                    // TODO: consider looping around for geo and clamping for projected
                    u = osg::clampBetween(u, 0.0, 1.0);
                    v = osg::clampBetween(v, 0.0, 1.0);

                    quickSample(raster->reader(), u, v, elev, qvars);
                    p.z() = elev.r();
                }
                else
                {
                    p.z() = failValue;
                }
            }
        }
        else
        {
            p.z() = failValue;
        }

        if (p.z() != failValue)
            ++count;
    }

    return count;
}

int
ElevationPool::sampleMapCoords(
    std::vector<osg::Vec3d>::iterator begin,
    std::vector<osg::Vec3d>::iterator end,
    const Distance& resolution,
    WorkingSet* ws,
    ProgressCallback* progress,
    float failValue)
{    
    OE_PROFILING_ZONE;

    if (begin == end)
        return -1;

    osg::ref_ptr<const Map> map;
    if (_map.lock(map) == false || map->getProfile() == NULL)
        return -1;

    sync(map.get(), ws);

    if (_elevationLayers.empty())
    {
        for (auto i = begin; i != end; ++i)
            i->z() = failValue;
        return 0;
    }

    ScopedReadLock lk(_mutex);

    Internal::RevElevationKey key;
    key._revision = getElevationHash(ws);

    osg::ref_ptr<ElevationTexture> raster;
    osg::Vec4 elev;
    double u, v;

    const Profile* profile = map->getProfile();
    double pw = profile->getExtent().width();
    double ph = profile->getExtent().height();
    double pxmin = profile->getExtent().xMin();
    double pymin = profile->getExtent().yMin();

    int count = 0;

    Envelope::QuickCache quickCache;
    Envelope::QuickSampleVars qvars;

    unsigned tw, th;
    double rx, ry;
    int tx, ty;
    int tx_prev = INT_MAX, ty_prev = INT_MAX;

    int lod;
    int lod_prev = INT_MAX;
    auto* srs = map->getSRS();
    auto& units = srs->getUnits();

    for (auto iter = begin; iter != end; ++iter)
    {
        auto& p = *iter;
        {
            //OE_PROFILING_ZONE_NAMED("createTileKey");
            double resolutionInMapUnits = srs->transformDistance(resolution, units, p.y());
            //double resolutionInMapUnits = resolution.asDistance(units, p.y());

            int computedLOD = profile->getLevelOfDetailForHorizResolution(
                resolutionInMapUnits,
                ELEVATION_TILE_SIZE);

            lod = osg::minimum(getLOD(p.x(), p.y(), ws), (int)computedLOD);

            if (lod < 0)
            {
                p.z() = failValue;
                continue;
            }

            profile->getNumTiles(lod, tw, th);

            rx = (p.x() - pxmin) / pw, ry = (p.y() - pymin) / ph;
            tx = osg::clampBelow((unsigned)(rx * (double)tw), tw - 1u); // TODO: wrap around for geo
            ty = osg::clampBelow((unsigned)((1.0 - ry) * (double)th), th - 1u);

            if (lod != lod_prev || tx != tx_prev || ty != ty_prev)
            {
                key._tilekey = TileKey(lod, tx, ty, profile);
                lod_prev = lod;
                tx_prev = tx;
                ty_prev = ty;
            }
        }

        if (key._tilekey.valid())
        {
            auto iter = quickCache.find(key);

            if (iter == quickCache.end())
            {
                raster = getOrCreateRaster(
                    key,   // key to query
                    map.get(), // map to query
                    true,  // fall back on lower resolution data if necessary
                    ws,    // user's workingset
                    progress);

                // bail on cancelation before using the quickcache
                if (progress && progress->isCanceled())
                {
                    return -1;
                }

                quickCache[key] = raster.get();
            }
            else
            {                
                raster = iter->second;
            }

            {
                //OE_PROFILING_ZONE_NAMED("sample");
                if (raster.valid())
                {
                    u = (p.x() - raster->getExtent().xMin()) / raster->getExtent().width();
                    v = (p.y() - raster->getExtent().yMin()) / raster->getExtent().height();

                    // Note: This can happen on the map edges..
                    // TODO: consider looping around for geo and clamping for projected
                    u = osg::clampBetween(u, 0.0, 1.0);
                    v = osg::clampBetween(v, 0.0, 1.0);

                    quickSample(raster->reader(), u, v, elev, qvars);
                    p.z() = elev.r();
                }
                else
                {
                    p.z() = failValue;
                }
            }
        }
        else
        {
            p.z() = failValue;
        }

        if (p.z() != failValue)
            ++count;
    }

    return count;
}

ElevationSample
ElevationPool::getSample(
    const GeoPoint& p,
    unsigned maxLOD,
    const Map* map,
    WorkingSet* ws,
    ProgressCallback* progress)
{
    // ensure the Pool is in sync with the map
    sync(map, ws);

    if (_elevationLayers.empty())
        return {};

    ScopedReadLock lk(_mutex);

    Internal::RevElevationKey key;

    // Need to limit maxLOD <= INT_MAX else std::min for lod will return -1 due to cast
    maxLOD = std::min(maxLOD, static_cast<unsigned>(std::numeric_limits<int>::max()));

    // returns the best LOD for the given point, or -1 if there is no data there
    int lod = std::min(getLOD(p.x(), p.y(), ws), (int)maxLOD);

    if (lod >= 0)
    {
        key._tilekey = map->getProfile()->createTileKey(p.x(), p.y(), lod);
        key._revision = getElevationHash(ws);

        osg::ref_ptr<ElevationTexture> raster = getOrCreateRaster(
            key,   // key to query
            map,   // map to query
            true,  // fall back on lower resolution data if necessary
            ws,    // user's workingset
            progress);

        if (raster.valid())
        {
            return raster->getElevation(p.x(), p.y());
        }
    }
    return ElevationSample();
}

ElevationSample
ElevationPool::getSample(
    const GeoPoint& p,
    WorkingSet* ws,
    ProgressCallback* progress)
{
    if (!p.isValid())
        return {};

    osg::ref_ptr<const Map> map = _map.get();
    if (!map.valid() || !map->getProfile())
        return {};

    if (_elevationLayers.empty())
        return {};

    if (!p.getSRS()->isHorizEquivalentTo(map->getProfile()->getSRS()))
    {
        GeoPoint xp(p);
        xp.transformInPlace(map->getProfile()->getSRS());
        return getSample(xp, ~0, map.get(), ws, progress);
    }
    else
    {
        return getSample(p, ~0, map.get(), ws, progress);
    }
}

ElevationSample
ElevationPool::getSample(
    const GeoPoint& p,
    const Distance& resolution,
    WorkingSet* ws,
    ProgressCallback* progress)
{
    if (!p.isValid())
        return {};

    if (_elevationLayers.empty())
        return {};

    osg::ref_ptr<const Map> map;
    if (_map.lock(map) == false || map->getProfile() == NULL)
        return {};

    // mostly right. :)
    double resolutionInMapUnits = SpatialReference::transformUnits(
        resolution,
        map->getSRS(),
        p.y());

    unsigned maxLOD = map->getProfile()->getLevelOfDetailForHorizResolution(
        resolutionInMapUnits,
        ELEVATION_TILE_SIZE);

    if (!p.getSRS()->isHorizEquivalentTo(map->getProfile()->getSRS()))
    {
        GeoPoint xp(p);
        xp.transformInPlace(map->getProfile()->getSRS());
        return getSample(xp, maxLOD, map.get(), ws, progress);
    }
    else
    {
        return getSample(p, maxLOD, map.get(), ws, progress);
    }
}

bool
ElevationPool::getTile(
    const TileKey& tilekey,
    bool acceptLowerRes,
    osg::ref_ptr<ElevationTexture>& out_tex,
    WorkingSet* ws,
    ProgressCallback* progress)
{
    osg::ref_ptr<const Map> map;
    if (!_map.lock(map))
        return false;

    // ensure we are in sync with the map
    sync(map.get(), ws);

    ScopedReadLock lk(_mutex);

    Internal::RevElevationKey key;
    key._tilekey = tilekey;
    key._revision = getElevationHash(ws);

    out_tex = getOrCreateRaster(
        key,
        _map.get(),
        acceptLowerRes,
        ws,
        progress);

    return out_tex.valid();
}

//...................................................................

AsyncElevationSampler::AsyncElevationSampler(
    const Map* map,
    unsigned numThreads) :

    _map(map),
    _arena(nullptr)
{
    _arena = jobs::get_pool("oe.asyncelevation");
    _arena->set_can_steal_work(false);
    _arena->set_concurrency(numThreads > 0 ? numThreads : _arena->concurrency());
}

Future<ElevationSample>
AsyncElevationSampler::getSample(const GeoPoint& p)
{
    return getSample(p, Distance(0, p.getXYUnits()));
}

Future<ElevationSample>
AsyncElevationSampler::getSample(const GeoPoint& point, const Distance& resolution)
{
    jobs::context c;
    c.pool = _arena;

    auto task = [=](Cancelable& cancelable)
        {
            ElevationSample sample;
            if (!cancelable.canceled())
            {
                osg::ref_ptr<const Map> map(_map);
                if (map.valid())
                {
                    osg::ref_ptr<ProgressCallback> progress = new ProgressCallback(&cancelable);

                    sample = map->getElevationPool()->getSample(point, resolution, &_ws, progress.get());
                }
            }
            return sample;
        };

    return jobs::dispatch(task, c);
}<|MERGE_RESOLUTION|>--- conflicted
+++ resolved
@@ -20,39 +20,6 @@
 
 #define LC "[ElevationPool] "
 
-<<<<<<< HEAD
-ElevationPool::StrongLRU::StrongLRU(unsigned maxSize) :
-    _maxSize(maxSize)
-{
-    //nop
-}
-
-void
-ElevationPool::StrongLRU::push(ElevationPool::Pointer& p)
-{
-    std::lock_guard<std::mutex> lock(_lru.mutex());
-    
-    if (!_lru.empty() && _lru.back() == p)
-        return;
-
-    _lru.push(p);
-    if (_lru.size() > (unsigned)((1.5f * (float)_maxSize)))
-    {
-        while (_lru.size() > _maxSize)
-            _lru.pop();
-    }
-}
-
-void
-ElevationPool::StrongLRU::clear()
-{
-    std::lock_guard<std::mutex> lock(_lru.mutex());
-    while (!_lru.empty())
-        _lru.pop();
-}
-
-=======
->>>>>>> 0026f7b5
 ElevationPool::ElevationPool() :
     _tileSize(257),
     _L2(true, 64u),
