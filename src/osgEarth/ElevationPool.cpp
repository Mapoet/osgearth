--- conflicted
+++ resolved
@@ -441,14 +441,8 @@
 ElevationEnvelope::getElevation(double x, double y)
 {
     OE_PROFILING_ZONE;
-<<<<<<< HEAD
-    char buf[16]; 
-    sprintf(buf, "%d", _lod);
-    OE_PROFILING_ZONE_TEXT(buf);
-=======
     //char buf[16]; itoa(_lod, buf, 10);
     //OE_PROFILING_ZONE_TEXT(buf);
->>>>>>> 71017e1b
 
     float elevation, resolution;
     sample(x, y, elevation, resolution);
