/* -*-c++-*- */
/* osgEarth - Geospatial SDK for OpenSceneGraph
 * Copyright 2020 Pelican Mapping
 * http://osgearth.org
 *
 * osgEarth is free software; you can redistribute it and/or modify
 * it under the terms of the GNU Lesser General Public License as published by
 * the Free Software Foundation; either version 2 of the License, or
 * (at your option) any later version.
 *
 * This program is distributed in the hope that it will be useful,
 * but WITHOUT ANY WARRANTY; without even the implied warranty of
 * MERCHANTABILITY or FITNESS FOR A PARTICULAR PURPOSE.  See the
 * GNU Lesser General Public License for more details.
 *
 * You should have received a copy of the GNU Lesser General Public License
 * along with this program.  If not, see <http://www.gnu.org/licenses/>
 */
#ifndef OSGEARTH_THREADING_UTILS_H
#define OSGEARTH_THREADING_UTILS_H 1

#include <osgEarth/Common>
#include <atomic>
#include <functional>
#include <mutex>
#include <condition_variable>
#include <vector>
#include <unordered_map>
#include <queue>
#include <thread>
#include <future>
#include <type_traits>

namespace osgDB {
    class Options;
}

// to include the file and line as the mutex name
#define OE_MUTEX_NAME __FILE__ ":" OE_STRINGIFY(__LINE__)

namespace osgEarth { namespace Threading
{
    //! C++ BasicLockable requirement
    class BasicLockable
    {
    public:
        virtual void lock() =0;
        virtual void unlock() = 0;
    };

    //! C++ Lockable requirement
    class Lockable : public BasicLockable
    {
    public:
        virtual bool try_lock() =0;
    };

    /**
     * A normal mutex
     */
    class OSGEARTH_EXPORT Mutex : public Lockable
    {
    public:
        Mutex();
        Mutex(const std::string& name, const char* file=nullptr, std::uint32_t line=0);
        //! Do not permit copy constructor on Mutex
        Mutex(const Mutex& copy) = delete;
        ~Mutex();

        //! Explicitly block the copy operator
        Mutex& operator=(const Mutex& copy) = delete;

        void lock() override;
        void unlock() override;
        bool try_lock() override;

        void setName(const std::string& name);

    private:
        std::string _name;
        void* _handle;
        void* _metricsData;
    };

    typedef std::lock_guard<BasicLockable> ScopedMutexLock;

    /**
     * A recursive mutex
     */
    class OSGEARTH_EXPORT RecursiveMutex : public Lockable
    {
    public:
        RecursiveMutex();
        RecursiveMutex(const std::string& name, const char* file=nullptr, std::uint32_t line=0);
        ~RecursiveMutex();

        //! Enable or disable this mutex. Don't call this while threads are running.
        void disable();

        void lock() override;
        void unlock() override;
        bool try_lock() override;

        void setName(const std::string& name);

    private:
        bool _enabled;
        std::string _name;
        void* _handle;
        void* _metricsData;
    };

    typedef std::lock_guard<RecursiveMutex> ScopedRecursiveMutexLock;

    /**
     * Gets the approximate number of available threading contexts.
     * Result is guaranteed to be greater than zero
     */
    extern OSGEARTH_EXPORT unsigned getConcurrency();

    /**
     * Gets the unique ID of the running thread.
     */
    extern OSGEARTH_EXPORT unsigned getCurrentThreadId();

    /**
    * Pure interface for an object that can be canceled.
    */
    class Cancelable
    {
    public:
        virtual bool isCanceled() const = 0;
    };

    /**
     * Event with a binary signaled state, for multi-threaded sychronization.
     *
     * The event has two states:
     *  "set" means that a call to wait() will not block;
     *  "unset" means that calls to wait() will block until another thread calls set().
     *
     * The event starts out unset.
     *
     * Typical usage: Thread A creates Thread B to run asynchronous code. Thread A
     * then calls wait(), which blocks Thread A. When Thread B is finished, it calls
     * set(). Thread A then wakes up and continues execution.
     *
     * NOTE: ALL waiting threads will wake up when the Event is cleared.
     */
    class OSGEARTH_EXPORT Event
    {
    public:
        //! Construct a new event
        Event();

        Event(const std::string& name);

        //! DTOR
        ~Event();

        //! Block until the event is set, then return true if set, false on error.
        bool wait();

        //! Like wait(), but also returns false on timeout.
        bool wait(unsigned timeout_ms);

        //! Like wait(), but resets the state before returning.
        bool waitAndReset();

        //! Set the event state, causing any waiters to unblock.
        void set();

        //! Reset (unset) the event state; new waiters will block until set() is called.
        void reset();

        //! Whether the event state is set (waiters will not block).
        inline bool isSet() const { return _set; }

        void setName(const std::string& name);

    protected:
        Mutex _m;
        std::condition_variable_any _cond;
        bool _set;
    };

    /**
     * Future is the consumer-side interface to an asynchronous operation.
     *
     * Usage:
     *   Producer (usually an asynchronous function call) creates a Promise<Object>
     *   and immediately returns promise.getFuture(). The Consumer then performs other
     *   work, and eventually (or immediately) called Future.get() or Future.release().
     *   Either call will block until the asynchronous operation is complete and the
     *   result in Future is available.
     */
    template<typename T>
    class Future : public Cancelable
    {
    public:
        typedef std::function<void(const T&)> Callback;

    private:
        // internal structure to track referenced to the result
        struct Container {
            Container() { }
            Container(const T& obj) { set(obj); }
            void set(const T& obj) { _obj = std::move(obj); }
            T _obj;
            const T& obj() const { return _obj; }
        };

    public:
        //! Blank CTOR
        Future() {
            _ev = std::make_shared<Event>();
            _shared = std::make_shared<Container>();
        }

        Future(const std::string& name) {
            _ev = std::make_shared<Event>(name);
            _shared = std::make_shared<Container>();
        }

        //! Copy CTOR
        Future(const Future& rhs) :
            _ev(rhs._ev),
            _shared(rhs._shared) { }

        Future<T>& operator = (const Future<T>& rhs) {
            _ev = rhs._ev;
            _shared = rhs._shared;
            return *this;
        }

        //! True if the promise was resolved and a result if available.
        bool isAvailable() const {
            return _ev->isSet();
        }

        //! True if the Promise that generated this Future no longer exists
        //! and the Promise was never resolved.
        bool isAbandoned() const {
            return !isAvailable() && _shared.use_count() == 1;
        }

        bool isCanceled() const override {
            return isAbandoned();
        }

        //! The result value; blocks until it is available (or abandonded) and then returns it.
        const T& get() const {
<<<<<<< HEAD
            while (!_ev->wait(100u))
                if (isAbandoned())
                    break;
=======
            while (
                !isAbandoned() && 
                !_ev->wait(1u));
>>>>>>> 7de6bab5
            return _shared->obj();
        }

        const T& get(const Cancelable* cancelable) const {
<<<<<<< HEAD
            while(!_ev->wait(100u)) {
                if (isAbandoned()) 
                    break;
                if (cancelable && cancelable->isCanceled()) 
                    break;
            }
            return _shared->obj();
        }

        //! Waits for the result to become available (or abandoned)
=======
            while (
                !isAbandoned() &&
                !(cancelable && cancelable->isCanceled()) &&
                !_ev->wait(1u));
            return _shared->obj();
        }

        //! Waits for the result to become available (abandoned)
>>>>>>> 7de6bab5
        void join() const {
            get();
        }
        void join(const Cancelable* cancelable) const {
            get(cancelable);
        }

<<<<<<< HEAD
        //! Returns the result value (available or not) and abandons the future.
        //! It is typical to check isAvailable() prior to calling release.
        T release() {
            T result = get();
            abandon();
            return result;
        }

        Future<T>& then(std::function<void(T&)>& func) {
            std::unique_lock<std::mutex> lock(_shared->_callbacksMutex);
            if (_ev->isSet()) {
                if (_shared->empty() == false)
                    func(_shared->_obj());
            }
            else
                _shared->_callbacks.push_back(func);
            return *this;
        }

=======
>>>>>>> 7de6bab5
        //! Release reference to a promise, resetting this future to its default state
        void abandon()
        {
            _shared = std::make_shared<Container>();
            _ev->reset();
        }

        void wait() {
            while (!_ev->wait(250u))
                if (isAbandoned()) break;
        }

        Future<T>& then(std::function<void(T*)>& func) {
            std::unique_lock<std::mutex> lock(_objRef->_callbacksMutex);
            if (_ev->isSet())
                func(_objRef->_obj.get());
            else
                _objRef->_callbacks.push_back(func);
            return *this;
        }

    private:
        std::shared_ptr<Event> _ev;
        std::shared_ptr<Container> _shared;
        template<typename U> friend class Promise;
    };

    /**
     * Promise is the producer-side interface to an asynchronous operation.
     *
     * Usage: The code that initiates an asychronous operation creates a Promise
     *   object, dispatches the asynchronous code, and immediately returns
     *   Promise.getFuture(). The caller can then call future.get() to block until
     *   the result is available.
     */
    template<typename T>
    class Promise : public Cancelable
    {
    public:
        Promise() { }

        Promise(const std::string& name) : _future(name) { }

        //! This promise's future result.
        Future<T> getFuture() const { return _future; }

        //! Resolve (fulfill) the promise with the provided result value.
        void resolve(const T& value) {
            _future._shared->set(value);
            _future._ev->set();
        }

        //! Resolve (fulfill) the promise with a default result.
        void resolve() {
            _future._ev->set();
        }

        //! True if the promise is resolved and the Future holds a valid result.
        bool isResolved() const {
            return _future._ev->isSet();
        }

        //! True is there are no Future objects waiting on this Promise.
        bool isAbandoned() const {
            return _future._shared.use_count() == 1;
        }

        bool isCanceled() const override {
            return isAbandoned();
        }

    private:
        Future<T> _future;
    };

    /**
     * Convenience base class for representing a Result object that may be
     * synchronous or asynchronous, depending on which constructor you use.
     */
    template<typename T>
    class FutureResult
    {
    public:
        bool isReady() const { 
            return _future.isAvailable() || _future.isAbandoned();
        }

    protected:
        //! Asynchronous constructor
        FutureResult(Future<T> f) : _future(f) { }

        //! Immediate synchronous resolve constructor
        FutureResult(const T& data) {
            Promise<T> p;
            _future = p.getFuture();
            p.resolve(data);
        }

        Future<T> _future;
    };


    /**
    * Mutex that locks on a per-object basis
    */
    template<typename T>
    class Gate
    {
    public:
        Gate() { }

        Gate(const std::string& name) : _m(name) { }

        inline void lock(T key) {
            std::unique_lock<Mutex> lock(_m);
            while(_users[key] > 0)
                _unlocked.wait(lock);
            ++_users[key];
        }

        inline void unlock(T key) {
            std::unique_lock<Mutex> lock(_m);
            --_users[key];
            if (_users[key] == 0) {
                _users.erase(key);
                _unlocked.notify_all();
            }
        }

        inline void setName(const std::string& name) {
            _m.setName(name);
        }

    private:
        Mutex _m;
        std::condition_variable_any _unlocked;
        std::unordered_map<T, int> _users;
    };

    template<typename T>
    struct ScopedGate {
        Gate<T>& _gate;
        T _key;
        ScopedGate(Gate<T>& gate, T key) : _gate(gate), _key(key) { _gate.lock(key); }
        ~ScopedGate() { _gate.unlock(_key); }
    };

    /**
     * Mutex that allows many simultaneous readers but only one writer
     */
    template<typename T>
    class ReadWrite
    {
    public:
        ReadWrite() :
            _readers(0u), _writers(0u) { }

        ReadWrite(const std::string& name) :
            _m(name), _readers(0u), _writers(0u) { }

        void read_lock() {
            std::unique_lock<T> lock(_m);
            while (_writers > 0)
                _unlocked.wait(lock);
            ++_readers;
        }

        void read_unlock() {
            std::unique_lock<T> lock(_m);
            --_readers;
            if (_readers == 0)
                _unlocked.notify_one();
        }

        void write_lock() {
            std::unique_lock<T> lock(_m);
            while (_writers > 0 || _readers > 0)
                _unlocked.wait(lock);
            ++_writers;
        }

        void write_unlock() {
            std::unique_lock<T> lock(_m);
            _writers = 0;
            _unlocked.notify_one();
        }

        void setName(const std::string& name) {
            _m.setName(name);
        }

    private:
        T _m;
        std::condition_variable_any _unlocked;
        unsigned _writers;
        unsigned _readers;
    };

    template<typename T>
    struct ScopedWrite {
        ScopedWrite( ReadWrite<T>& lock ) : _lock(lock) { _lock.write_lock(); }
        ~ScopedWrite() { _lock.write_unlock(); }
    private:
        ReadWrite<T>& _lock;
    };

    template<typename T>
    struct ScopedRead {
        ScopedRead( ReadWrite<T>& lock ) : _lock(lock) { _lock.read_lock(); }
        ~ScopedRead() { _lock.read_unlock(); }
    private:
        ReadWrite<T>& _lock;
    };

    typedef ReadWrite<Mutex> ReadWriteMutex;
    typedef ReadWrite<RecursiveMutex> ReadWriteRecursiveMutex;
    typedef ScopedRead<Mutex> ScopedReadLock;
    typedef ScopedWrite<Mutex> ScopedWriteLock;
    typedef ScopedRead<RecursiveMutex> ScopedRecursiveReadLock;
    typedef ScopedWrite<RecursiveMutex> ScopedRecursiveWriteLock;

    /**
     * Simple convenience construct to make another type "lockable"
     * as long as it has a default constructor
     */
    template<typename T>
    struct Mutexed : public T, public BasicLockable {
        Mutexed() : T() { }
        Mutexed(const std::string& name) : _lockable_mutex(name), T() { }
        void setName(const std::string& name) { _lockable_mutex.setName(name); }
        void lock() { _lockable_mutex.lock(); }
        void lock() const { _lockable_mutex.lock(); }
        void unlock() { _lockable_mutex.unlock(); }
        void unlock() const { _lockable_mutex.unlock(); }
        Mutex& mutex() const { return _lockable_mutex; }
    private:
        mutable Mutex _lockable_mutex;
    };


    /**
     * Simple atomic counter that increments an atomic
     * when entering a scope and decrements it upon exiting the scope
     */
    struct ScopedAtomicCounter
    {
        std::atomic_int& _a;
        ScopedAtomicCounter(std::atomic_int& a) : _a(a) { ++_a; }
        ~ScopedAtomicCounter() { --_a; }
    };

    //! Sets the name of the curent thread
    extern OSGEARTH_EXPORT void setThreadName(const std::string& name);

    //! Sets the thread name with details when scoped
    struct ScopedThreadName
    {
        std::string _base;
        ScopedThreadName(const std::string& base, const std::string& detail) : 
            _base(base)
        {
            setThreadName(base + "(" + detail + ")");
        }
        ~ScopedThreadName()
        {
            setThreadName(_base);
        }
    };

    /**
     * Sempahore lets N users aquire it and then notifies when the
     * count goes back down to zero.
     */
    class Semaphore
    {
    public:
        //! Construct a semaphore
        Semaphore();

        //! Construct a named semaphore
        Semaphore(const std::string& name);

        //! Acquire, increasing the usage count by one
        void acquire();

        //! Release, decreasing the usage count by one.
        //! When the count reaches zero, joiners will be notified and
        //! the semaphore will reset to its initial state.
        void release();

        //! Reset to initialize state; this will cause a join to occur
        //! even if no acquisitions have taken place.
        void reset();

        //! Current count in the semaphore
        std::size_t count() const;

        //! Block until the semaphore count returns to zero.
        //! (It must first have left zero)
        //! Warning: this method will block forever if the count
        //! never reaches zero!
        void join();

        //! Block until the semaphore count returns to zero, or
        //! the operation is canceled.
        //! (It must first have left zero)
        void join(Cancelable* cancelable);

    private:
        int _count;
        std::condition_variable_any _cv;
        mutable Mutex _m;
    };

    class JobArena;

    /**
     * A job group. Dispatch jobs along with a group, and you 
     * can then wait on the entire group to finish.
     */
    class OSGEARTH_EXPORT JobGroup
    {
    public:
        //! Construct a new job group
        JobGroup();

        //! Construct a new named job group
        JobGroup(const std::string& name);

        //! Block until all jobs dispatched under this group are complete.
        void join();

        //! Block until all jobs dispatched under this group are complete,
        //! or the operation is canceled.
        void join(Cancelable*);

    private:
        std::shared_ptr<Semaphore> _sema;
        friend class JobArena;
    };

    /**
     * API for scheduling a task to run in the background.
     *
     * Example usage:
     *
     *   int a = 10, b = 20;
     *
     *   Job job;
     *   
     *   Future<int> result = job.dispatch<int>(
     *      [a, b](Cancelable* progress) {
     *          return (a + b);
     *      }
     *   );
     *
     *   // later...
     *
     *   if (result.isAvailable()) {
     *       std::cout << "Answer = " << result.get() << std::endl;
     *   }
     *   else if (result.isAbandoned()) {
     *       // task was canceled
     *   }
     *
     * @notes Once you call dispatch, you can discard the job,
     *        or you can keep it around and dispatch it again later.
     *        Any changes you make to a Job after dispatch will
     *        not affect the already-dispatched Job.
     */
    class Job
    {
    public:

        //! Construct a new blank job
        Job() :
            _arena(nullptr), _group(nullptr), _priority(0.0f) { }

        //! Construct a new job in the specified arena
        Job(JobArena* arena) :
            _arena(arena), _group(nullptr), _priority(0.0f) { }

        //! Construct a new job in the specified arena and job group
        Job(JobArena* arena, JobGroup* group) :
            _arena(arena), _group(group), _priority(0.0f) { }

        //! Name of this job
        void setName(const std::string& value) {
            _name = value;
        }
        const std::string& getName() const {
            return _name;
        }

        //! Set the job arena in which to run this Job.
        void setArena(JobArena* arena) {
            _arena = arena;
        }
        inline void setArena(const std::string& arenaName);

        //! Static priority
        void setPriority(float value) {
            _priority = value;
        }

        //! Function to call to get this job's priority
        void setPriorityFunction(const std::function<float()>& func) {
            _priorityFunc = func;
        }

        //! Get the priority of this job
        float getPriority() const {
            return _priorityFunc != nullptr ? _priorityFunc() : _priority;
        }

        //! Assign this job to a group
        void setGroup(JobGroup* group) {
            _group = group;
        }
        JobGroup* getGroup() const {
            return _group;
        }

        //! Dispatch this job for asynchronous execution.
        //! @func Function to execute
        //! @return Future result. If this objects goes out of scope,
        //!         the job will be canceled and may not run at all.
        template<typename T>
        Future<T> dispatch(
            std::function<T(Cancelable*)> func) const;

        //! Dispatch the job for asynchronous execution and forget
        //! about it. No return value.
        inline void dispatch(
            std::function<void(Cancelable*)> func) const;

    private:
        std::string _name;
        float _priority;
        JobArena* _arena;
        JobGroup* _group;
        std::function<float()> _priorityFunc;
        friend class JobArena;
    };


    /**
     * Schedules asynchronous tasks on a thread pool.
     * You usually don't need to use this class directly.
     * Use Job::schedule() to queue a new job.
     */
    class OSGEARTH_EXPORT JobArena
    {
    public:
        //! Construct a new JobArena
        JobArena(
            const std::string& name,
            unsigned concurrency = 2u);

        //! Destroy
        ~JobArena();

        //! Set the concurrency of this job arena
        void setConcurrency(unsigned value);

    public: // statics

        //! Access a named arena
        static JobArena* get(const std::string& name);

        //! Sets the concurrency of a named arena
        static void setConcurrency(const std::string& name, unsigned value);

        //! Name of the arena to use when none is specified
        static const std::string& defaultArenaName();

        /**
         * Reflects the current state of the JobArena system
         * This structure is designed to be accessed atomically
         * with no lock contention
         */
        class OSGEARTH_EXPORT Metrics
        {
        public:
            //! Per-arena metrics. ALWAYS check the "active" flag
            struct Arena {
                bool active;
                std::string arenaName;
                std::atomic<int> concurrency;
                std::atomic<int> numJobsPending;
                std::atomic<int> numJobsRunning;
                std::atomic<int> numJobsCanceled;

                Arena() : active(false) { }
                void free() {
                    active = false, numJobsPending = 0, numJobsRunning = 0,
                        numJobsCanceled = 0;
                }
            };

            std::atomic<int> maxArenaIndex;

            //! metrics about the arena at index "index"
            const Arena& arena(int index) const;

            //! Total number of pending jobs across all arenas
            int totalJobsPending() const;

            //! Total number of running jobs across all arenas
            int totalJobsRunning() const;

            //! Total number of running jobs across all arenas
            int totalJobsCanceled() const;

            //! Total number of active jobs in the system
            int totalJobs() const {
                return totalJobsPending() + totalJobsRunning();
            }

        private:
            std::vector<Arena> _arenas;
            Metrics() : _arenas(512), maxArenaIndex(-1) { }
            friend class JobArena;
        };

        //! Access to the system-wide job arena metrics
        static const Metrics& metrics() { return _allMetrics; }

    private:

        void startThreads();

        void stopThreads();

        static void shutdownAll();

        using Delegate = std::function<bool()>;

        //! Schedule an asynchronous task on this arena.
        //! Use Job::dispatch to run jobs (no need to call this directly)
        //! @param job Job details
        //! @param delegate Function to execute
        void dispatch(
            const Job& job,
            Delegate& delegate);

        struct QueuedJob {
            QueuedJob() { }
            QueuedJob(const Job& job, const Delegate& delegate, std::shared_ptr<Semaphore> sema) :
                _job(job), _delegate(delegate), _groupsema(sema) { }
            Job _job;
            Delegate _delegate;
            std::shared_ptr<Semaphore> _groupsema;
            bool operator < (const QueuedJob& rhs) const { 
                return _job.getPriority() < rhs._job.getPriority();
            }
        };

        // pool name
        std::string _name;
        // queued operations to run asynchronously
        typedef std::priority_queue<QueuedJob, std::deque<QueuedJob>> Queue;
        Queue _queue;
        // protect access to the queue
        mutable Mutex _queueMutex;
        mutable Mutex _quitMutex;
        // target number of concurrent threads in the pool
        std::atomic<unsigned> _targetConcurrency;
        // thread waiter block
        std::condition_variable_any _block;
        // set to true when threads should exit
        bool _done;
        // threads in the pool
        std::vector<std::thread> _threads;
        // pointer to the stats structure for this arena
        Metrics::Arena* _metrics;

        static Mutex _arenas_mutex;
        static std::unordered_map<std::string, unsigned> _arenaSizes;
        static std::unordered_map<std::string, std::shared_ptr<JobArena>> _arenas;
        static std::string _defaultArenaName;
        static Metrics _allMetrics;

        friend class Job; // allow access to private dispatch method
    };

    // Job inlines
    void Job::setArena(const std::string& arenaName)
    {
        setArena(JobArena::get(arenaName));
    }

    template<typename T>
    Future<T> Job::dispatch(
        std::function<T(Cancelable*)> function) const
    {
        Promise<T> promise;
        Future<T> future = promise.getFuture();
        JobArena::Delegate delegate = [function, promise]() mutable
        {
            bool good = !promise.isAbandoned();
            if (good)
                promise.resolve(function(&promise));
            return good;
        };
        JobArena* arena = _arena ? _arena : JobArena::get("");
        arena->dispatch(*this, delegate);
        return std::move(future);
    }

    void Job::dispatch(
        std::function<void(Cancelable*)> function) const
    {
        JobArena* arena = _arena ? _arena : JobArena::get("");
        JobArena::Delegate delegate = [function]() {
            function(nullptr);
            return true;
        };
        arena->dispatch(*this, delegate);
    }

} } // namepsace osgEarth::Threading

#define OE_THREAD_NAME(name) osgEarth::Threading::setThreadName(name);

#define OE_SCOPED_THREAD_NAME(base,name) osgEarth::Threading::ScopedThreadName _scoped_threadName(base,name);

#endif // OSGEARTH_THREADING_UTILS_H<|MERGE_RESOLUTION|>--- conflicted
+++ resolved
@@ -250,31 +250,13 @@
 
         //! The result value; blocks until it is available (or abandonded) and then returns it.
         const T& get() const {
-<<<<<<< HEAD
-            while (!_ev->wait(100u))
-                if (isAbandoned())
-                    break;
-=======
             while (
                 !isAbandoned() && 
                 !_ev->wait(1u));
->>>>>>> 7de6bab5
             return _shared->obj();
         }
 
         const T& get(const Cancelable* cancelable) const {
-<<<<<<< HEAD
-            while(!_ev->wait(100u)) {
-                if (isAbandoned()) 
-                    break;
-                if (cancelable && cancelable->isCanceled()) 
-                    break;
-            }
-            return _shared->obj();
-        }
-
-        //! Waits for the result to become available (or abandoned)
-=======
             while (
                 !isAbandoned() &&
                 !(cancelable && cancelable->isCanceled()) &&
@@ -282,8 +264,7 @@
             return _shared->obj();
         }
 
-        //! Waits for the result to become available (abandoned)
->>>>>>> 7de6bab5
+        //! Waits for the result to become available (or abandoned)
         void join() const {
             get();
         }
@@ -291,7 +272,6 @@
             get(cancelable);
         }
 
-<<<<<<< HEAD
         //! Returns the result value (available or not) and abandons the future.
         //! It is typical to check isAvailable() prior to calling release.
         T release() {
@@ -300,19 +280,6 @@
             return result;
         }
 
-        Future<T>& then(std::function<void(T&)>& func) {
-            std::unique_lock<std::mutex> lock(_shared->_callbacksMutex);
-            if (_ev->isSet()) {
-                if (_shared->empty() == false)
-                    func(_shared->_obj());
-            }
-            else
-                _shared->_callbacks.push_back(func);
-            return *this;
-        }
-
-=======
->>>>>>> 7de6bab5
         //! Release reference to a promise, resetting this future to its default state
         void abandon()
         {
