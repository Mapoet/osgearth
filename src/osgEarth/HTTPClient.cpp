--- conflicted
+++ resolved
@@ -1,2572 +1,1344 @@
-<<<<<<< HEAD
-/* -*-c++-*- */
-/* osgEarth - Dynamic map generation toolkit for OpenSceneGraph
- * Copyright 2008-2013 Pelican Mapping
- * http://osgearth.org
- *
- * osgEarth is free software; you can redistribute it and/or modify
- * it under the terms of the GNU Lesser General Public License as published by
- * the Free Software Foundation; either version 2 of the License, or
- * (at your option) any later version.
- *
- * This program is distributed in the hope that it will be useful,
- * but WITHOUT ANY WARRANTY; without even the implied warranty of
- * MERCHANTABILITY or FITNESS FOR A PARTICULAR PURPOSE.  See the
- * GNU Lesser General Public License for more details.
- *
- * You should have received a copy of the GNU Lesser General Public License
- * along with this program.  If not, see <http://www.gnu.org/licenses/>
- */
-#include <osgEarth/HTTPClient>
-#include <osgEarth/Registry>
-#include <osgEarth/Version>
-#include <osgEarth/Progress>
-#include <osgDB/ReadFile>
-#include <osgDB/Registry>
-#include <osgDB/FileNameUtils>
-#include <osg/Notify>
-#include <string.h>
-#include <sstream>
-#include <fstream>
-#include <iterator>
-#include <iostream>
-#include <algorithm>
-#include <curl/curl.h>
-
-#define LC "[HTTPClient] "
-
-//#define OE_TEST OE_NOTICE
-#define OE_TEST OE_NULL
-
-using namespace osgEarth;
-
-//----------------------------------------------------------------------------
-
-ProxySettings::ProxySettings( const Config& conf )
-{
-    mergeConfig( conf );
-}
-
-ProxySettings::ProxySettings( const std::string& host, int port ) :
-_hostName(host),
-_port(port)
-{
-    //nop
-}
-
-void
-ProxySettings::mergeConfig( const Config& conf )
-{
-    _hostName = conf.value<std::string>( "host", "" );
-    _port = conf.value<int>( "port", 8080 );
-    _userName = conf.value<std::string>( "username", "" );
-    _password = conf.value<std::string>( "password", "" );
-}
-
-Config
-ProxySettings::getConfig() const
-{
-    Config conf( "proxy" );
-    conf.add( "host", _hostName );
-    conf.add( "port", toString(_port) );
-    conf.add( "username", _userName);
-    conf.add( "password", _password);
-
-    return conf;
-}
-
-bool
-ProxySettings::fromOptions( const osgDB::Options* dbOptions, optional<ProxySettings>& out )
-{
-    if ( dbOptions )
-    {
-        std::string jsonString = dbOptions->getPluginStringData( "osgEarth::ProxySettings" );
-        if ( !jsonString.empty() )
-        {
-            Config conf;
-            conf.fromJSON( jsonString );
-            out = ProxySettings( conf );
-            return true;
-        }
-    }
-    return false;
-}
-
-void
-ProxySettings::apply( osgDB::Options* dbOptions ) const
-{
-    if ( dbOptions )
-    {
-        Config conf = getConfig();
-        dbOptions->setPluginStringData( "osgEarth::ProxySettings", conf.toJSON() );
-    }
-}
-
-/****************************************************************************/
-   
-namespace osgEarth
-{
-    struct StreamObject
-    {
-        StreamObject(std::ostream* stream) : _stream(stream) { }
-
-        void write(const char* ptr, size_t realsize)
-        {
-            if (_stream) _stream->write(ptr, realsize);
-        }
-
-        std::ostream* _stream;
-        std::string     _resultMimeType;
-    };
-
-    static size_t
-    StreamObjectReadCallback(void* ptr, size_t size, size_t nmemb, void* data)
-    {
-        size_t realsize = size* nmemb;
-        StreamObject* sp = (StreamObject*)data;
-        sp->write((const char*)ptr, realsize);
-        return realsize;
-    }
-}
-
-static int CurlProgressCallback(void *clientp,double dltotal,double dlnow,double ultotal,double ulnow)
-{
-    ProgressCallback* callback = (ProgressCallback*)clientp;
-    bool cancelled = false;
-    if (callback)
-    {
-        cancelled = callback->isCanceled() || callback->reportProgress(dlnow, dltotal);
-    }
-    return cancelled;
-}
-
-/****************************************************************************/
-
-HTTPRequest::HTTPRequest( const std::string& url )
-: _url( url )
-{
-    //NOP
-}
-
-HTTPRequest::HTTPRequest( const HTTPRequest& rhs ) :
-_parameters( rhs._parameters ),
-_url( rhs._url )
-{
-    //nop
-}
-
-void
-HTTPRequest::addParameter( const std::string& name, const std::string& value )
-{
-    _parameters[name] = value;
-}
-
-void
-HTTPRequest::addParameter( const std::string& name, int value )
-{
-    std::stringstream buf;
-    buf << value;
-     std::string bufStr;
-    bufStr = buf.str();
-    _parameters[name] = bufStr;
-}
-
-void
-HTTPRequest::addParameter( const std::string& name, double value )
-{
-    std::stringstream buf;
-    buf << value;
-     std::string bufStr;
-    bufStr = buf.str();
-    _parameters[name] = bufStr;
-}
-
-const HTTPRequest::Parameters&
-HTTPRequest::getParameters() const
-{
-    return _parameters; 
-}
-
-std::string
-HTTPRequest::getURL() const
-{
-    if ( _parameters.size() == 0 )
-    {
-        return _url;
-    }
-    else
-    {
-        std::stringstream buf;
-        buf << _url;
-        for( Parameters::const_iterator i = _parameters.begin(); i != _parameters.end(); i++ )
-        {
-            buf << ( i == _parameters.begin() && _url.find( "?" ) == std::string::npos? "?" : "&" );
-            buf << i->first << "=" << i->second;
-        }
-         std::string bufStr;
-         bufStr = buf.str();
-        return bufStr;
-    }
-}
-
-/****************************************************************************/
-
-HTTPResponse::HTTPResponse( long _code )
-: _response_code( _code ),
-  _cancelled(false)
-{
-    _parts.reserve(1);
-}
-
-HTTPResponse::HTTPResponse( const HTTPResponse& rhs ) :
-_response_code( rhs._response_code ),
-_parts( rhs._parts ),
-_mimeType( rhs._mimeType ),
-_cancelled( rhs._cancelled )
-{
-    //nop
-}
-
-unsigned
-HTTPResponse::getCode() const {
-    return _response_code;
-}
-
-bool
-HTTPResponse::isOK() const {
-    return _response_code == 200L && !isCancelled();
-}
-
-bool
-HTTPResponse::isCancelled() const {
-    return _cancelled;
-}
-
-unsigned int
-HTTPResponse::getNumParts() const {
-    return _parts.size();
-}
-
-unsigned int
-HTTPResponse::getPartSize( unsigned int n ) const {
-    return _parts[n]->_size;
-}
-
-const std::string&
-HTTPResponse::getPartHeader( unsigned int n, const std::string& name ) const {
-    return _parts[n]->_headers[name];
-}
-
-std::istream&
-HTTPResponse::getPartStream( unsigned int n ) const {
-    return _parts[n]->_stream;
-}
-
-std::string
-HTTPResponse::getPartAsString( unsigned int n ) const {
-     std::string streamStr;
-     streamStr = _parts[n]->_stream.str();
-    return streamStr;
-}
-
-const std::string&
-HTTPResponse::getMimeType() const {
-    return _mimeType;
-}
-
-Config
-HTTPResponse::getHeadersAsConfig() const
-{
-    Config conf;
-    if ( _parts.size() > 0 )
-    {
-        for( Part::Headers::const_iterator i = _parts[0]->_headers.begin(); i != _parts[0]->_headers.end(); ++i )
-        {
-            conf.set(i->first, i->second);
-        }
-    }
-    return conf;
-}
-
-/****************************************************************************/
-
-#define QUOTE_(X) #X
-#define QUOTE(X) QUOTE_(X)
-#define USER_AGENT "osgearth" QUOTE(OSGEARTH_MAJOR_VERSION) "." QUOTE(OSGEARTH_MINOR_VERSION)
-
-
-namespace
-{
-    // TODO: consider moving this stuff into the osgEarth::Registry;
-    // don't like it here in the global scope
-    // per-thread client map (must be global scope)
-    static Threading::PerThread<HTTPClient> s_clientPerThread;
-
-    static optional<ProxySettings>     s_proxySettings;
-
-    static std::string                 s_userAgent = USER_AGENT;
-
-    static long                        s_timeout = 0;
-    static long                        s_connectTimeout = 0;
-
-    // HTTP debugging.
-    static bool                        s_HTTP_DEBUG = false;
-
-    static osg::ref_ptr< URLRewriter > s_rewriter;
-}
-
-HTTPClient&
-HTTPClient::getClient()
-{
-    return s_clientPerThread.get();
-}
-
-HTTPClient::HTTPClient() :
-_initialized    ( false ),
-_curl_handle    ( 0L ),
-_simResponseCode( -1L )
-{
-    //nop
-    //do no CURL calls here.
-}
-
-void
-HTTPClient::initialize() const
-{
-    if ( !_initialized )
-    {
-        const_cast<HTTPClient*>(this)->initializeImpl();
-    }
-}
-
-void
-HTTPClient::initializeImpl()
-{
-    _previousHttpAuthentication = 0;
-    _curl_handle = curl_easy_init();
-
-    //Get the user agent
-    std::string userAgent = s_userAgent;
-    const char* userAgentEnv = getenv("OSGEARTH_USERAGENT");
-    if (userAgentEnv)
-    {
-        userAgent = std::string(userAgentEnv);
-    }
-
-    //Check for a response-code simulation (for testing)
-    const char* simCode = getenv("OSGEARTH_SIMULATE_HTTP_RESPONSE_CODE");
-    if ( simCode )
-    {
-        _simResponseCode = osgEarth::as<long>(std::string(simCode), 404L);
-        OE_WARN << LC << "Simulating a network error with Response Code = " << _simResponseCode << std::endl;
-    }
-
-    // Dumps out HTTP request/response info
-    if ( ::getenv("OSGEARTH_HTTP_DEBUG") )
-    {
-        s_HTTP_DEBUG = true;
-        OE_WARN << LC << "HTTP debugging enabled" << std::endl;
-    }
-
-    OE_DEBUG << LC << "HTTPClient setting userAgent=" << userAgent << std::endl;
-
-    curl_easy_setopt( _curl_handle, CURLOPT_USERAGENT, userAgent.c_str() );
-    curl_easy_setopt( _curl_handle, CURLOPT_WRITEFUNCTION, osgEarth::StreamObjectReadCallback );
-    curl_easy_setopt( _curl_handle, CURLOPT_FOLLOWLOCATION, (void*)1 );
-    curl_easy_setopt( _curl_handle, CURLOPT_MAXREDIRS, (void*)5 );
-    curl_easy_setopt( _curl_handle, CURLOPT_PROGRESSFUNCTION, &CurlProgressCallback);
-    curl_easy_setopt( _curl_handle, CURLOPT_NOPROGRESS, (void*)0 ); //FALSE);
-    curl_easy_setopt( _curl_handle, CURLOPT_FILETIME, true );
-
-    long timeout = s_timeout;
-    const char* timeoutEnv = getenv("OSGEARTH_HTTP_TIMEOUT");
-    if (timeoutEnv)
-    {
-        timeout = osgEarth::as<long>(std::string(timeoutEnv), 0);
-    }
-    OE_DEBUG << LC << "Setting timeout to " << timeout << std::endl;
-    curl_easy_setopt( _curl_handle, CURLOPT_TIMEOUT, timeout );
-    long connectTimeout = s_connectTimeout;
-    const char* connectTimeoutEnv = getenv("OSGEARTH_HTTP_CONNECTTIMEOUT");
-    if (connectTimeoutEnv)
-    {
-        connectTimeout = osgEarth::as<long>(std::string(connectTimeoutEnv), 0);
-    }
-    OE_DEBUG << LC << "Setting connect timeout to " << connectTimeout << std::endl;
-    curl_easy_setopt( _curl_handle, CURLOPT_CONNECTTIMEOUT, connectTimeout );
-
-    _initialized = true;
-}
-
-HTTPClient::~HTTPClient()
-{
-    if (_curl_handle) curl_easy_cleanup( _curl_handle );
-    _curl_handle = 0;
-}
-
-void
-HTTPClient::setProxySettings( const ProxySettings& proxySettings )
-{
-    s_proxySettings = proxySettings;
-}
-
-const std::string& HTTPClient::getUserAgent()
-{
-    return s_userAgent;
-}
-
-void  HTTPClient::setUserAgent(const std::string& userAgent)
-{
-    s_userAgent = userAgent;
-}
-
-long HTTPClient::getTimeout()
-{
-    return s_timeout;
-}
-
-void HTTPClient::setTimeout( long timeout )
-{
-    s_timeout = timeout;
-}
-
-long HTTPClient::getConnectTimeout()
-{
-    return s_connectTimeout;
-}
-
-void HTTPClient::setConnectTimeout( long timeout )
-{
-    s_connectTimeout = timeout;
-}
-URLRewriter* HTTPClient::getURLRewriter()
-{
-    return s_rewriter.get();
-}
-
-void HTTPClient::setURLRewriter( URLRewriter* rewriter )
-{
-    s_rewriter = rewriter;
-}
-
-void
-HTTPClient::globalInit()
-{
-    curl_global_init(CURL_GLOBAL_ALL);
-}
-
-void
-HTTPClient::readOptions(const osgDB::Options* options, std::string& proxy_host, std::string& proxy_port) const
-{
-    // try to set proxy host/port by reading the CURL proxy options
-    if ( options )
-    {
-        std::istringstream iss( options->getOptionString() );
-        std::string opt;
-        while( iss >> opt )
-        {
-            int index = opt.find( "=" );
-            if( opt.substr( 0, index ) == "OSG_CURL_PROXY" )
-            {
-                proxy_host = opt.substr( index+1 );
-            }
-            else if ( opt.substr( 0, index ) == "OSG_CURL_PROXYPORT" )
-            {
-                proxy_port = opt.substr( index+1 );
-            }
-        }
-    }
-}
-
-namespace
-{
-    // from: http://www.rosettacode.org/wiki/Tokenizing_A_String#C.2B.2B
-    std::vector<std::string> 
-    tokenize_str(const std::string & str, const std::string & delims=", \t")
-    {
-      using namespace std;
-      // Skip delims at beginning, find start of first token
-      string::size_type lastPos = str.find_first_not_of(delims, 0);
-      // Find next delimiter @ end of token
-      string::size_type pos     = str.find_first_of(delims, lastPos);
-
-      // output vector
-      vector<string> tokens;
-
-      while (string::npos != pos || string::npos != lastPos)
-        {
-          // Found a token, add it to the vector.
-          tokens.push_back(str.substr(lastPos, pos - lastPos));
-          // Skip delims.  Note the "not_of". this is beginning of token
-          lastPos = str.find_first_not_of(delims, pos);
-          // Find next delimiter at end of token.
-          pos     = str.find_first_of(delims, lastPos);
-        }
-
-      return tokens;
-    }
-}
-
-void
-HTTPClient::decodeMultipartStream(const std::string&   boundary,
-                                  HTTPResponse::Part*  input,
-                                  HTTPResponse::Parts& output) const
-{
-    std::string bstr = std::string("--") + boundary;
-    std::string line;
-    char tempbuf[256];
-
-    // first thing in the stream should be the boundary.
-    input->_stream.read( tempbuf, bstr.length() );
-    tempbuf[bstr.length()] = 0;
-    line = tempbuf;
-    if ( line != bstr )
-    {
-        OE_WARN << LC 
-            << "decodeMultipartStream: protocol violation; "
-            << "expecting boundary; instead got: \"" 
-            << line
-            << "\"" << std::endl;
-        return;
-    }
-
-    for( bool done=false; !done; )
-    {
-        osg::ref_ptr<HTTPResponse::Part> next_part = new HTTPResponse::Part();
-
-        // first finish off the boundary.
-        std::getline( input->_stream, line );
-        if ( line == "--" )
-        {
-            done = true;
-        }
-        else
-        {
-            // read all headers. this ends with a blank line.
-            line = " ";
-            while( line.length() > 0 && !done )
-            {
-                std::getline( input->_stream, line );
-
-                // check for EOS:
-                if ( line == "--" )
-                {
-                    done = true;
-                }
-                else
-                {
-                    std::vector<std::string> tized = tokenize_str( line, ":" );
-                    if ( tized.size() >= 2 )
-                        next_part->_headers[tized[0]] = tized[1];
-                }
-            }
-        }
-
-        if ( !done )
-        {
-            // read data until we reach the boundary
-            unsigned int bstr_ptr = 0;
-            std::string temp;
-            //unsigned int c = 0;
-            while( bstr_ptr < bstr.length() )
-            {
-                char b;
-                input->_stream.read( &b, 1 );
-                if ( b == bstr[bstr_ptr] )
-                {
-                    bstr_ptr++;
-                }
-                else
-                {
-                    for( unsigned int i=0; i<bstr_ptr; i++ )
-                    {
-                        next_part->_stream << bstr[i];
-                    }
-                    next_part->_stream << b;
-                    next_part->_size += bstr_ptr + 1;
-                    bstr_ptr = 0;
-                }
-            }
-            output.push_back( next_part.get() );
-        }
-    }
-}
-
-HTTPResponse
-HTTPClient::get( const HTTPRequest&    request,
-                 const osgDB::Options* options,
-                 ProgressCallback*     callback)
-{
-    return getClient().doGet( request, options, callback );
-}
-
-HTTPResponse 
-HTTPClient::get( const std::string&    url,
-                 const osgDB::Options* options,
-                 ProgressCallback*     callback)
-{
-    return getClient().doGet( url, options, callback);
-}
-
-ReadResult
-HTTPClient::readImage(const std::string&    location,
-                      const osgDB::Options* options,
-                      ProgressCallback*     callback)
-{
-    return getClient().doReadImage( location, options, callback );
-}
-
-ReadResult
-HTTPClient::readNode(const std::string&    location,
-                     const osgDB::Options* options,
-                     ProgressCallback*     callback)
-{
-    return getClient().doReadNode( location, options, callback );
-}
-
-ReadResult
-HTTPClient::readObject(const std::string&    location,
-                       const osgDB::Options* options,
-                       ProgressCallback*     callback)
-{
-    return getClient().doReadObject( location, options, callback );
-}
-
-ReadResult
-HTTPClient::readString(const std::string&    location,
-                       const osgDB::Options* options,
-                       ProgressCallback*     callback)
-{
-    return getClient().doReadString( location, options, callback );
-}
-
-bool
-HTTPClient::download(const std::string& uri,
-                     const std::string& localPath)
-{
-    return getClient().doDownload( uri, localPath );
-}
-
-HTTPResponse
-HTTPClient::doGet( const HTTPRequest& request, const osgDB::Options* options, ProgressCallback* callback) const
-{
-    initialize();
-
-    const osgDB::AuthenticationMap* authenticationMap = (options && options->getAuthenticationMap()) ? 
-            options->getAuthenticationMap() :
-            osgDB::Registry::instance()->getAuthenticationMap();
-
-    std::string proxy_host;
-    std::string proxy_port = "8080";
-
-    std::string proxy_auth;
-
-    //TODO: don't do all this proxy setup on every GET. Just do it once per client, or only when 
-    // the proxy information changes.
-
-    //Try to get the proxy settings from the global settings
-    if (s_proxySettings.isSet())
-    {
-        proxy_host = s_proxySettings.get().hostName();
-        std::stringstream buf;
-        buf << s_proxySettings.get().port();
-        proxy_port = buf.str();
-
-        std::string proxy_username = s_proxySettings.get().userName();
-        std::string proxy_password = s_proxySettings.get().password();
-        if (!proxy_username.empty() && !proxy_password.empty())
-        {
-            proxy_auth = proxy_username + std::string(":") + proxy_password;
-        }
-    }
-
-    //Try to get the proxy settings from the local options that are passed in.
-    readOptions( options, proxy_host, proxy_port );
-
-    optional< ProxySettings > proxySettings;
-    ProxySettings::fromOptions( options, proxySettings );
-    if (proxySettings.isSet())
-    {       
-        proxy_host = proxySettings.get().hostName();
-        proxy_port = toString<int>(proxySettings.get().port());
-        OE_DEBUG << "Read proxy settings from options " << proxy_host << " " << proxy_port << std::endl;
-    }
-
-    //Try to get the proxy settings from the environment variable
-    const char* proxyEnvAddress = getenv("OSG_CURL_PROXY");
-    if (proxyEnvAddress) //Env Proxy Settings
-    {
-        proxy_host = std::string(proxyEnvAddress);
-
-        const char* proxyEnvPort = getenv("OSG_CURL_PROXYPORT"); //Searching Proxy Port on Env
-        if (proxyEnvPort)
-        {
-            proxy_port = std::string( proxyEnvPort );
-        }
-    }
-
-    const char* proxyEnvAuth = getenv("OSGEARTH_CURL_PROXYAUTH");
-    if (proxyEnvAuth)
-    {
-        proxy_auth = std::string(proxyEnvAuth);
-    }
-
-    // Set up proxy server:
-    std::string proxy_addr;
-    if ( !proxy_host.empty() )
-    {
-        std::stringstream buf;
-        buf << proxy_host << ":" << proxy_port;
-        std::string bufStr;
-        bufStr = buf.str();
-        proxy_addr = bufStr;
-    
-        if ( s_HTTP_DEBUG )
-            OE_NOTICE << LC << "Using proxy: " << proxy_addr << std::endl;
-
-        //curl_easy_setopt( _curl_handle, CURLOPT_HTTPPROXYTUNNEL, 1 ); 
-        curl_easy_setopt( _curl_handle, CURLOPT_PROXY, proxy_addr.c_str() );
-
-        //Setup the proxy authentication if setup
-        if (!proxy_auth.empty())
-        {
-            if ( s_HTTP_DEBUG )
-                OE_NOTICE << LC << "Using proxy authentication " << proxy_auth << std::endl;
-
-            curl_easy_setopt( _curl_handle, CURLOPT_PROXYUSERPWD, proxy_auth.c_str());
-        }
-    }
-    else
-    {
-        OE_DEBUG << "Removing proxy settings" << std::endl;
-        curl_easy_setopt( _curl_handle, CURLOPT_PROXY, 0 );
-    }
-
-    std::string url = request.getURL();
-    // Rewrite the url if the url rewriter is available  
-    osg::ref_ptr< URLRewriter > rewriter = getURLRewriter();
-    if ( rewriter.valid() )
-    {
-        std::string oldURL = url;
-        url = rewriter->rewrite( oldURL );
-        OE_INFO << "Rewrote URL " << oldURL << " to " << url << std::endl;
-    }
-
-    const osgDB::AuthenticationDetails* details = authenticationMap ?
-        authenticationMap->getAuthenticationDetails( url ) :
-        0;
-
-    if (details)
-    {
-        const std::string colon(":");
-        std::string password(details->username + colon + details->password);
-        curl_easy_setopt(_curl_handle, CURLOPT_USERPWD, password.c_str());
-        const_cast<HTTPClient*>(this)->_previousPassword = password;
-
-        // use for https.
-        // curl_easy_setopt(_curl, CURLOPT_KEYPASSWD, password.c_str());
-
-#if LIBCURL_VERSION_NUM >= 0x070a07
-        if (details->httpAuthentication != _previousHttpAuthentication)
-        { 
-            curl_easy_setopt(_curl_handle, CURLOPT_HTTPAUTH, details->httpAuthentication); 
-            const_cast<HTTPClient*>(this)->_previousHttpAuthentication = details->httpAuthentication;
-        }
-#endif
-    }
-    else
-    {
-        if (!_previousPassword.empty())
-        {
-            curl_easy_setopt(_curl_handle, CURLOPT_USERPWD, 0);
-            const_cast<HTTPClient*>(this)->_previousPassword.clear();
-        }
-
-#if LIBCURL_VERSION_NUM >= 0x070a07
-        // need to reset if previously set.
-        if (_previousHttpAuthentication!=0)
-        {
-            curl_easy_setopt(_curl_handle, CURLOPT_HTTPAUTH, 0); 
-            const_cast<HTTPClient*>(this)->_previousHttpAuthentication = 0;
-        }
-#endif
-    }
-
-    osg::ref_ptr<HTTPResponse::Part> part = new HTTPResponse::Part();
-    StreamObject sp( &part->_stream );
-
-    //Take a temporary ref to the callback
-    osg::ref_ptr<ProgressCallback> progressCallback = callback;
-    curl_easy_setopt( _curl_handle, CURLOPT_URL, url.c_str() );
-    if (callback)
-    {
-        curl_easy_setopt(_curl_handle, CURLOPT_PROGRESSDATA, progressCallback.get());
-    }
-
-    CURLcode res;
-    long response_code = 0L;
-
-    if ( _simResponseCode < 0 )
-    {
-        char errorBuf[CURL_ERROR_SIZE];
-        errorBuf[0] = 0;
-        curl_easy_setopt( _curl_handle, CURLOPT_ERRORBUFFER, (void*)errorBuf );
-
-        curl_easy_setopt( _curl_handle, CURLOPT_WRITEDATA, (void*)&sp);
-        res = curl_easy_perform( _curl_handle );
-        curl_easy_setopt( _curl_handle, CURLOPT_WRITEDATA, (void*)0 );
-        curl_easy_setopt( _curl_handle, CURLOPT_PROGRESSDATA, (void*)0);
-
-        //Disable peer certificate verification to allow us to access in https servers where the peer certificate cannot be verified.
-        curl_easy_setopt( _curl_handle, CURLOPT_SSL_VERIFYPEER, (void*)0 );
-
-        if (!proxy_addr.empty())
-        {
-            long connect_code = 0L;
-            CURLcode r = curl_easy_getinfo(_curl_handle, CURLINFO_HTTP_CONNECTCODE, &connect_code);
-            if ( r != CURLE_OK )
-            {
-                OE_WARN << LC << "Proxy connect error: " << curl_easy_strerror(r) << std::endl;
-                return HTTPResponse(0);
-            }
-        }
-
-        curl_easy_getinfo( _curl_handle, CURLINFO_RESPONSE_CODE, &response_code );        
-    }
-    else
-    {
-        // simulate failure with a custom response code
-        response_code = _simResponseCode;
-        res = response_code == 408 ? CURLE_OPERATION_TIMEDOUT : CURLE_COULDNT_CONNECT;
-    }    
-
-    HTTPResponse response( response_code );
-    
-    // read the response content type:
-    char* content_type_cp;
-
-    curl_easy_getinfo( _curl_handle, CURLINFO_CONTENT_TYPE, &content_type_cp );    
-
-    if ( content_type_cp != NULL )
-    {
-        response._mimeType = content_type_cp;    
-    }            
-
-    if ( s_HTTP_DEBUG )
-    {
-        TimeStamp filetime = 0;
-        if (CURLE_OK != curl_easy_getinfo(_curl_handle, CURLINFO_FILETIME, &filetime))
-            filetime = 0;
-
-        OE_NOTICE << LC 
-            << "GET(" << response_code << ", " << response._mimeType << ") : \"" 
-            << url << "\" (" << DateTime(filetime).asRFC1123() << ")"<< std::endl;
-    }
-
-    // upon success, parse the data:
-    if ( res != CURLE_ABORTED_BY_CALLBACK && res != CURLE_OPERATION_TIMEDOUT )
-    {        
-        // check for multipart content
-        if (response._mimeType.length() > 9 && 
-            ::strstr( response._mimeType.c_str(), "multipart" ) == response._mimeType.c_str() )
-        {
-            OE_DEBUG << LC << "detected multipart data; decoding..." << std::endl;
-
-            //TODO: parse out the "wcs" -- this is WCS-specific
-            decodeMultipartStream( "wcs", part.get(), response._parts );
-        }
-        else
-        {
-            // store headers that we care about
-            part->_headers[IOMetadata::CONTENT_TYPE] = response._mimeType;
-            response._parts.push_back( part.get() );
-        }
-    }
-    else  /*if (res == CURLE_ABORTED_BY_CALLBACK || res == CURLE_OPERATION_TIMEDOUT) */
-    {        
-        //If we were aborted by a callback, then it was cancelled by a user
-        response._cancelled = true;
-    }
-
-    return response;
-}
-
-
-HTTPResponse
-HTTPClient::doGet( const std::string& url, const osgDB::Options* options, ProgressCallback* callback) const
-{
-    return doGet( HTTPRequest(url), options, callback );
-}
-
-bool
-HTTPClient::doDownload(const std::string& url, const std::string& filename)
-{
-    initialize();
-
-    // download the data
-    HTTPResponse response = this->doGet( HTTPRequest(url) );
-
-    if ( response.isOK() )
-    {
-        unsigned int part_num = response.getNumParts() > 1? 1 : 0;
-        std::istream& input_stream = response.getPartStream( part_num );
-
-        std::ofstream fout;
-        fout.open(filename.c_str(), std::ios::out | std::ios::binary);
-
-        input_stream.seekg (0, std::ios::end);
-        int length = input_stream.tellg();
-        input_stream.seekg (0, std::ios::beg);
-
-        char *buffer = new char[length];
-        input_stream.read(buffer, length);
-        fout.write(buffer, length);
-        delete[] buffer;
-        fout.close();
-        return true;
-    }
-    else
-    {
-        OE_WARN << LC << "Error downloading file " << filename
-            << " (" << response.getCode() << ")" << std::endl;
-        return false;
-    } 
-}
-
-namespace
-{
-    osgDB::ReaderWriter*
-    getReader( const std::string& url, const HTTPResponse& response )
-    {
-        osgDB::ReaderWriter* reader = 0L;
-
-        // try extension first:
-        std::string ext = osgDB::getFileExtension( url );
-        if ( !ext.empty() )
-        {
-            reader = osgDB::Registry::instance()->getReaderWriterForExtension( ext );
-        }
-
-        if ( !reader )
-        {
-            // try to look up a reader by mime-type first:
-            std::string mimeType = response.getMimeType();
-            if ( !mimeType.empty() )
-            {
-                reader = osgDB::Registry::instance()->getReaderWriterForMimeType(mimeType);
-            }
-        }
-
-        if ( !reader )
-        {
-            OE_WARN << LC << "Cannot find an OSG plugin to read response data (ext="
-                << ext << "; mime-type=" << response.getMimeType()
-                << ")" << std::endl;
-        }
-
-        return reader;
-    }
-}
-
-ReadResult
-HTTPClient::doReadImage(const std::string&    location,
-                        const osgDB::Options* options,
-                        ProgressCallback*     callback)
-{
-    initialize();
-
-    ReadResult result;
-
-    HTTPResponse response = this->doGet(location, options, callback);
-
-    if (response.isOK())
-    {
-        osgDB::ReaderWriter* reader = getReader(location, response);
-        if (!reader)
-        {            
-            result = ReadResult(ReadResult::RESULT_NO_READER);
-        }
-
-        else 
-        {
-            osgDB::ReaderWriter::ReadResult rr = reader->readImage(response.getPartStream(0), options);
-            if ( rr.validImage() )
-            {
-                result = ReadResult(rr.takeImage(), response.getHeadersAsConfig() );
-            }
-            else 
-            {
-                if ( !rr.message().empty() )
-                {
-                    OE_WARN << LC << "HTTP error: " << rr.message() << std::endl;
-                }
-                OE_WARN << LC << reader->className() << " failed to read image from " << location << std::endl;
-                result = ReadResult(ReadResult::RESULT_READER_ERROR);
-            }
-        }
-        
-        // last-modified (file time)
-        TimeStamp filetime = 0;
-        if ( CURLE_OK == curl_easy_getinfo(_curl_handle, CURLINFO_FILETIME, &filetime) )
-        {
-            result.setLastModifiedTime( filetime );
-        }
-    }
-    else
-    {
-        result = ReadResult(
-            response.isCancelled() ? ReadResult::RESULT_CANCELED :
-            response.getCode() == HTTPResponse::NOT_FOUND ? ReadResult::RESULT_NOT_FOUND :
-            response.getCode() == HTTPResponse::SERVER_ERROR ? ReadResult::RESULT_SERVER_ERROR :
-            ReadResult::RESULT_UNKNOWN_ERROR );
-
-        //If we have an error but it's recoverable, like a server error or timeout then set the callback to retry.
-        if (HTTPClient::isRecoverable( result.code() ) )
-        {            
-            if (callback)
-            {
-                OE_DEBUG << "Error in HTTPClient for " << location << " but it's recoverable" << std::endl;
-                callback->setNeedsRetry( true );
-            }
-        }        
-    }
-
-    // set the source name
-    if ( result.getImage() )
-        result.getImage()->setName( location );
-
-    return result;
-}
-
-ReadResult
-HTTPClient::doReadNode(const std::string&    location,
-                       const osgDB::Options* options,
-                       ProgressCallback*     callback)
-{
-    initialize();
-
-    ReadResult result;
-
-    HTTPResponse response = this->doGet(location, options, callback);
-
-    if (response.isOK())
-    {
-        osgDB::ReaderWriter* reader = getReader(location, response);
-        if (!reader)
-        {
-            result = ReadResult(ReadResult::RESULT_NO_READER);
-        }
-
-        else 
-        {
-            osgDB::ReaderWriter::ReadResult rr = reader->readNode(response.getPartStream(0), options);
-            if ( rr.validNode() )
-            {
-                result = ReadResult(rr.takeNode(), response.getHeadersAsConfig());
-            }
-            else 
-            {
-                if ( !rr.message().empty() )
-                {
-                    OE_WARN << LC << "HTTP error: " << rr.message() << std::endl;
-                }
-                OE_WARN << LC << reader->className() << " failed to read node from " << location << std::endl;
-                result = ReadResult(ReadResult::RESULT_READER_ERROR);
-            }
-        }
-        
-        // last-modified (file time)
-        TimeStamp filetime = 0;
-        if ( CURLE_OK == curl_easy_getinfo(_curl_handle, CURLINFO_FILETIME, &filetime) )
-        {
-            result.setLastModifiedTime( filetime );
-        }
-    }
-    else
-    {
-        result = ReadResult(
-            response.isCancelled() ? ReadResult::RESULT_CANCELED :
-            response.getCode() == HTTPResponse::NOT_FOUND ? ReadResult::RESULT_NOT_FOUND :
-            response.getCode() == HTTPResponse::SERVER_ERROR ? ReadResult::RESULT_SERVER_ERROR :
-            ReadResult::RESULT_UNKNOWN_ERROR );
-
-        //If we have an error but it's recoverable, like a server error or timeout then set the callback to retry.
-        if (HTTPClient::isRecoverable( result.code() ) )
-        {
-            if (callback)
-            {
-                OE_DEBUG << "Error in HTTPClient for " << location << " but it's recoverable" << std::endl;
-                callback->setNeedsRetry( true );
-            }
-        }
-    }
-
-    return result;
-}
-
-ReadResult
-HTTPClient::doReadObject(const std::string&    location,
-                         const osgDB::Options* options,
-                         ProgressCallback*     callback)
-{
-    initialize();
-
-    ReadResult result;
-
-    HTTPResponse response = this->doGet(location, options, callback);
-
-    if (response.isOK())
-    {
-        osgDB::ReaderWriter* reader = getReader(location, response);
-        if (!reader)
-        {
-            result = ReadResult(ReadResult::RESULT_NO_READER);
-        }
-
-        else 
-        {
-            osgDB::ReaderWriter::ReadResult rr = reader->readObject(response.getPartStream(0), options);
-            if ( rr.validObject() )
-            {
-                result = ReadResult(rr.takeObject(), response.getHeadersAsConfig());
-            }
-            else 
-            {
-                if ( !rr.message().empty() )
-                {
-                    OE_WARN << LC << "HTTP error: " << rr.message() << std::endl;
-                }
-                OE_WARN << LC << reader->className() << " failed to read object from " << location << std::endl;
-                result = ReadResult(ReadResult::RESULT_READER_ERROR);
-            }
-        }
-        
-        // last-modified (file time)
-        TimeStamp filetime = 0;
-        if ( CURLE_OK == curl_easy_getinfo(_curl_handle, CURLINFO_FILETIME, &filetime) )
-        {
-            result.setLastModifiedTime( filetime );
-        }
-    }
-    else
-    {
-        result = ReadResult(
-            response.isCancelled() ? ReadResult::RESULT_CANCELED :
-            response.getCode() == HTTPResponse::NOT_FOUND ? ReadResult::RESULT_NOT_FOUND :
-            response.getCode() == HTTPResponse::SERVER_ERROR ? ReadResult::RESULT_SERVER_ERROR :
-            ReadResult::RESULT_UNKNOWN_ERROR );
-
-        //If we have an error but it's recoverable, like a server error or timeout then set the callback to retry.
-        if (HTTPClient::isRecoverable( result.code() ) )
-        {
-            if (callback)
-            {
-                OE_DEBUG << "Error in HTTPClient for " << location << " but it's recoverable" << std::endl;
-                callback->setNeedsRetry( true );
-            }
-        }
-    }
-
-    return result;
-}
-
-
-ReadResult
-HTTPClient::doReadString(const std::string&    location,
-                         const osgDB::Options* options,
-                         ProgressCallback*     callback )
-{
-    initialize();
-
-    ReadResult result;
-
-    HTTPResponse response = this->doGet( location, options, callback );
-    if ( response.isOK() )
-    {
-        result = ReadResult( new StringObject(response.getPartAsString(0)), response.getHeadersAsConfig());
-    }
-
-    else if ( response.getCode() >= 400 && response.getCode() < 500 && response.getCode() != 404 )
-    {
-        // for request errors, return an error result with the part data intact
-        // so the user can parse it as needed. We only do this for readString.
-        result = ReadResult( 
-            ReadResult::RESULT_SERVER_ERROR,
-            new StringObject(response.getPartAsString(0)), 
-            response.getHeadersAsConfig() );
-    }
-
-    else
-    {
-        result = ReadResult(
-            response.isCancelled() ? ReadResult::RESULT_CANCELED :
-            response.getCode() == HTTPResponse::NOT_FOUND ? ReadResult::RESULT_NOT_FOUND :
-            response.getCode() == HTTPResponse::SERVER_ERROR ? ReadResult::RESULT_SERVER_ERROR :
-            ReadResult::RESULT_UNKNOWN_ERROR );
-
-        //If we have an error but it's recoverable, like a server error or timeout then set the callback to retry.
-        if (HTTPClient::isRecoverable( result.code() ) )
-        {            
-            if (callback)
-            {
-                OE_DEBUG << "Error in HTTPClient for " << location << " but it's recoverable" << std::endl;
-                callback->setNeedsRetry( true );
-            }
-        }
-    }
-
-    // last-modified (file time)
-    TimeStamp filetime = 0;
-    if ( CURLE_OK == curl_easy_getinfo(_curl_handle, CURLINFO_FILETIME, &filetime) )
-    {
-        result.setLastModifiedTime( filetime );
-    }
-
-    return result;
-}
-=======
-/* -*-c++-*- */
-/* osgEarth - Dynamic map generation toolkit for OpenSceneGraph
- * Copyright 2008-2013 Pelican Mapping
- * http://osgearth.org
- *
- * osgEarth is free software; you can redistribute it and/or modify
- * it under the terms of the GNU Lesser General Public License as published by
- * the Free Software Foundation; either version 2 of the License, or
- * (at your option) any later version.
- *
- * This program is distributed in the hope that it will be useful,
- * but WITHOUT ANY WARRANTY; without even the implied warranty of
- * MERCHANTABILITY or FITNESS FOR A PARTICULAR PURPOSE.  See the
- * GNU Lesser General Public License for more details.
- *
- * You should have received a copy of the GNU Lesser General Public License
- * along with this program.  If not, see <http://www.gnu.org/licenses/>
- */
-#include <osgEarth/HTTPClient>
-#include <osgEarth/Registry>
-#include <osgEarth/Version>
-#include <osgEarth/Progress>
-#include <osgEarth/StringUtils>
-#include <osgDB/ReadFile>
-#include <osgDB/Registry>
-#include <osgDB/FileNameUtils>
-#include <osg/Notify>
-#include <osg/Timer>
-#include <string.h>
-#include <sstream>
-#include <fstream>
-#include <iterator>
-#include <iostream>
-#include <algorithm>
-#include <curl/curl.h>
-
-#define LC "[HTTPClient] "
-
-//#define OE_TEST OE_NOTICE
-#define OE_TEST OE_NULL
-
-using namespace osgEarth;
-
-//----------------------------------------------------------------------------
-
-ProxySettings::ProxySettings( const Config& conf )
-{
-    mergeConfig( conf );
-}
-
-ProxySettings::ProxySettings( const std::string& host, int port ) :
-_hostName(host),
-_port(port)
-{
-    //nop
-}
-
-void
-ProxySettings::mergeConfig( const Config& conf )
-{
-    _hostName = conf.value<std::string>( "host", "" );
-    _port = conf.value<int>( "port", 8080 );
-    _userName = conf.value<std::string>( "username", "" );
-    _password = conf.value<std::string>( "password", "" );
-}
-
-Config
-ProxySettings::getConfig() const
-{
-    Config conf( "proxy" );
-    conf.add( "host", _hostName );
-    conf.add( "port", toString(_port) );
-    conf.add( "username", _userName);
-    conf.add( "password", _password);
-
-    return conf;
-}
-
-bool
-ProxySettings::fromOptions( const osgDB::Options* dbOptions, optional<ProxySettings>& out )
-{
-    if ( dbOptions )
-    {
-        std::string jsonString = dbOptions->getPluginStringData( "osgEarth::ProxySettings" );
-        if ( !jsonString.empty() )
-        {
-            Config conf;
-            conf.fromJSON( jsonString );
-            out = ProxySettings( conf );
-            return true;
-        }
-    }
-    return false;
-}
-
-void
-ProxySettings::apply( osgDB::Options* dbOptions ) const
-{
-    if ( dbOptions )
-    {
-        Config conf = getConfig();
-        dbOptions->setPluginStringData( "osgEarth::ProxySettings", conf.toJSON() );
-    }
-}
-
-/****************************************************************************/
-   
-namespace osgEarth
-{
-    struct StreamObject
-    {
-        StreamObject(std::ostream* stream) : _stream(stream) { }
-
-        void write(const char* ptr, size_t realsize)
-        {
-            if (_stream) _stream->write(ptr, realsize);
-        }
-
-        void writeHeader(const char* ptr, size_t realsize)
-        {            
-            std::string header(ptr);            
-            StringTokenizer tok(":");
-            StringVector tized;
-            tok.tokenize(header, tized);            
-            if ( tized.size() >= 2 )
-                _headers[tized[0]] = tized[1];                
-        }
-
-        std::ostream* _stream;
-        Headers _headers;
-        std::string     _resultMimeType;
-    };
-
-    static size_t
-    StreamObjectReadCallback(void* ptr, size_t size, size_t nmemb, void* data)
-    {
-        size_t realsize = size* nmemb;
-        StreamObject* sp = (StreamObject*)data;
-        sp->write((const char*)ptr, realsize);
-        return realsize;
-    }
-
-    static size_t
-    StreamObjectHeaderCallback(void* ptr, size_t size, size_t nmemb, void* data)
-    {
-        size_t realsize = size* nmemb;
-        StreamObject* sp = (StreamObject*)data;                
-        sp->writeHeader((const char*)ptr, realsize);        
-        return realsize;
-    }
-
-    TimeStamp
-    getCurlFileTime(void* curl)
-    {
-        long filetime;
-        if (CURLE_OK != curl_easy_getinfo(curl, CURLINFO_FILETIME, &filetime))
-            return TimeStamp(0);
-        else if (filetime < 0)
-            return TimeStamp(0);
-        else
-            return TimeStamp(filetime);
-    }
-}
-
-static int CurlProgressCallback(void *clientp,double dltotal,double dlnow,double ultotal,double ulnow)
-{
-    ProgressCallback* callback = (ProgressCallback*)clientp;
-    bool cancelled = false;
-    if (callback)
-    {
-        cancelled = callback->isCanceled() || callback->reportProgress(dlnow, dltotal);
-    }
-    return cancelled;
-}
-
-/****************************************************************************/
-
-HTTPRequest::HTTPRequest( const std::string& url )
-: _url( url )
-{
-    //NOP
-}
-
-HTTPRequest::HTTPRequest( const HTTPRequest& rhs ) :
-_parameters( rhs._parameters ),
-_headers(rhs._headers),
-_url( rhs._url )
-{
-    //nop
-}
-
-void
-HTTPRequest::addParameter( const std::string& name, const std::string& value )
-{
-    _parameters[name] = value;
-}
-
-void
-HTTPRequest::addParameter( const std::string& name, int value )
-{
-    std::stringstream buf;
-    buf << value;
-     std::string bufStr;
-    bufStr = buf.str();
-    _parameters[name] = bufStr;
-}
-
-void
-HTTPRequest::addParameter( const std::string& name, double value )
-{
-    std::stringstream buf;
-    buf << value;
-     std::string bufStr;
-    bufStr = buf.str();
-    _parameters[name] = bufStr;
-}
-
-const HTTPRequest::Parameters&
-HTTPRequest::getParameters() const
-{
-    return _parameters; 
-}
-
-void
-HTTPRequest::addHeader( const std::string& name, const std::string& value )
-{
-    _headers[name] = value;
-}
-
-const Headers&
-HTTPRequest::getHeaders() const
-{
-    return _headers; 
-}
-
-void HTTPRequest::setLastModified( const DateTime &lastModified)
-{    
-    addHeader("If-Modified-Since", lastModified.asRFC1123());
-}
-
-
-std::string
-HTTPRequest::getURL() const
-{
-    if ( _parameters.size() == 0 )
-    {
-        return _url;
-    }
-    else
-    {
-        std::stringstream buf;
-        buf << _url;
-        for( Parameters::const_iterator i = _parameters.begin(); i != _parameters.end(); i++ )
-        {
-            buf << ( i == _parameters.begin() && _url.find( "?" ) == std::string::npos? "?" : "&" );
-            buf << i->first << "=" << i->second;
-        }
-         std::string bufStr;
-         bufStr = buf.str();
-        return bufStr;
-    }
-}
-
-/****************************************************************************/
-
-HTTPResponse::HTTPResponse( long _code )
-: _response_code( _code ),
-  _cancelled(false)
-{
-    _parts.reserve(1);
-}
-
-HTTPResponse::HTTPResponse( const HTTPResponse& rhs ) :
-_response_code( rhs._response_code ),
-_parts( rhs._parts ),
-_mimeType( rhs._mimeType ),
-_cancelled( rhs._cancelled )
-{
-    //nop
-}
-
-unsigned
-HTTPResponse::getCode() const {
-    return _response_code;
-}
-
-bool
-HTTPResponse::isOK() const {
-    return _response_code == 200L && !isCancelled();
-}
-
-bool
-HTTPResponse::isCancelled() const {
-    return _cancelled;
-}
-
-unsigned int
-HTTPResponse::getNumParts() const {
-    return _parts.size();
-}
-
-unsigned int
-HTTPResponse::getPartSize( unsigned int n ) const {
-    return _parts[n]->_size;
-}
-
-const std::string&
-HTTPResponse::getPartHeader( unsigned int n, const std::string& name ) const {
-    return _parts[n]->_headers[name];
-}
-
-std::istream&
-HTTPResponse::getPartStream( unsigned int n ) const {
-    return _parts[n]->_stream;
-}
-
-std::string
-HTTPResponse::getPartAsString( unsigned int n ) const {
-     std::string streamStr;
-     streamStr = _parts[n]->_stream.str();
-    return streamStr;
-}
-
-const std::string&
-HTTPResponse::getMimeType() const {
-    return _mimeType;
-}
-
-Config
-HTTPResponse::getHeadersAsConfig() const
-{
-    Config conf;
-    if ( _parts.size() > 0 )
-    {
-        for( Headers::const_iterator i = _parts[0]->_headers.begin(); i != _parts[0]->_headers.end(); ++i )
-        {
-            conf.set(i->first, i->second);
-        }
-    }
-    return conf;
-}
-
-/****************************************************************************/
-
-#define QUOTE_(X) #X
-#define QUOTE(X) QUOTE_(X)
-#define USER_AGENT "osgearth" QUOTE(OSGEARTH_MAJOR_VERSION) "." QUOTE(OSGEARTH_MINOR_VERSION)
-
-
-namespace
-{
-    // TODO: consider moving this stuff into the osgEarth::Registry;
-    // don't like it here in the global scope
-    // per-thread client map (must be global scope)
-    static Threading::PerThread<HTTPClient> s_clientPerThread;
-
-    static optional<ProxySettings>     s_proxySettings;
-
-    static std::string                 s_userAgent = USER_AGENT;
-
-    static long                        s_timeout = 0;
-    static long                        s_connectTimeout = 0;
-
-    // HTTP debugging.
-    static bool                        s_HTTP_DEBUG = false;
-    static Threading::Mutex            s_HTTP_DEBUG_mutex;
-    static int                         s_HTTP_DEBUG_request_count;
-    static double                      s_HTTP_DEBUG_total_duration;
-
-    static osg::ref_ptr< URLRewriter > s_rewriter;
-
-    static osg::ref_ptr< CurlConfigHandler > s_curlConfigHandler;
-}
-
-HTTPClient&
-HTTPClient::getClient()
-{
-    return s_clientPerThread.get();
-}
-
-HTTPClient::HTTPClient() :
-_initialized    ( false ),
-_curl_handle    ( 0L ),
-_simResponseCode( -1L )
-{
-    //nop
-    //do no CURL calls here.
-}
-
-void
-HTTPClient::initialize() const
-{
-    if ( !_initialized )
-    {
-        const_cast<HTTPClient*>(this)->initializeImpl();
-    }
-}
-
-void
-HTTPClient::initializeImpl()
-{
-    _previousHttpAuthentication = 0;
-    _curl_handle = curl_easy_init();
-
-    //Get the user agent
-    std::string userAgent = s_userAgent;
-    const char* userAgentEnv = getenv("OSGEARTH_USERAGENT");
-    if (userAgentEnv)
-    {
-        userAgent = std::string(userAgentEnv);
-    }
-
-    //Check for a response-code simulation (for testing)
-    const char* simCode = getenv("OSGEARTH_SIMULATE_HTTP_RESPONSE_CODE");
-    if ( simCode )
-    {
-        _simResponseCode = osgEarth::as<long>(std::string(simCode), 404L);
-        OE_WARN << LC << "Simulating a network error with Response Code = " << _simResponseCode << std::endl;
-    }
-
-    // Dumps out HTTP request/response info
-    if ( ::getenv("OSGEARTH_HTTP_DEBUG") )
-    {
-        s_HTTP_DEBUG = true;
-        OE_WARN << LC << "HTTP debugging enabled" << std::endl;
-    }
-
-    OE_DEBUG << LC << "HTTPClient setting userAgent=" << userAgent << std::endl;
-
-    curl_easy_setopt( _curl_handle, CURLOPT_USERAGENT, userAgent.c_str() );
-    curl_easy_setopt( _curl_handle, CURLOPT_WRITEFUNCTION, osgEarth::StreamObjectReadCallback );
-    curl_easy_setopt( _curl_handle, CURLOPT_HEADERFUNCTION, osgEarth::StreamObjectHeaderCallback );
-    curl_easy_setopt( _curl_handle, CURLOPT_FOLLOWLOCATION, (void*)1 );
-    curl_easy_setopt( _curl_handle, CURLOPT_MAXREDIRS, (void*)5 );
-    curl_easy_setopt( _curl_handle, CURLOPT_PROGRESSFUNCTION, &CurlProgressCallback);
-    curl_easy_setopt( _curl_handle, CURLOPT_NOPROGRESS, (void*)0 ); //0=enable.
-    curl_easy_setopt( _curl_handle, CURLOPT_FILETIME, true );
-
-    osg::ref_ptr< CurlConfigHandler > curlConfigHandler = getCurlConfigHandler();
-    if (curlConfigHandler.valid()) {
-        curlConfigHandler->onInitialize(_curl_handle);
-    }
-
-    long timeout = s_timeout;
-    const char* timeoutEnv = getenv("OSGEARTH_HTTP_TIMEOUT");
-    if (timeoutEnv)
-    {
-        timeout = osgEarth::as<long>(std::string(timeoutEnv), 0);
-    }
-    OE_DEBUG << LC << "Setting timeout to " << timeout << std::endl;
-    curl_easy_setopt( _curl_handle, CURLOPT_TIMEOUT, timeout );
-    long connectTimeout = s_connectTimeout;
-    const char* connectTimeoutEnv = getenv("OSGEARTH_HTTP_CONNECTTIMEOUT");
-    if (connectTimeoutEnv)
-    {
-        connectTimeout = osgEarth::as<long>(std::string(connectTimeoutEnv), 0);
-    }
-    OE_DEBUG << LC << "Setting connect timeout to " << connectTimeout << std::endl;
-    curl_easy_setopt( _curl_handle, CURLOPT_CONNECTTIMEOUT, connectTimeout );
-
-    _initialized = true;
-}
-
-HTTPClient::~HTTPClient()
-{
-    if (_curl_handle) curl_easy_cleanup( _curl_handle );
-    _curl_handle = 0;
-}
-
-void
-HTTPClient::setProxySettings( const ProxySettings& proxySettings )
-{
-    s_proxySettings = proxySettings;
-}
-
-const std::string& HTTPClient::getUserAgent()
-{
-    return s_userAgent;
-}
-
-void  HTTPClient::setUserAgent(const std::string& userAgent)
-{
-    s_userAgent = userAgent;
-}
-
-long HTTPClient::getTimeout()
-{
-    return s_timeout;
-}
-
-void HTTPClient::setTimeout( long timeout )
-{
-    s_timeout = timeout;
-}
-
-long HTTPClient::getConnectTimeout()
-{
-    return s_connectTimeout;
-}
-
-void HTTPClient::setConnectTimeout( long timeout )
-{
-    s_connectTimeout = timeout;
-}
-URLRewriter* HTTPClient::getURLRewriter()
-{
-    return s_rewriter.get();
-}
-
-void HTTPClient::setURLRewriter( URLRewriter* rewriter )
-{
-    s_rewriter = rewriter;
-}
-
-CurlConfigHandler* HTTPClient::getCurlConfigHandler()
-{
-    return s_curlConfigHandler.get();
-}
-
-void HTTPClient::setCurlConfighandler(CurlConfigHandler* handler)
-{
-    s_curlConfigHandler = handler;
-}
-
-void
-HTTPClient::globalInit()
-{
-    curl_global_init(CURL_GLOBAL_ALL);
-}
-
-void
-HTTPClient::readOptions(const osgDB::Options* options, std::string& proxy_host, std::string& proxy_port) const
-{
-    // try to set proxy host/port by reading the CURL proxy options
-    if ( options )
-    {
-        std::istringstream iss( options->getOptionString() );
-        std::string opt;
-        while( iss >> opt )
-        {
-            int index = opt.find( "=" );
-            if( opt.substr( 0, index ) == "OSG_CURL_PROXY" )
-            {
-                proxy_host = opt.substr( index+1 );
-            }
-            else if ( opt.substr( 0, index ) == "OSG_CURL_PROXYPORT" )
-            {
-                proxy_port = opt.substr( index+1 );
-            }
-        }
-    }
-}
-
-void
-HTTPClient::decodeMultipartStream(const std::string&   boundary,
-                                  HTTPResponse::Part*  input,
-                                  HTTPResponse::Parts& output) const
-{
-    std::string bstr = std::string("--") + boundary;
-    std::string line;
-    char tempbuf[256];
-
-    // first thing in the stream should be the boundary.
-    input->_stream.read( tempbuf, bstr.length() );
-    tempbuf[bstr.length()] = 0;
-    line = tempbuf;
-    if ( line != bstr )
-    {
-        OE_WARN << LC 
-            << "decodeMultipartStream: protocol violation; "
-            << "expecting boundary; instead got: \"" 
-            << line
-            << "\"" << std::endl;
-        return;
-    }
-
-    for( bool done=false; !done; )
-    {
-        osg::ref_ptr<HTTPResponse::Part> next_part = new HTTPResponse::Part();
-
-        // first finish off the boundary.
-        std::getline( input->_stream, line );
-        if ( line == "--" )
-        {
-            done = true;
-        }
-        else
-        {
-            // read all headers. this ends with a blank line.
-            line = " ";
-            while( line.length() > 0 && !done )
-            {
-                std::getline( input->_stream, line );
-
-                // check for EOS:
-                if ( line == "--" )
-                {
-                    done = true;
-                }
-                else
-                {                    
-                    StringTokenizer tok(":");
-                    StringVector tized;
-                    tok.tokenize(line, tized);            
-                    if ( tized.size() >= 2 )
-                        next_part->_headers[tized[0]] = tized[1];                        
-                }
-            }
-        }
-
-        if ( !done )
-        {
-            // read data until we reach the boundary
-            unsigned int bstr_ptr = 0;
-            std::string temp;
-            //unsigned int c = 0;
-            while( bstr_ptr < bstr.length() )
-            {
-                char b;
-                input->_stream.read( &b, 1 );
-                if ( b == bstr[bstr_ptr] )
-                {
-                    bstr_ptr++;
-                }
-                else
-                {
-                    for( unsigned int i=0; i<bstr_ptr; i++ )
-                    {
-                        next_part->_stream << bstr[i];
-                    }
-                    next_part->_stream << b;
-                    next_part->_size += bstr_ptr + 1;
-                    bstr_ptr = 0;
-                }
-            }
-            output.push_back( next_part.get() );
-        }
-    }
-}
-
-HTTPResponse
-HTTPClient::get( const HTTPRequest&    request,
-                 const osgDB::Options* options,
-                 ProgressCallback*     progress)
-{
-    return getClient().doGet( request, options, progress );
-}
-
-HTTPResponse 
-HTTPClient::get( const std::string&    url,
-                 const osgDB::Options* options,
-                 ProgressCallback*     progress)
-{
-    return getClient().doGet( url, options, progress);
-}
-
-ReadResult
-HTTPClient::readImage(const HTTPRequest&    request,
-                      const osgDB::Options* options,
-                      ProgressCallback*     progress)
-{
-    return getClient().doReadImage( request, options, progress );
-}
-
-ReadResult
-HTTPClient::readNode(const HTTPRequest&    request,
-                     const osgDB::Options* options,
-                     ProgressCallback*     progress)
-{
-    return getClient().doReadNode( request, options, progress );
-}
-
-ReadResult
-HTTPClient::readObject(const HTTPRequest&    request,
-                       const osgDB::Options* options,
-                       ProgressCallback*     progress)
-{
-    return getClient().doReadObject( request, options, progress );
-}
-
-ReadResult
-HTTPClient::readString(const HTTPRequest&    request,
-                       const osgDB::Options* options,
-                       ProgressCallback*     progress)
-{
-    return getClient().doReadString( request, options, progress );
-}
-
-bool
-HTTPClient::download(const std::string& uri,
-                     const std::string& localPath)
-{
-    return getClient().doDownload( uri, localPath );
-}
-
-HTTPResponse
-HTTPClient::doGet(const HTTPRequest&    request,
-                  const osgDB::Options* options, 
-                  ProgressCallback*     progress) const
-{    
-    initialize();
-
-    OE_START_TIMER(http_get);
-
-    const osgDB::AuthenticationMap* authenticationMap = (options && options->getAuthenticationMap()) ? 
-            options->getAuthenticationMap() :
-            osgDB::Registry::instance()->getAuthenticationMap();
-
-    std::string proxy_host;
-    std::string proxy_port = "8080";
-
-    std::string proxy_auth;
-
-    //TODO: don't do all this proxy setup on every GET. Just do it once per client, or only when 
-    // the proxy information changes.
-
-    //Try to get the proxy settings from the global settings
-    if (s_proxySettings.isSet())
-    {
-        proxy_host = s_proxySettings.get().hostName();
-        std::stringstream buf;
-        buf << s_proxySettings.get().port();
-        proxy_port = buf.str();
-
-        std::string proxy_username = s_proxySettings.get().userName();
-        std::string proxy_password = s_proxySettings.get().password();
-        if (!proxy_username.empty() && !proxy_password.empty())
-        {
-            proxy_auth = proxy_username + std::string(":") + proxy_password;
-        }
-    }
-
-    //Try to get the proxy settings from the local options that are passed in.
-    readOptions( options, proxy_host, proxy_port );
-
-    optional< ProxySettings > proxySettings;
-    ProxySettings::fromOptions( options, proxySettings );
-    if (proxySettings.isSet())
-    {       
-        proxy_host = proxySettings.get().hostName();
-        proxy_port = toString<int>(proxySettings.get().port());
-        OE_DEBUG << "Read proxy settings from options " << proxy_host << " " << proxy_port << std::endl;
-    }
-
-    //Try to get the proxy settings from the environment variable
-    const char* proxyEnvAddress = getenv("OSG_CURL_PROXY");
-    if (proxyEnvAddress) //Env Proxy Settings
-    {
-        proxy_host = std::string(proxyEnvAddress);
-
-        const char* proxyEnvPort = getenv("OSG_CURL_PROXYPORT"); //Searching Proxy Port on Env
-        if (proxyEnvPort)
-        {
-            proxy_port = std::string( proxyEnvPort );
-        }
-    }
-
-    const char* proxyEnvAuth = getenv("OSGEARTH_CURL_PROXYAUTH");
-    if (proxyEnvAuth)
-    {
-        proxy_auth = std::string(proxyEnvAuth);
-    }
-
-    // Set up proxy server:
-    std::string proxy_addr;
-    if ( !proxy_host.empty() )
-    {
-        std::stringstream buf;
-        buf << proxy_host << ":" << proxy_port;
-        std::string bufStr;
-        bufStr = buf.str();
-        proxy_addr = bufStr;
-    
-        if ( s_HTTP_DEBUG )
-            OE_NOTICE << LC << "Using proxy: " << proxy_addr << std::endl;
-
-        //curl_easy_setopt( _curl_handle, CURLOPT_HTTPPROXYTUNNEL, 1 ); 
-        curl_easy_setopt( _curl_handle, CURLOPT_PROXY, proxy_addr.c_str() );
-
-        //Setup the proxy authentication if setup
-        if (!proxy_auth.empty())
-        {
-            if ( s_HTTP_DEBUG )
-                OE_NOTICE << LC << "Using proxy authentication " << proxy_auth << std::endl;
-
-            curl_easy_setopt( _curl_handle, CURLOPT_PROXYUSERPWD, proxy_auth.c_str());
-        }
-    }
-    else
-    {
-        OE_DEBUG << "Removing proxy settings" << std::endl;
-        curl_easy_setopt( _curl_handle, CURLOPT_PROXY, 0 );
-    }
-
-    std::string url = request.getURL();
-    // Rewrite the url if the url rewriter is available  
-    osg::ref_ptr< URLRewriter > rewriter = getURLRewriter();
-    if ( rewriter.valid() )
-    {
-        std::string oldURL = url;
-        url = rewriter->rewrite( oldURL );
-        OE_INFO << "Rewrote URL " << oldURL << " to " << url << std::endl;
-    }
-
-    const osgDB::AuthenticationDetails* details = authenticationMap ?
-        authenticationMap->getAuthenticationDetails( url ) :
-        0;
-
-    if (details)
-    {
-        const std::string colon(":");
-        std::string password(details->username + colon + details->password);
-        curl_easy_setopt(_curl_handle, CURLOPT_USERPWD, password.c_str());
-        const_cast<HTTPClient*>(this)->_previousPassword = password;
-
-        // use for https.
-        // curl_easy_setopt(_curl, CURLOPT_KEYPASSWD, password.c_str());
-
-#if LIBCURL_VERSION_NUM >= 0x070a07
-        if (details->httpAuthentication != _previousHttpAuthentication)
-        { 
-            curl_easy_setopt(_curl_handle, CURLOPT_HTTPAUTH, details->httpAuthentication); 
-            const_cast<HTTPClient*>(this)->_previousHttpAuthentication = details->httpAuthentication;
-        }
-#endif
-    }
-    else
-    {
-        if (!_previousPassword.empty())
-        {
-            curl_easy_setopt(_curl_handle, CURLOPT_USERPWD, 0);
-            const_cast<HTTPClient*>(this)->_previousPassword.clear();
-        }
-
-#if LIBCURL_VERSION_NUM >= 0x070a07
-        // need to reset if previously set.
-        if (_previousHttpAuthentication!=0)
-        {
-            curl_easy_setopt(_curl_handle, CURLOPT_HTTPAUTH, 0); 
-            const_cast<HTTPClient*>(this)->_previousHttpAuthentication = 0;
-        }
-#endif
-    }
-
-
-    // Set any headers
-    struct curl_slist *headers=NULL;
-    if (!request.getHeaders().empty())
-    {
-        for (HTTPRequest::Parameters::const_iterator itr = request.getHeaders().begin(); itr != request.getHeaders().end(); ++itr)
-        {
-            std::stringstream buf;
-            buf << itr->first << ": " << itr->second;
-            headers = curl_slist_append(headers, buf.str().c_str());
-        }
-    }    
-
-    // Disable the default Pragma: no-cache that curl adds by default.
-    headers = curl_slist_append(headers, "Pragma: ");
-    curl_easy_setopt(_curl_handle, CURLOPT_HTTPHEADER, headers);
-    
-    osg::ref_ptr<HTTPResponse::Part> part = new HTTPResponse::Part();
-    StreamObject sp( &part->_stream );
-
-    //Take a temporary ref to the callback (why? dangerous.)
-    //osg::ref_ptr<ProgressCallback> progressCallback = callback;
-    curl_easy_setopt( _curl_handle, CURLOPT_URL, url.c_str() );
-    if (progress)
-    {
-        curl_easy_setopt(_curl_handle, CURLOPT_PROGRESSDATA, progress);
-    }
-
-    CURLcode res;
-    long response_code = 0L;
-
-    OE_START_TIMER(get_duration);
-
-    if ( _simResponseCode < 0 )
-    {
-        char errorBuf[CURL_ERROR_SIZE];
-        errorBuf[0] = 0;
-        curl_easy_setopt( _curl_handle, CURLOPT_ERRORBUFFER, (void*)errorBuf );
-        curl_easy_setopt( _curl_handle, CURLOPT_WRITEDATA, (void*)&sp);
-        curl_easy_setopt( _curl_handle, CURLOPT_HEADERDATA, (void*)&sp);
-        
-        osg::ref_ptr< CurlConfigHandler > curlConfigHandler = getCurlConfigHandler();
-        if (curlConfigHandler.valid()) {
-            curlConfigHandler->onGet(_curl_handle);
-        }
-
-        res = curl_easy_perform(_curl_handle);
-        curl_easy_setopt( _curl_handle, CURLOPT_WRITEDATA, (void*)0 );
-        curl_easy_setopt( _curl_handle, CURLOPT_PROGRESSDATA, (void*)0);
-
-        //Disable peer certificate verification to allow us to access in https servers where the peer certificate cannot be verified.
-        curl_easy_setopt( _curl_handle, CURLOPT_SSL_VERIFYPEER, (void*)0 );
-
-        if (!proxy_addr.empty())
-        {
-            long connect_code = 0L;
-            CURLcode r = curl_easy_getinfo(_curl_handle, CURLINFO_HTTP_CONNECTCODE, &connect_code);
-            if ( r != CURLE_OK )
-            {
-                OE_WARN << LC << "Proxy connect error: " << curl_easy_strerror(r) << std::endl;
-                return HTTPResponse(0);
-            }
-        }
-
-        curl_easy_getinfo( _curl_handle, CURLINFO_RESPONSE_CODE, &response_code );        
-    }
-    else
-    {
-        // simulate failure with a custom response code
-        response_code = _simResponseCode;
-        res = response_code == 408 ? CURLE_OPERATION_TIMEDOUT : CURLE_COULDNT_CONNECT;
-    }
-
-    HTTPResponse response( response_code );    
-    
-    // read the response content type:
-    char* content_type_cp;
-
-    curl_easy_getinfo( _curl_handle, CURLINFO_CONTENT_TYPE, &content_type_cp );    
-
-    if ( content_type_cp != NULL )
-    {
-        response._mimeType = content_type_cp;    
-    } 
-
-    // upon success, parse the data:
-    if ( res != CURLE_ABORTED_BY_CALLBACK && res != CURLE_OPERATION_TIMEDOUT )
-    {        
-        // check for multipart content
-        if (response._mimeType.length() > 9 && 
-            ::strstr( response._mimeType.c_str(), "multipart" ) == response._mimeType.c_str() )
-        {
-            OE_DEBUG << LC << "detected multipart data; decoding..." << std::endl;
-
-            //TODO: parse out the "wcs" -- this is WCS-specific
-            decodeMultipartStream( "wcs", part.get(), response._parts );
-        }
-        else
-        {            
-            for (Headers::iterator itr = sp._headers.begin(); itr != sp._headers.end(); ++itr)
-            {                
-                part->_headers[itr->first] = itr->second;                
-            }
-
-            // Write the headers to the metadata
-            response._parts.push_back( part.get() );
-        }
-    }
-    else  /*if (res == CURLE_ABORTED_BY_CALLBACK || res == CURLE_OPERATION_TIMEDOUT) */
-    {        
-        //If we were aborted by a callback, then it was cancelled by a user
-        response._cancelled = true;
-    }
-
-    response._duration_s = OE_STOP_TIMER(get_duration);
-
-    if ( progress )
-    {
-        progress->stats()["http_get_time"] += OE_STOP_TIMER(http_get);
-        progress->stats()["http_get_count"] += 1;
-        if ( response._cancelled )
-            progress->stats()["http_cancel_count"] += 1;
-    }
-
-    if ( s_HTTP_DEBUG )
-    {
-        TimeStamp filetime = getCurlFileTime(_curl_handle);
-
-        OE_NOTICE << LC 
-            << "GET(" << response_code << ", " << response._mimeType << ") : \"" 
-            << url << "\" (" << DateTime(filetime).asRFC1123() << ") t="
-            << std::setprecision(4) << response.getDuration() << "s" << std::endl;
-
-        {
-            Threading::ScopedMutexLock lock(s_HTTP_DEBUG_mutex);
-            s_HTTP_DEBUG_request_count++;
-            s_HTTP_DEBUG_total_duration += response.getDuration();
-
-            if ( s_HTTP_DEBUG_request_count % 60 == 0 )
-            {
-                OE_NOTICE << LC << "Average duration = " << s_HTTP_DEBUG_total_duration/(double)s_HTTP_DEBUG_request_count
-                    << std::endl;
-            }
-        }
-
-#if 0
-        // time details - almost 100% of the time is spent in
-        // STARTTRANSFER, which is the time until the first byte is received.
-        double td[7];
-
-        curl_easy_getinfo(_curl_handle, CURLINFO_TOTAL_TIME,         &td[0]);
-        curl_easy_getinfo(_curl_handle, CURLINFO_NAMELOOKUP_TIME,    &td[1]);
-        curl_easy_getinfo(_curl_handle, CURLINFO_CONNECT_TIME,       &td[2]);
-        curl_easy_getinfo(_curl_handle, CURLINFO_APPCONNECT_TIME,    &td[3]);
-        curl_easy_getinfo(_curl_handle, CURLINFO_PRETRANSFER_TIME,   &td[4]);
-        curl_easy_getinfo(_curl_handle, CURLINFO_STARTTRANSFER_TIME, &td[5]);
-        curl_easy_getinfo(_curl_handle, CURLINFO_REDIRECT_TIME,      &td[6]);
-
-        for(int i=0; i<7; ++i)
-        {
-            OE_NOTICE << LC
-                << std::setprecision(4)
-                << "TIMES: total=" <<td[0]
-                << ", lookup=" <<td[1]<<" ("<<(int)((td[1]/td[0])*100)<<"%)"
-                << ", connect=" <<td[2]<<" ("<<(int)((td[2]/td[0])*100)<<"%)"
-                << ", appconn=" <<td[3]<<" ("<<(int)((td[3]/td[0])*100)<<"%)"
-                << ", prexfer=" <<td[4]<<" ("<<(int)((td[4]/td[0])*100)<<"%)"
-                << ", startxfer=" <<td[5]<<" ("<<(int)((td[5]/td[0])*100)<<"%)"
-                << ", redir=" <<td[6]<<" ("<<(int)((td[6]/td[0])*100)<<"%)"
-                << std::endl;
-        }
-#endif
-
-        // Free the headers
-        if (headers)
-        {
-            curl_slist_free_all(headers);
-        }
-    }
-
-    return response;
-}
-
-bool
-HTTPClient::doDownload(const std::string& url, const std::string& filename)
-{
-    initialize();
-
-    // download the data
-    HTTPResponse response = this->doGet( HTTPRequest(url) );
-
-    if ( response.isOK() )
-    {
-        unsigned int part_num = response.getNumParts() > 1? 1 : 0;
-        std::istream& input_stream = response.getPartStream( part_num );
-
-        std::ofstream fout;
-        fout.open(filename.c_str(), std::ios::out | std::ios::binary);
-
-        input_stream.seekg (0, std::ios::end);
-        int length = input_stream.tellg();
-        input_stream.seekg (0, std::ios::beg);
-
-        char *buffer = new char[length];
-        input_stream.read(buffer, length);
-        fout.write(buffer, length);
-        delete[] buffer;
-        fout.close();
-        return true;
-    }
-    else
-    {
-        OE_WARN << LC << "Error downloading file " << filename
-            << " (" << response.getCode() << ")" << std::endl;
-        return false;
-    } 
-}
-
-namespace
-{
-    osgDB::ReaderWriter*
-    getReader( const std::string& url, const HTTPResponse& response )
-    {        
-        osgDB::ReaderWriter* reader = 0L;
-
-        // try extension first:
-        std::string ext = osgDB::getFileExtension( url );
-        if ( !ext.empty() )
-        {
-            reader = osgDB::Registry::instance()->getReaderWriterForExtension( ext );
-        }
-
-        if ( !reader )
-        {
-            // try to look up a reader by mime-type first:
-            std::string mimeType = response.getMimeType();
-            if ( !mimeType.empty() )
-            {
-                reader = osgDB::Registry::instance()->getReaderWriterForMimeType(mimeType);
-            }
-        }
-
-        if ( !reader )
-        {
-            OE_WARN << LC << "Cannot find an OSG plugin to read response data (ext="
-                << ext << "; mime-type=" << response.getMimeType()
-                << ")" << std::endl;
-        }
-
-        return reader;
-    }
-}
-
-ReadResult
-HTTPClient::doReadImage(const HTTPRequest&    request,
-                        const osgDB::Options* options,
-                        ProgressCallback*     callback)
-{
-    initialize();
-
-    ReadResult result;
-
-    HTTPResponse response = this->doGet(request, options, callback);
-
-    if (response.isOK())
-    {
-        osgDB::ReaderWriter* reader = getReader(request.getURL(), response);
-        if (!reader)
-        {            
-            result = ReadResult(ReadResult::RESULT_NO_READER);
-        }
-
-        else 
-        {
-            osgDB::ReaderWriter::ReadResult rr = reader->readImage(response.getPartStream(0), options);
-            if ( rr.validImage() )
-            {
-                result = ReadResult(rr.takeImage(), response.getHeadersAsConfig() );
-            }
-            else 
-            {
-                if ( !rr.message().empty() )
-                {
-                    OE_WARN << LC << "HTTP error: " << rr.message() << std::endl;
-                }
-                OE_WARN << LC << reader->className() << " failed to read image from " << request.getURL() << std::endl;
-                result = ReadResult(ReadResult::RESULT_READER_ERROR);
-            }
-        }
-        
-        // last-modified (file time)
-        result.setLastModifiedTime( getCurlFileTime(_curl_handle) );
-        
-        // Time of query
-        result.setDuration( response.getDuration() );
-    }
-    else
-    {
-        result = ReadResult(
-            response.isCancelled() ? ReadResult::RESULT_CANCELED :
-            response.getCode() == HTTPResponse::NOT_FOUND ? ReadResult::RESULT_NOT_FOUND :
-            response.getCode() == HTTPResponse::SERVER_ERROR ? ReadResult::RESULT_SERVER_ERROR :
-            response.getCode() == HTTPResponse::NOT_MODIFIED ? ReadResult::RESULT_NOT_MODIFIED :
-            ReadResult::RESULT_UNKNOWN_ERROR );
-
-        //If we have an error but it's recoverable, like a server error or timeout then set the callback to retry.
-        if (HTTPClient::isRecoverable( result.code() ) )
-        {            
-            if (callback)
-            {
-                OE_DEBUG << "Error in HTTPClient for " << request.getURL() << " but it's recoverable" << std::endl;
-                callback->setNeedsRetry( true );
-            }
-        }        
-    }
-
-    // set the source name
-    if ( result.getImage() )
-        result.getImage()->setName( request.getURL() );
-
-    return result;
-}
-
-ReadResult
-HTTPClient::doReadNode(const HTTPRequest&    request,
-                       const osgDB::Options* options,
-                       ProgressCallback*     callback)
-{
-    initialize();
-
-    ReadResult result;
-
-    HTTPResponse response = this->doGet(request, options, callback);
-
-    if (response.isOK())
-    {
-        osgDB::ReaderWriter* reader = getReader(request.getURL(), response);
-        if (!reader)
-        {
-            result = ReadResult(ReadResult::RESULT_NO_READER);
-        }
-
-        else 
-        {
-            osgDB::ReaderWriter::ReadResult rr = reader->readNode(response.getPartStream(0), options);
-            if ( rr.validNode() )
-            {
-                result = ReadResult(rr.takeNode(), response.getHeadersAsConfig());
-            }
-            else 
-            {
-                if ( !rr.message().empty() )
-                {
-                    OE_WARN << LC << "HTTP error: " << rr.message() << std::endl;
-                }
-                OE_WARN << LC << reader->className() << " failed to read node from " << request.getURL() << std::endl;
-                result = ReadResult(ReadResult::RESULT_READER_ERROR);
-            }
-        }
-        
-        // last-modified (file time)
-        result.setLastModifiedTime( getCurlFileTime(_curl_handle) );
-    }
-    else
-    {
-        result = ReadResult(
-            response.isCancelled() ? ReadResult::RESULT_CANCELED :
-            response.getCode() == HTTPResponse::NOT_FOUND ? ReadResult::RESULT_NOT_FOUND :
-            response.getCode() == HTTPResponse::SERVER_ERROR ? ReadResult::RESULT_SERVER_ERROR :
-            response.getCode() == HTTPResponse::NOT_MODIFIED ? ReadResult::RESULT_NOT_MODIFIED :
-            ReadResult::RESULT_UNKNOWN_ERROR );
-
-        //If we have an error but it's recoverable, like a server error or timeout then set the callback to retry.
-        if (HTTPClient::isRecoverable( result.code() ) )
-        {
-            if (callback)
-            {
-                OE_DEBUG << "Error in HTTPClient for " << request.getURL() << " but it's recoverable" << std::endl;
-                callback->setNeedsRetry( true );
-            }
-        }
-    }
-
-    return result;
-}
-
-ReadResult
-HTTPClient::doReadObject(const HTTPRequest&    request,
-                         const osgDB::Options* options,
-                         ProgressCallback*     callback)
-{
-    initialize();
-
-    ReadResult result;
-
-    HTTPResponse response = this->doGet(request, options, callback);
-
-    if (response.isOK())
-    {
-        osgDB::ReaderWriter* reader = getReader(request.getURL(), response);
-        if (!reader)
-        {
-            result = ReadResult(ReadResult::RESULT_NO_READER);
-        }
-
-        else 
-        {
-            osgDB::ReaderWriter::ReadResult rr = reader->readObject(response.getPartStream(0), options);
-            if ( rr.validObject() )
-            {
-                result = ReadResult(rr.takeObject(), response.getHeadersAsConfig());
-            }
-            else 
-            {
-                if ( !rr.message().empty() )
-                {
-                    OE_WARN << LC << "HTTP error: " << rr.message() << std::endl;
-                }
-                OE_WARN << LC << reader->className() << " failed to read object from " << request.getURL() << std::endl;
-                result = ReadResult(ReadResult::RESULT_READER_ERROR);
-            }
-        }
-        
-        // last-modified (file time)
-        result.setLastModifiedTime( getCurlFileTime(_curl_handle) );
-    }
-    else
-    {
-        result = ReadResult(
-            response.isCancelled() ? ReadResult::RESULT_CANCELED :
-            response.getCode() == HTTPResponse::NOT_FOUND ? ReadResult::RESULT_NOT_FOUND :
-            response.getCode() == HTTPResponse::SERVER_ERROR ? ReadResult::RESULT_SERVER_ERROR :
-            response.getCode() == HTTPResponse::NOT_MODIFIED ? ReadResult::RESULT_NOT_MODIFIED :
-            ReadResult::RESULT_UNKNOWN_ERROR );
-
-        //If we have an error but it's recoverable, like a server error or timeout then set the callback to retry.
-        if (HTTPClient::isRecoverable( result.code() ) )
-        {
-            if (callback)
-            {
-                OE_DEBUG << "Error in HTTPClient for " << request.getURL() << " but it's recoverable" << std::endl;
-                callback->setNeedsRetry( true );
-            }
-        }
-    }
-
-    return result;
-}
-
-
-ReadResult
-HTTPClient::doReadString(const HTTPRequest&    request,
-                         const osgDB::Options* options,
-                         ProgressCallback*     callback )
-{
-    initialize();
-
-    ReadResult result;
-
-    HTTPResponse response = this->doGet( request, options, callback );
-    if ( response.isOK() )
-    {
-        result = ReadResult( new StringObject(response.getPartAsString(0)), response.getHeadersAsConfig());
-    }
-
-    else if ( response.getCode() >= 400 && response.getCode() < 500 && response.getCode() != 404 )
-    {
-        // for request errors, return an error result with the part data intact
-        // so the user can parse it as needed. We only do this for readString.
-        result = ReadResult( 
-            ReadResult::RESULT_SERVER_ERROR,
-            new StringObject(response.getPartAsString(0)), 
-            response.getHeadersAsConfig() );
-    }
-
-    else
-    {
-        result = ReadResult(
-            response.isCancelled() ? ReadResult::RESULT_CANCELED :
-            response.getCode() == HTTPResponse::NOT_FOUND ? ReadResult::RESULT_NOT_FOUND :
-            response.getCode() == HTTPResponse::SERVER_ERROR ? ReadResult::RESULT_SERVER_ERROR :
-            response.getCode() == HTTPResponse::NOT_MODIFIED ? ReadResult::RESULT_NOT_MODIFIED :
-            ReadResult::RESULT_UNKNOWN_ERROR );
-
-        //If we have an error but it's recoverable, like a server error or timeout then set the callback to retry.
-        if (HTTPClient::isRecoverable( result.code() ) )
-        {            
-            if (callback)
-            {
-                OE_DEBUG << "Error in HTTPClient for " << request.getURL() << " but it's recoverable" << std::endl;
-                callback->setNeedsRetry( true );
-            }
-        }
-    }
-
-    // last-modified (file time)
-    result.setLastModifiedTime( getCurlFileTime(_curl_handle) );
-
-    return result;
-}
->>>>>>> c9426661
+/* -*-c++-*- */
+/* osgEarth - Dynamic map generation toolkit for OpenSceneGraph
+ * Copyright 2008-2013 Pelican Mapping
+ * http://osgearth.org
+ *
+ * osgEarth is free software; you can redistribute it and/or modify
+ * it under the terms of the GNU Lesser General Public License as published by
+ * the Free Software Foundation; either version 2 of the License, or
+ * (at your option) any later version.
+ *
+ * This program is distributed in the hope that it will be useful,
+ * but WITHOUT ANY WARRANTY; without even the implied warranty of
+ * MERCHANTABILITY or FITNESS FOR A PARTICULAR PURPOSE.  See the
+ * GNU Lesser General Public License for more details.
+ *
+ * You should have received a copy of the GNU Lesser General Public License
+ * along with this program.  If not, see <http://www.gnu.org/licenses/>
+ */
+#include <osgEarth/HTTPClient>
+#include <osgEarth/Registry>
+#include <osgEarth/Version>
+#include <osgEarth/Progress>
+#include <osgEarth/StringUtils>
+#include <osgDB/ReadFile>
+#include <osgDB/Registry>
+#include <osgDB/FileNameUtils>
+#include <osg/Notify>
+#include <osg/Timer>
+#include <string.h>
+#include <sstream>
+#include <fstream>
+#include <iterator>
+#include <iostream>
+#include <algorithm>
+#include <curl/curl.h>
+
+#define LC "[HTTPClient] "
+
+//#define OE_TEST OE_NOTICE
+#define OE_TEST OE_NULL
+
+using namespace osgEarth;
+
+//----------------------------------------------------------------------------
+
+ProxySettings::ProxySettings( const Config& conf )
+{
+    mergeConfig( conf );
+}
+
+ProxySettings::ProxySettings( const std::string& host, int port ) :
+_hostName(host),
+_port(port)
+{
+    //nop
+}
+
+void
+ProxySettings::mergeConfig( const Config& conf )
+{
+    _hostName = conf.value<std::string>( "host", "" );
+    _port = conf.value<int>( "port", 8080 );
+    _userName = conf.value<std::string>( "username", "" );
+    _password = conf.value<std::string>( "password", "" );
+}
+
+Config
+ProxySettings::getConfig() const
+{
+    Config conf( "proxy" );
+    conf.add( "host", _hostName );
+    conf.add( "port", toString(_port) );
+    conf.add( "username", _userName);
+    conf.add( "password", _password);
+
+    return conf;
+}
+
+bool
+ProxySettings::fromOptions( const osgDB::Options* dbOptions, optional<ProxySettings>& out )
+{
+    if ( dbOptions )
+    {
+        std::string jsonString = dbOptions->getPluginStringData( "osgEarth::ProxySettings" );
+        if ( !jsonString.empty() )
+        {
+            Config conf;
+            conf.fromJSON( jsonString );
+            out = ProxySettings( conf );
+            return true;
+        }
+    }
+    return false;
+}
+
+void
+ProxySettings::apply( osgDB::Options* dbOptions ) const
+{
+    if ( dbOptions )
+    {
+        Config conf = getConfig();
+        dbOptions->setPluginStringData( "osgEarth::ProxySettings", conf.toJSON() );
+    }
+}
+
+/****************************************************************************/
+   
+namespace osgEarth
+{
+    struct StreamObject
+    {
+        StreamObject(std::ostream* stream) : _stream(stream) { }
+
+        void write(const char* ptr, size_t realsize)
+        {
+            if (_stream) _stream->write(ptr, realsize);
+        }
+
+        void writeHeader(const char* ptr, size_t realsize)
+        {            
+            std::string header(ptr);            
+            StringTokenizer tok(":");
+            StringVector tized;
+            tok.tokenize(header, tized);            
+            if ( tized.size() >= 2 )
+                _headers[tized[0]] = tized[1];                
+        }
+
+        std::ostream* _stream;
+        Headers _headers;
+        std::string     _resultMimeType;
+    };
+
+    static size_t
+    StreamObjectReadCallback(void* ptr, size_t size, size_t nmemb, void* data)
+    {
+        size_t realsize = size* nmemb;
+        StreamObject* sp = (StreamObject*)data;
+        sp->write((const char*)ptr, realsize);
+        return realsize;
+    }
+
+    static size_t
+    StreamObjectHeaderCallback(void* ptr, size_t size, size_t nmemb, void* data)
+    {
+        size_t realsize = size* nmemb;
+        StreamObject* sp = (StreamObject*)data;                
+        sp->writeHeader((const char*)ptr, realsize);        
+        return realsize;
+    }
+
+    TimeStamp
+    getCurlFileTime(void* curl)
+    {
+        long filetime;
+        if (CURLE_OK != curl_easy_getinfo(curl, CURLINFO_FILETIME, &filetime))
+            return TimeStamp(0);
+        else if (filetime < 0)
+            return TimeStamp(0);
+        else
+            return TimeStamp(filetime);
+    }
+}
+
+static int CurlProgressCallback(void *clientp,double dltotal,double dlnow,double ultotal,double ulnow)
+{
+    ProgressCallback* callback = (ProgressCallback*)clientp;
+    bool cancelled = false;
+    if (callback)
+    {
+        cancelled = callback->isCanceled() || callback->reportProgress(dlnow, dltotal);
+    }
+    return cancelled;
+}
+
+/****************************************************************************/
+
+HTTPRequest::HTTPRequest( const std::string& url )
+: _url( url )
+{
+    //NOP
+}
+
+HTTPRequest::HTTPRequest( const HTTPRequest& rhs ) :
+_parameters( rhs._parameters ),
+_headers(rhs._headers),
+_url( rhs._url )
+{
+    //nop
+}
+
+void
+HTTPRequest::addParameter( const std::string& name, const std::string& value )
+{
+    _parameters[name] = value;
+}
+
+void
+HTTPRequest::addParameter( const std::string& name, int value )
+{
+    std::stringstream buf;
+    buf << value;
+     std::string bufStr;
+    bufStr = buf.str();
+    _parameters[name] = bufStr;
+}
+
+void
+HTTPRequest::addParameter( const std::string& name, double value )
+{
+    std::stringstream buf;
+    buf << value;
+     std::string bufStr;
+    bufStr = buf.str();
+    _parameters[name] = bufStr;
+}
+
+const HTTPRequest::Parameters&
+HTTPRequest::getParameters() const
+{
+    return _parameters; 
+}
+
+void
+HTTPRequest::addHeader( const std::string& name, const std::string& value )
+{
+    _headers[name] = value;
+}
+
+const Headers&
+HTTPRequest::getHeaders() const
+{
+    return _headers; 
+}
+
+void HTTPRequest::setLastModified( const DateTime &lastModified)
+{    
+    addHeader("If-Modified-Since", lastModified.asRFC1123());
+}
+
+
+std::string
+HTTPRequest::getURL() const
+{
+    if ( _parameters.size() == 0 )
+    {
+        return _url;
+    }
+    else
+    {
+        std::stringstream buf;
+        buf << _url;
+        for( Parameters::const_iterator i = _parameters.begin(); i != _parameters.end(); i++ )
+        {
+            buf << ( i == _parameters.begin() && _url.find( "?" ) == std::string::npos? "?" : "&" );
+            buf << i->first << "=" << i->second;
+        }
+         std::string bufStr;
+         bufStr = buf.str();
+        return bufStr;
+    }
+}
+
+/****************************************************************************/
+
+HTTPResponse::HTTPResponse( long _code )
+: _response_code( _code ),
+  _cancelled(false)
+{
+    _parts.reserve(1);
+}
+
+HTTPResponse::HTTPResponse( const HTTPResponse& rhs ) :
+_response_code( rhs._response_code ),
+_parts( rhs._parts ),
+_mimeType( rhs._mimeType ),
+_cancelled( rhs._cancelled )
+{
+    //nop
+}
+
+unsigned
+HTTPResponse::getCode() const {
+    return _response_code;
+}
+
+bool
+HTTPResponse::isOK() const {
+    return _response_code == 200L && !isCancelled();
+}
+
+bool
+HTTPResponse::isCancelled() const {
+    return _cancelled;
+}
+
+unsigned int
+HTTPResponse::getNumParts() const {
+    return _parts.size();
+}
+
+unsigned int
+HTTPResponse::getPartSize( unsigned int n ) const {
+    return _parts[n]->_size;
+}
+
+const std::string&
+HTTPResponse::getPartHeader( unsigned int n, const std::string& name ) const {
+    return _parts[n]->_headers[name];
+}
+
+std::istream&
+HTTPResponse::getPartStream( unsigned int n ) const {
+    return _parts[n]->_stream;
+}
+
+std::string
+HTTPResponse::getPartAsString( unsigned int n ) const {
+     std::string streamStr;
+     streamStr = _parts[n]->_stream.str();
+    return streamStr;
+}
+
+const std::string&
+HTTPResponse::getMimeType() const {
+    return _mimeType;
+}
+
+Config
+HTTPResponse::getHeadersAsConfig() const
+{
+    Config conf;
+    if ( _parts.size() > 0 )
+    {
+        for( Headers::const_iterator i = _parts[0]->_headers.begin(); i != _parts[0]->_headers.end(); ++i )
+        {
+            conf.set(i->first, i->second);
+        }
+    }
+    return conf;
+}
+
+/****************************************************************************/
+
+#define QUOTE_(X) #X
+#define QUOTE(X) QUOTE_(X)
+#define USER_AGENT "osgearth" QUOTE(OSGEARTH_MAJOR_VERSION) "." QUOTE(OSGEARTH_MINOR_VERSION)
+
+
+namespace
+{
+    // TODO: consider moving this stuff into the osgEarth::Registry;
+    // don't like it here in the global scope
+    // per-thread client map (must be global scope)
+    static Threading::PerThread<HTTPClient> s_clientPerThread;
+
+    static optional<ProxySettings>     s_proxySettings;
+
+    static std::string                 s_userAgent = USER_AGENT;
+
+    static long                        s_timeout = 0;
+    static long                        s_connectTimeout = 0;
+
+    // HTTP debugging.
+    static bool                        s_HTTP_DEBUG = false;
+    static Threading::Mutex            s_HTTP_DEBUG_mutex;
+    static int                         s_HTTP_DEBUG_request_count;
+    static double                      s_HTTP_DEBUG_total_duration;
+
+    static osg::ref_ptr< URLRewriter > s_rewriter;
+
+    static osg::ref_ptr< CurlConfigHandler > s_curlConfigHandler;
+}
+
+HTTPClient&
+HTTPClient::getClient()
+{
+    return s_clientPerThread.get();
+}
+
+HTTPClient::HTTPClient() :
+_initialized    ( false ),
+_curl_handle    ( 0L ),
+_simResponseCode( -1L )
+{
+    //nop
+    //do no CURL calls here.
+}
+
+void
+HTTPClient::initialize() const
+{
+    if ( !_initialized )
+    {
+        const_cast<HTTPClient*>(this)->initializeImpl();
+    }
+}
+
+void
+HTTPClient::initializeImpl()
+{
+    _previousHttpAuthentication = 0;
+    _curl_handle = curl_easy_init();
+
+    //Get the user agent
+    std::string userAgent = s_userAgent;
+    const char* userAgentEnv = getenv("OSGEARTH_USERAGENT");
+    if (userAgentEnv)
+    {
+        userAgent = std::string(userAgentEnv);
+    }
+
+    //Check for a response-code simulation (for testing)
+    const char* simCode = getenv("OSGEARTH_SIMULATE_HTTP_RESPONSE_CODE");
+    if ( simCode )
+    {
+        _simResponseCode = osgEarth::as<long>(std::string(simCode), 404L);
+        OE_WARN << LC << "Simulating a network error with Response Code = " << _simResponseCode << std::endl;
+    }
+
+    // Dumps out HTTP request/response info
+    if ( ::getenv("OSGEARTH_HTTP_DEBUG") )
+    {
+        s_HTTP_DEBUG = true;
+        OE_WARN << LC << "HTTP debugging enabled" << std::endl;
+    }
+
+    OE_DEBUG << LC << "HTTPClient setting userAgent=" << userAgent << std::endl;
+
+    curl_easy_setopt( _curl_handle, CURLOPT_USERAGENT, userAgent.c_str() );
+    curl_easy_setopt( _curl_handle, CURLOPT_WRITEFUNCTION, osgEarth::StreamObjectReadCallback );
+    curl_easy_setopt( _curl_handle, CURLOPT_HEADERFUNCTION, osgEarth::StreamObjectHeaderCallback );
+    curl_easy_setopt( _curl_handle, CURLOPT_FOLLOWLOCATION, (void*)1 );
+    curl_easy_setopt( _curl_handle, CURLOPT_MAXREDIRS, (void*)5 );
+    curl_easy_setopt( _curl_handle, CURLOPT_PROGRESSFUNCTION, &CurlProgressCallback);
+    curl_easy_setopt( _curl_handle, CURLOPT_NOPROGRESS, (void*)0 ); //0=enable.
+    curl_easy_setopt( _curl_handle, CURLOPT_FILETIME, true );
+
+    osg::ref_ptr< CurlConfigHandler > curlConfigHandler = getCurlConfigHandler();
+    if (curlConfigHandler.valid()) {
+        curlConfigHandler->onInitialize(_curl_handle);
+    }
+
+    long timeout = s_timeout;
+    const char* timeoutEnv = getenv("OSGEARTH_HTTP_TIMEOUT");
+    if (timeoutEnv)
+    {
+        timeout = osgEarth::as<long>(std::string(timeoutEnv), 0);
+    }
+    OE_DEBUG << LC << "Setting timeout to " << timeout << std::endl;
+    curl_easy_setopt( _curl_handle, CURLOPT_TIMEOUT, timeout );
+    long connectTimeout = s_connectTimeout;
+    const char* connectTimeoutEnv = getenv("OSGEARTH_HTTP_CONNECTTIMEOUT");
+    if (connectTimeoutEnv)
+    {
+        connectTimeout = osgEarth::as<long>(std::string(connectTimeoutEnv), 0);
+    }
+    OE_DEBUG << LC << "Setting connect timeout to " << connectTimeout << std::endl;
+    curl_easy_setopt( _curl_handle, CURLOPT_CONNECTTIMEOUT, connectTimeout );
+
+    _initialized = true;
+}
+
+HTTPClient::~HTTPClient()
+{
+    if (_curl_handle) curl_easy_cleanup( _curl_handle );
+    _curl_handle = 0;
+}
+
+void
+HTTPClient::setProxySettings( const ProxySettings& proxySettings )
+{
+    s_proxySettings = proxySettings;
+}
+
+const std::string& HTTPClient::getUserAgent()
+{
+    return s_userAgent;
+}
+
+void  HTTPClient::setUserAgent(const std::string& userAgent)
+{
+    s_userAgent = userAgent;
+}
+
+long HTTPClient::getTimeout()
+{
+    return s_timeout;
+}
+
+void HTTPClient::setTimeout( long timeout )
+{
+    s_timeout = timeout;
+}
+
+long HTTPClient::getConnectTimeout()
+{
+    return s_connectTimeout;
+}
+
+void HTTPClient::setConnectTimeout( long timeout )
+{
+    s_connectTimeout = timeout;
+}
+URLRewriter* HTTPClient::getURLRewriter()
+{
+    return s_rewriter.get();
+}
+
+void HTTPClient::setURLRewriter( URLRewriter* rewriter )
+{
+    s_rewriter = rewriter;
+}
+
+CurlConfigHandler* HTTPClient::getCurlConfigHandler()
+{
+    return s_curlConfigHandler.get();
+}
+
+void HTTPClient::setCurlConfighandler(CurlConfigHandler* handler)
+{
+    s_curlConfigHandler = handler;
+}
+
+void
+HTTPClient::globalInit()
+{
+    curl_global_init(CURL_GLOBAL_ALL);
+}
+
+void
+HTTPClient::readOptions(const osgDB::Options* options, std::string& proxy_host, std::string& proxy_port) const
+{
+    // try to set proxy host/port by reading the CURL proxy options
+    if ( options )
+    {
+        std::istringstream iss( options->getOptionString() );
+        std::string opt;
+        while( iss >> opt )
+        {
+            int index = opt.find( "=" );
+            if( opt.substr( 0, index ) == "OSG_CURL_PROXY" )
+            {
+                proxy_host = opt.substr( index+1 );
+            }
+            else if ( opt.substr( 0, index ) == "OSG_CURL_PROXYPORT" )
+            {
+                proxy_port = opt.substr( index+1 );
+            }
+        }
+    }
+}
+
+void
+HTTPClient::decodeMultipartStream(const std::string&   boundary,
+                                  HTTPResponse::Part*  input,
+                                  HTTPResponse::Parts& output) const
+{
+    std::string bstr = std::string("--") + boundary;
+    std::string line;
+    char tempbuf[256];
+
+    // first thing in the stream should be the boundary.
+    input->_stream.read( tempbuf, bstr.length() );
+    tempbuf[bstr.length()] = 0;
+    line = tempbuf;
+    if ( line != bstr )
+    {
+        OE_WARN << LC 
+            << "decodeMultipartStream: protocol violation; "
+            << "expecting boundary; instead got: \"" 
+            << line
+            << "\"" << std::endl;
+        return;
+    }
+
+    for( bool done=false; !done; )
+    {
+        osg::ref_ptr<HTTPResponse::Part> next_part = new HTTPResponse::Part();
+
+        // first finish off the boundary.
+        std::getline( input->_stream, line );
+        if ( line == "--" )
+        {
+            done = true;
+        }
+        else
+        {
+            // read all headers. this ends with a blank line.
+            line = " ";
+            while( line.length() > 0 && !done )
+            {
+                std::getline( input->_stream, line );
+
+                // check for EOS:
+                if ( line == "--" )
+                {
+                    done = true;
+                }
+                else
+                {                    
+                    StringTokenizer tok(":");
+                    StringVector tized;
+                    tok.tokenize(line, tized);            
+                    if ( tized.size() >= 2 )
+                        next_part->_headers[tized[0]] = tized[1];                        
+                }
+            }
+        }
+
+        if ( !done )
+        {
+            // read data until we reach the boundary
+            unsigned int bstr_ptr = 0;
+            std::string temp;
+            //unsigned int c = 0;
+            while( bstr_ptr < bstr.length() )
+            {
+                char b;
+                input->_stream.read( &b, 1 );
+                if ( b == bstr[bstr_ptr] )
+                {
+                    bstr_ptr++;
+                }
+                else
+                {
+                    for( unsigned int i=0; i<bstr_ptr; i++ )
+                    {
+                        next_part->_stream << bstr[i];
+                    }
+                    next_part->_stream << b;
+                    next_part->_size += bstr_ptr + 1;
+                    bstr_ptr = 0;
+                }
+            }
+            output.push_back( next_part.get() );
+        }
+    }
+}
+
+HTTPResponse
+HTTPClient::get( const HTTPRequest&    request,
+                 const osgDB::Options* options,
+                 ProgressCallback*     progress)
+{
+    return getClient().doGet( request, options, progress );
+}
+
+HTTPResponse 
+HTTPClient::get( const std::string&    url,
+                 const osgDB::Options* options,
+                 ProgressCallback*     progress)
+{
+    return getClient().doGet( url, options, progress);
+}
+
+ReadResult
+HTTPClient::readImage(const HTTPRequest&    request,
+                      const osgDB::Options* options,
+                      ProgressCallback*     progress)
+{
+    return getClient().doReadImage( request, options, progress );
+}
+
+ReadResult
+HTTPClient::readNode(const HTTPRequest&    request,
+                     const osgDB::Options* options,
+                     ProgressCallback*     progress)
+{
+    return getClient().doReadNode( request, options, progress );
+}
+
+ReadResult
+HTTPClient::readObject(const HTTPRequest&    request,
+                       const osgDB::Options* options,
+                       ProgressCallback*     progress)
+{
+    return getClient().doReadObject( request, options, progress );
+}
+
+ReadResult
+HTTPClient::readString(const HTTPRequest&    request,
+                       const osgDB::Options* options,
+                       ProgressCallback*     progress)
+{
+    return getClient().doReadString( request, options, progress );
+}
+
+bool
+HTTPClient::download(const std::string& uri,
+                     const std::string& localPath)
+{
+    return getClient().doDownload( uri, localPath );
+}
+
+HTTPResponse
+HTTPClient::doGet(const HTTPRequest&    request,
+                  const osgDB::Options* options, 
+                  ProgressCallback*     progress) const
+{    
+    initialize();
+
+    OE_START_TIMER(http_get);
+
+    const osgDB::AuthenticationMap* authenticationMap = (options && options->getAuthenticationMap()) ? 
+            options->getAuthenticationMap() :
+            osgDB::Registry::instance()->getAuthenticationMap();
+
+    std::string proxy_host;
+    std::string proxy_port = "8080";
+
+    std::string proxy_auth;
+
+    //TODO: don't do all this proxy setup on every GET. Just do it once per client, or only when 
+    // the proxy information changes.
+
+    //Try to get the proxy settings from the global settings
+    if (s_proxySettings.isSet())
+    {
+        proxy_host = s_proxySettings.get().hostName();
+        std::stringstream buf;
+        buf << s_proxySettings.get().port();
+        proxy_port = buf.str();
+
+        std::string proxy_username = s_proxySettings.get().userName();
+        std::string proxy_password = s_proxySettings.get().password();
+        if (!proxy_username.empty() && !proxy_password.empty())
+        {
+            proxy_auth = proxy_username + std::string(":") + proxy_password;
+        }
+    }
+
+    //Try to get the proxy settings from the local options that are passed in.
+    readOptions( options, proxy_host, proxy_port );
+
+    optional< ProxySettings > proxySettings;
+    ProxySettings::fromOptions( options, proxySettings );
+    if (proxySettings.isSet())
+    {       
+        proxy_host = proxySettings.get().hostName();
+        proxy_port = toString<int>(proxySettings.get().port());
+        OE_DEBUG << "Read proxy settings from options " << proxy_host << " " << proxy_port << std::endl;
+    }
+
+    //Try to get the proxy settings from the environment variable
+    const char* proxyEnvAddress = getenv("OSG_CURL_PROXY");
+    if (proxyEnvAddress) //Env Proxy Settings
+    {
+        proxy_host = std::string(proxyEnvAddress);
+
+        const char* proxyEnvPort = getenv("OSG_CURL_PROXYPORT"); //Searching Proxy Port on Env
+        if (proxyEnvPort)
+        {
+            proxy_port = std::string( proxyEnvPort );
+        }
+    }
+
+    const char* proxyEnvAuth = getenv("OSGEARTH_CURL_PROXYAUTH");
+    if (proxyEnvAuth)
+    {
+        proxy_auth = std::string(proxyEnvAuth);
+    }
+
+    // Set up proxy server:
+    std::string proxy_addr;
+    if ( !proxy_host.empty() )
+    {
+        std::stringstream buf;
+        buf << proxy_host << ":" << proxy_port;
+        std::string bufStr;
+        bufStr = buf.str();
+        proxy_addr = bufStr;
+    
+        if ( s_HTTP_DEBUG )
+            OE_NOTICE << LC << "Using proxy: " << proxy_addr << std::endl;
+
+        //curl_easy_setopt( _curl_handle, CURLOPT_HTTPPROXYTUNNEL, 1 ); 
+        curl_easy_setopt( _curl_handle, CURLOPT_PROXY, proxy_addr.c_str() );
+
+        //Setup the proxy authentication if setup
+        if (!proxy_auth.empty())
+        {
+            if ( s_HTTP_DEBUG )
+                OE_NOTICE << LC << "Using proxy authentication " << proxy_auth << std::endl;
+
+            curl_easy_setopt( _curl_handle, CURLOPT_PROXYUSERPWD, proxy_auth.c_str());
+        }
+    }
+    else
+    {
+        OE_DEBUG << "Removing proxy settings" << std::endl;
+        curl_easy_setopt( _curl_handle, CURLOPT_PROXY, 0 );
+    }
+
+    std::string url = request.getURL();
+    // Rewrite the url if the url rewriter is available  
+    osg::ref_ptr< URLRewriter > rewriter = getURLRewriter();
+    if ( rewriter.valid() )
+    {
+        std::string oldURL = url;
+        url = rewriter->rewrite( oldURL );
+        OE_INFO << "Rewrote URL " << oldURL << " to " << url << std::endl;
+    }
+
+    const osgDB::AuthenticationDetails* details = authenticationMap ?
+        authenticationMap->getAuthenticationDetails( url ) :
+        0;
+
+    if (details)
+    {
+        const std::string colon(":");
+        std::string password(details->username + colon + details->password);
+        curl_easy_setopt(_curl_handle, CURLOPT_USERPWD, password.c_str());
+        const_cast<HTTPClient*>(this)->_previousPassword = password;
+
+        // use for https.
+        // curl_easy_setopt(_curl, CURLOPT_KEYPASSWD, password.c_str());
+
+#if LIBCURL_VERSION_NUM >= 0x070a07
+        if (details->httpAuthentication != _previousHttpAuthentication)
+        { 
+            curl_easy_setopt(_curl_handle, CURLOPT_HTTPAUTH, details->httpAuthentication); 
+            const_cast<HTTPClient*>(this)->_previousHttpAuthentication = details->httpAuthentication;
+        }
+#endif
+    }
+    else
+    {
+        if (!_previousPassword.empty())
+        {
+            curl_easy_setopt(_curl_handle, CURLOPT_USERPWD, 0);
+            const_cast<HTTPClient*>(this)->_previousPassword.clear();
+        }
+
+#if LIBCURL_VERSION_NUM >= 0x070a07
+        // need to reset if previously set.
+        if (_previousHttpAuthentication!=0)
+        {
+            curl_easy_setopt(_curl_handle, CURLOPT_HTTPAUTH, 0); 
+            const_cast<HTTPClient*>(this)->_previousHttpAuthentication = 0;
+        }
+#endif
+    }
+
+
+    // Set any headers
+    struct curl_slist *headers=NULL;
+    if (!request.getHeaders().empty())
+    {
+        for (HTTPRequest::Parameters::const_iterator itr = request.getHeaders().begin(); itr != request.getHeaders().end(); ++itr)
+        {
+            std::stringstream buf;
+            buf << itr->first << ": " << itr->second;
+            headers = curl_slist_append(headers, buf.str().c_str());
+        }
+    }    
+
+    // Disable the default Pragma: no-cache that curl adds by default.
+    headers = curl_slist_append(headers, "Pragma: ");
+    curl_easy_setopt(_curl_handle, CURLOPT_HTTPHEADER, headers);
+    
+    osg::ref_ptr<HTTPResponse::Part> part = new HTTPResponse::Part();
+    StreamObject sp( &part->_stream );
+
+    //Take a temporary ref to the callback (why? dangerous.)
+    //osg::ref_ptr<ProgressCallback> progressCallback = callback;
+    curl_easy_setopt( _curl_handle, CURLOPT_URL, url.c_str() );
+    if (progress)
+    {
+        curl_easy_setopt(_curl_handle, CURLOPT_PROGRESSDATA, progress);
+    }
+
+    CURLcode res;
+    long response_code = 0L;
+
+    OE_START_TIMER(get_duration);
+
+    if ( _simResponseCode < 0 )
+    {
+        char errorBuf[CURL_ERROR_SIZE];
+        errorBuf[0] = 0;
+        curl_easy_setopt( _curl_handle, CURLOPT_ERRORBUFFER, (void*)errorBuf );
+        curl_easy_setopt( _curl_handle, CURLOPT_WRITEDATA, (void*)&sp);
+        curl_easy_setopt( _curl_handle, CURLOPT_HEADERDATA, (void*)&sp);
+        
+        osg::ref_ptr< CurlConfigHandler > curlConfigHandler = getCurlConfigHandler();
+        if (curlConfigHandler.valid()) {
+            curlConfigHandler->onGet(_curl_handle);
+        }
+
+        res = curl_easy_perform(_curl_handle);
+        curl_easy_setopt( _curl_handle, CURLOPT_WRITEDATA, (void*)0 );
+        curl_easy_setopt( _curl_handle, CURLOPT_PROGRESSDATA, (void*)0);
+
+        //Disable peer certificate verification to allow us to access in https servers where the peer certificate cannot be verified.
+        curl_easy_setopt( _curl_handle, CURLOPT_SSL_VERIFYPEER, (void*)0 );
+
+        if (!proxy_addr.empty())
+        {
+            long connect_code = 0L;
+            CURLcode r = curl_easy_getinfo(_curl_handle, CURLINFO_HTTP_CONNECTCODE, &connect_code);
+            if ( r != CURLE_OK )
+            {
+                OE_WARN << LC << "Proxy connect error: " << curl_easy_strerror(r) << std::endl;
+                return HTTPResponse(0);
+            }
+        }
+
+        curl_easy_getinfo( _curl_handle, CURLINFO_RESPONSE_CODE, &response_code );        
+    }
+    else
+    {
+        // simulate failure with a custom response code
+        response_code = _simResponseCode;
+        res = response_code == 408 ? CURLE_OPERATION_TIMEDOUT : CURLE_COULDNT_CONNECT;
+    }
+
+    HTTPResponse response( response_code );    
+    
+    // read the response content type:
+    char* content_type_cp;
+
+    curl_easy_getinfo( _curl_handle, CURLINFO_CONTENT_TYPE, &content_type_cp );    
+
+    if ( content_type_cp != NULL )
+    {
+        response._mimeType = content_type_cp;    
+    } 
+
+    // upon success, parse the data:
+    if ( res != CURLE_ABORTED_BY_CALLBACK && res != CURLE_OPERATION_TIMEDOUT )
+    {        
+        // check for multipart content
+        if (response._mimeType.length() > 9 && 
+            ::strstr( response._mimeType.c_str(), "multipart" ) == response._mimeType.c_str() )
+        {
+            OE_DEBUG << LC << "detected multipart data; decoding..." << std::endl;
+
+            //TODO: parse out the "wcs" -- this is WCS-specific
+            decodeMultipartStream( "wcs", part.get(), response._parts );
+        }
+        else
+        {            
+            for (Headers::iterator itr = sp._headers.begin(); itr != sp._headers.end(); ++itr)
+            {                
+                part->_headers[itr->first] = itr->second;                
+            }
+
+            // Write the headers to the metadata
+            response._parts.push_back( part.get() );
+        }
+    }
+    else  /*if (res == CURLE_ABORTED_BY_CALLBACK || res == CURLE_OPERATION_TIMEDOUT) */
+    {        
+        //If we were aborted by a callback, then it was cancelled by a user
+        response._cancelled = true;
+    }
+
+    response._duration_s = OE_STOP_TIMER(get_duration);
+
+    if ( progress )
+    {
+        progress->stats()["http_get_time"] += OE_STOP_TIMER(http_get);
+        progress->stats()["http_get_count"] += 1;
+        if ( response._cancelled )
+            progress->stats()["http_cancel_count"] += 1;
+    }
+
+    if ( s_HTTP_DEBUG )
+    {
+        TimeStamp filetime = getCurlFileTime(_curl_handle);
+
+        OE_NOTICE << LC 
+            << "GET(" << response_code << ", " << response._mimeType << ") : \"" 
+            << url << "\" (" << DateTime(filetime).asRFC1123() << ") t="
+            << std::setprecision(4) << response.getDuration() << "s" << std::endl;
+
+        {
+            Threading::ScopedMutexLock lock(s_HTTP_DEBUG_mutex);
+            s_HTTP_DEBUG_request_count++;
+            s_HTTP_DEBUG_total_duration += response.getDuration();
+
+            if ( s_HTTP_DEBUG_request_count % 60 == 0 )
+            {
+                OE_NOTICE << LC << "Average duration = " << s_HTTP_DEBUG_total_duration/(double)s_HTTP_DEBUG_request_count
+                    << std::endl;
+            }
+        }
+
+#if 0
+        // time details - almost 100% of the time is spent in
+        // STARTTRANSFER, which is the time until the first byte is received.
+        double td[7];
+
+        curl_easy_getinfo(_curl_handle, CURLINFO_TOTAL_TIME,         &td[0]);
+        curl_easy_getinfo(_curl_handle, CURLINFO_NAMELOOKUP_TIME,    &td[1]);
+        curl_easy_getinfo(_curl_handle, CURLINFO_CONNECT_TIME,       &td[2]);
+        curl_easy_getinfo(_curl_handle, CURLINFO_APPCONNECT_TIME,    &td[3]);
+        curl_easy_getinfo(_curl_handle, CURLINFO_PRETRANSFER_TIME,   &td[4]);
+        curl_easy_getinfo(_curl_handle, CURLINFO_STARTTRANSFER_TIME, &td[5]);
+        curl_easy_getinfo(_curl_handle, CURLINFO_REDIRECT_TIME,      &td[6]);
+
+        for(int i=0; i<7; ++i)
+        {
+            OE_NOTICE << LC
+                << std::setprecision(4)
+                << "TIMES: total=" <<td[0]
+                << ", lookup=" <<td[1]<<" ("<<(int)((td[1]/td[0])*100)<<"%)"
+                << ", connect=" <<td[2]<<" ("<<(int)((td[2]/td[0])*100)<<"%)"
+                << ", appconn=" <<td[3]<<" ("<<(int)((td[3]/td[0])*100)<<"%)"
+                << ", prexfer=" <<td[4]<<" ("<<(int)((td[4]/td[0])*100)<<"%)"
+                << ", startxfer=" <<td[5]<<" ("<<(int)((td[5]/td[0])*100)<<"%)"
+                << ", redir=" <<td[6]<<" ("<<(int)((td[6]/td[0])*100)<<"%)"
+                << std::endl;
+        }
+#endif
+
+        // Free the headers
+        if (headers)
+        {
+            curl_slist_free_all(headers);
+        }
+    }
+
+    return response;
+}
+
+bool
+HTTPClient::doDownload(const std::string& url, const std::string& filename)
+{
+    initialize();
+
+    // download the data
+    HTTPResponse response = this->doGet( HTTPRequest(url) );
+
+    if ( response.isOK() )
+    {
+        unsigned int part_num = response.getNumParts() > 1? 1 : 0;
+        std::istream& input_stream = response.getPartStream( part_num );
+
+        std::ofstream fout;
+        fout.open(filename.c_str(), std::ios::out | std::ios::binary);
+
+        input_stream.seekg (0, std::ios::end);
+        int length = input_stream.tellg();
+        input_stream.seekg (0, std::ios::beg);
+
+        char *buffer = new char[length];
+        input_stream.read(buffer, length);
+        fout.write(buffer, length);
+        delete[] buffer;
+        fout.close();
+        return true;
+    }
+    else
+    {
+        OE_WARN << LC << "Error downloading file " << filename
+            << " (" << response.getCode() << ")" << std::endl;
+        return false;
+    } 
+}
+
+namespace
+{
+    osgDB::ReaderWriter*
+    getReader( const std::string& url, const HTTPResponse& response )
+    {        
+        osgDB::ReaderWriter* reader = 0L;
+
+        // try extension first:
+        std::string ext = osgDB::getFileExtension( url );
+        if ( !ext.empty() )
+        {
+            reader = osgDB::Registry::instance()->getReaderWriterForExtension( ext );
+        }
+
+        if ( !reader )
+        {
+            // try to look up a reader by mime-type first:
+            std::string mimeType = response.getMimeType();
+            if ( !mimeType.empty() )
+            {
+                reader = osgDB::Registry::instance()->getReaderWriterForMimeType(mimeType);
+            }
+        }
+
+        if ( !reader )
+        {
+            OE_WARN << LC << "Cannot find an OSG plugin to read response data (ext="
+                << ext << "; mime-type=" << response.getMimeType()
+                << ")" << std::endl;
+        }
+
+        return reader;
+    }
+}
+
+ReadResult
+HTTPClient::doReadImage(const HTTPRequest&    request,
+                        const osgDB::Options* options,
+                        ProgressCallback*     callback)
+{
+    initialize();
+
+    ReadResult result;
+
+    HTTPResponse response = this->doGet(request, options, callback);
+
+    if (response.isOK())
+    {
+        osgDB::ReaderWriter* reader = getReader(request.getURL(), response);
+        if (!reader)
+        {            
+            result = ReadResult(ReadResult::RESULT_NO_READER);
+        }
+
+        else 
+        {
+            osgDB::ReaderWriter::ReadResult rr = reader->readImage(response.getPartStream(0), options);
+            if ( rr.validImage() )
+            {
+                result = ReadResult(rr.takeImage(), response.getHeadersAsConfig() );
+            }
+            else 
+            {
+                if ( !rr.message().empty() )
+                {
+                    OE_WARN << LC << "HTTP error: " << rr.message() << std::endl;
+                }
+                OE_WARN << LC << reader->className() << " failed to read image from " << request.getURL() << std::endl;
+                result = ReadResult(ReadResult::RESULT_READER_ERROR);
+            }
+        }
+        
+        // last-modified (file time)
+        result.setLastModifiedTime( getCurlFileTime(_curl_handle) );
+        
+        // Time of query
+        result.setDuration( response.getDuration() );
+    }
+    else
+    {
+        result = ReadResult(
+            response.isCancelled() ? ReadResult::RESULT_CANCELED :
+            response.getCode() == HTTPResponse::NOT_FOUND ? ReadResult::RESULT_NOT_FOUND :
+            response.getCode() == HTTPResponse::SERVER_ERROR ? ReadResult::RESULT_SERVER_ERROR :
+            response.getCode() == HTTPResponse::NOT_MODIFIED ? ReadResult::RESULT_NOT_MODIFIED :
+            ReadResult::RESULT_UNKNOWN_ERROR );
+
+        //If we have an error but it's recoverable, like a server error or timeout then set the callback to retry.
+        if (HTTPClient::isRecoverable( result.code() ) )
+        {            
+            if (callback)
+            {
+                OE_DEBUG << "Error in HTTPClient for " << request.getURL() << " but it's recoverable" << std::endl;
+                callback->setNeedsRetry( true );
+            }
+        }        
+    }
+
+    // set the source name
+    if ( result.getImage() )
+        result.getImage()->setName( request.getURL() );
+
+    return result;
+}
+
+ReadResult
+HTTPClient::doReadNode(const HTTPRequest&    request,
+                       const osgDB::Options* options,
+                       ProgressCallback*     callback)
+{
+    initialize();
+
+    ReadResult result;
+
+    HTTPResponse response = this->doGet(request, options, callback);
+
+    if (response.isOK())
+    {
+        osgDB::ReaderWriter* reader = getReader(request.getURL(), response);
+        if (!reader)
+        {
+            result = ReadResult(ReadResult::RESULT_NO_READER);
+        }
+
+        else 
+        {
+            osgDB::ReaderWriter::ReadResult rr = reader->readNode(response.getPartStream(0), options);
+            if ( rr.validNode() )
+            {
+                result = ReadResult(rr.takeNode(), response.getHeadersAsConfig());
+            }
+            else 
+            {
+                if ( !rr.message().empty() )
+                {
+                    OE_WARN << LC << "HTTP error: " << rr.message() << std::endl;
+                }
+                OE_WARN << LC << reader->className() << " failed to read node from " << request.getURL() << std::endl;
+                result = ReadResult(ReadResult::RESULT_READER_ERROR);
+            }
+        }
+        
+        // last-modified (file time)
+        result.setLastModifiedTime( getCurlFileTime(_curl_handle) );
+    }
+    else
+    {
+        result = ReadResult(
+            response.isCancelled() ? ReadResult::RESULT_CANCELED :
+            response.getCode() == HTTPResponse::NOT_FOUND ? ReadResult::RESULT_NOT_FOUND :
+            response.getCode() == HTTPResponse::SERVER_ERROR ? ReadResult::RESULT_SERVER_ERROR :
+            response.getCode() == HTTPResponse::NOT_MODIFIED ? ReadResult::RESULT_NOT_MODIFIED :
+            ReadResult::RESULT_UNKNOWN_ERROR );
+
+        //If we have an error but it's recoverable, like a server error or timeout then set the callback to retry.
+        if (HTTPClient::isRecoverable( result.code() ) )
+        {
+            if (callback)
+            {
+                OE_DEBUG << "Error in HTTPClient for " << request.getURL() << " but it's recoverable" << std::endl;
+                callback->setNeedsRetry( true );
+            }
+        }
+    }
+
+    return result;
+}
+
+ReadResult
+HTTPClient::doReadObject(const HTTPRequest&    request,
+                         const osgDB::Options* options,
+                         ProgressCallback*     callback)
+{
+    initialize();
+
+    ReadResult result;
+
+    HTTPResponse response = this->doGet(request, options, callback);
+
+    if (response.isOK())
+    {
+        osgDB::ReaderWriter* reader = getReader(request.getURL(), response);
+        if (!reader)
+        {
+            result = ReadResult(ReadResult::RESULT_NO_READER);
+        }
+
+        else 
+        {
+            osgDB::ReaderWriter::ReadResult rr = reader->readObject(response.getPartStream(0), options);
+            if ( rr.validObject() )
+            {
+                result = ReadResult(rr.takeObject(), response.getHeadersAsConfig());
+            }
+            else 
+            {
+                if ( !rr.message().empty() )
+                {
+                    OE_WARN << LC << "HTTP error: " << rr.message() << std::endl;
+                }
+                OE_WARN << LC << reader->className() << " failed to read object from " << request.getURL() << std::endl;
+                result = ReadResult(ReadResult::RESULT_READER_ERROR);
+            }
+        }
+        
+        // last-modified (file time)
+        result.setLastModifiedTime( getCurlFileTime(_curl_handle) );
+    }
+    else
+    {
+        result = ReadResult(
+            response.isCancelled() ? ReadResult::RESULT_CANCELED :
+            response.getCode() == HTTPResponse::NOT_FOUND ? ReadResult::RESULT_NOT_FOUND :
+            response.getCode() == HTTPResponse::SERVER_ERROR ? ReadResult::RESULT_SERVER_ERROR :
+            response.getCode() == HTTPResponse::NOT_MODIFIED ? ReadResult::RESULT_NOT_MODIFIED :
+            ReadResult::RESULT_UNKNOWN_ERROR );
+
+        //If we have an error but it's recoverable, like a server error or timeout then set the callback to retry.
+        if (HTTPClient::isRecoverable( result.code() ) )
+        {
+            if (callback)
+            {
+                OE_DEBUG << "Error in HTTPClient for " << request.getURL() << " but it's recoverable" << std::endl;
+                callback->setNeedsRetry( true );
+            }
+        }
+    }
+
+    return result;
+}
+
+
+ReadResult
+HTTPClient::doReadString(const HTTPRequest&    request,
+                         const osgDB::Options* options,
+                         ProgressCallback*     callback )
+{
+    initialize();
+
+    ReadResult result;
+
+    HTTPResponse response = this->doGet( request, options, callback );
+    if ( response.isOK() )
+    {
+        result = ReadResult( new StringObject(response.getPartAsString(0)), response.getHeadersAsConfig());
+    }
+
+    else if ( response.getCode() >= 400 && response.getCode() < 500 && response.getCode() != 404 )
+    {
+        // for request errors, return an error result with the part data intact
+        // so the user can parse it as needed. We only do this for readString.
+        result = ReadResult( 
+            ReadResult::RESULT_SERVER_ERROR,
+            new StringObject(response.getPartAsString(0)), 
+            response.getHeadersAsConfig() );
+    }
+
+    else
+    {
+        result = ReadResult(
+            response.isCancelled() ? ReadResult::RESULT_CANCELED :
+            response.getCode() == HTTPResponse::NOT_FOUND ? ReadResult::RESULT_NOT_FOUND :
+            response.getCode() == HTTPResponse::SERVER_ERROR ? ReadResult::RESULT_SERVER_ERROR :
+            response.getCode() == HTTPResponse::NOT_MODIFIED ? ReadResult::RESULT_NOT_MODIFIED :
+            ReadResult::RESULT_UNKNOWN_ERROR );
+
+        //If we have an error but it's recoverable, like a server error or timeout then set the callback to retry.
+        if (HTTPClient::isRecoverable( result.code() ) )
+        {            
+            if (callback)
+            {
+                OE_DEBUG << "Error in HTTPClient for " << request.getURL() << " but it's recoverable" << std::endl;
+                callback->setNeedsRetry( true );
+            }
+        }
+    }
+
+    // last-modified (file time)
+    result.setLastModifiedTime( getCurlFileTime(_curl_handle) );
+
+    return result;
+}