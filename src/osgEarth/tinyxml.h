--- conflicted
+++ resolved
@@ -127,13 +127,9 @@
 
 	@sa TiXmlNode::Accept()
 */
-<<<<<<< HEAD
-class TiXmlVisitor
-=======
 namespace osgEarth
 {
 class OSGEARTH_EXPORT TiXmlVisitor
->>>>>>> f7a922ba
 {
 public:
 	virtual ~TiXmlVisitor() {}
@@ -199,13 +195,9 @@
 	A Decleration contains: Attributes (not on tree)
 	@endverbatim
 */
-<<<<<<< HEAD
-class TiXmlBase
-=======
 namespace osgEarth
 {
 class OSGEARTH_EXPORT TiXmlBase
->>>>>>> f7a922ba
 {
 	friend class TiXmlNode;
 	friend class TiXmlElement;
@@ -1642,12 +1634,8 @@
 	}
 	@endverbatim
 */
-<<<<<<< HEAD
-class TiXmlHandle
-=======
 
 class OSGEARTH_EXPORT TiXmlHandle
->>>>>>> f7a922ba
 {
 public:
 	/// Create a handle from any node (at any depth of the tree.) This can be a null pointer.
@@ -1746,11 +1734,7 @@
 	fprintf( stdout, "%s", printer.CStr() );
 	@endverbatim
 */
-<<<<<<< HEAD
-class TiXmlPrinter : public TiXmlVisitor
-=======
 class OSGEARTH_EXPORT TiXmlPrinter : public osgEarth::TiXmlVisitor
->>>>>>> f7a922ba
 {
 public:
 	TiXmlPrinter() : depth( 0 ), simpleTextPrint( false ),
