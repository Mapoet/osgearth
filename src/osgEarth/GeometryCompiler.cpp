--- conflicted
+++ resolved
@@ -62,22 +62,6 @@
 
 // defaults.
 GeometryCompilerOptions::GeometryCompilerOptions(bool stockDefaults) :
-<<<<<<< HEAD
-    _maxGranularity_deg    ( 10.0 ),
-    _mergeGeometry         ( true ),
-    _clustering            ( false ),
-    _instancing            ( true ),
-    _filterUsage           ( FILTER_USAGE_NORMAL ),
-    _ignoreAlt             ( false ),
-    _shaderPolicy          ( SHADERPOLICY_GENERATE ),
-    _geoInterp             ( GEOINTERP_GREAT_CIRCLE ),
-    _optimizeStateSharing  ( true ),
-    _optimize              ( false ),
-    _optimizeVertexOrdering( true ),
-    _validate              ( false ),
-    _maxPolyTilingAngle    ( 45.0f ),
-    _useGPULines           ( false )
-=======
 _maxGranularity_deg    ( 10.0 ),
 _mergeGeometry         ( true ),
 _clustering            ( false ),
@@ -90,34 +74,14 @@
 _optimizeVertexOrdering( true ),
 _validate              ( false ),
 _maxPolyTilingAngle    ( 45.0f ),
-_useOSGTessellator     (false)
->>>>>>> b83576ac
-{
-    if (::getenv("OSGEARTH_GPU_SCREEN_SPACE_LINES") != 0L)
-    {
-        _useGPULines.init(true);
-    }
+_useOSGTessellator     (true)
+{
+
 }
 
 //-----------------------------------------------------------------------
 
 GeometryCompilerOptions::GeometryCompilerOptions(const ConfigOptions& conf) :
-<<<<<<< HEAD
-    _maxGranularity_deg    ( s_defaults.maxGranularity().value() ),
-    _mergeGeometry         ( s_defaults.mergeGeometry().value() ),
-    _clustering            ( s_defaults.clustering().value() ),
-    _instancing            ( s_defaults.instancing().value() ),
-    _filterUsage           (s_defaults.filterUsage().value() ),
-    _ignoreAlt             ( s_defaults.ignoreAltitudeSymbol().value() ),
-    _shaderPolicy          ( s_defaults.shaderPolicy().value() ),
-    _geoInterp             ( s_defaults.geoInterp().value() ),
-    _optimizeStateSharing  ( s_defaults.optimizeStateSharing().value() ),
-    _optimize              ( s_defaults.optimize().value() ),
-    _optimizeVertexOrdering( s_defaults.optimizeVertexOrdering().value() ),
-    _validate              ( s_defaults.validate().value() ),
-    _maxPolyTilingAngle    ( s_defaults.maxPolygonTilingAngle().value() ),
-    _useGPULines           ( s_defaults.useGPUScreenSpaceLines().value() )
-=======
 _maxGranularity_deg    ( s_defaults.maxGranularity().value() ),
 _mergeGeometry         ( s_defaults.mergeGeometry().value() ),
 _clustering            ( s_defaults.clustering().value() ),
@@ -131,7 +95,6 @@
 _validate              ( s_defaults.validate().value() ),
 _maxPolyTilingAngle    ( s_defaults.maxPolygonTilingAngle().value() ),
 _useOSGTessellator     (s_defaults.useOSGTessellator().value())
->>>>>>> b83576ac
 {
     fromConfig(conf.getConfig());
 }
@@ -152,11 +115,7 @@
     conf.get( "optimize_vertex_ordering", _optimizeVertexOrdering);
     conf.get( "validate", _validate );
     conf.get( "max_polygon_tiling_angle", _maxPolyTilingAngle );
-<<<<<<< HEAD
-    conf.get( "use_gpu_screen_space_lines", _useGPULines );
-=======
     conf.get( "use_osg_tessellator", _useOSGTessellator);
->>>>>>> b83576ac
 
     conf.get( "shader_policy", "disable",  _shaderPolicy, SHADERPOLICY_DISABLE );
     conf.get( "shader_policy", "inherit",  _shaderPolicy, SHADERPOLICY_INHERIT );
@@ -183,11 +142,7 @@
     conf.set( "optimize_vertex_ordering", _optimizeVertexOrdering);
     conf.set( "validate", _validate );
     conf.set( "max_polygon_tiling_angle", _maxPolyTilingAngle );
-<<<<<<< HEAD
-    conf.set( "use_gpu_screen_space_lines", _useGPULines );
-=======
     conf.set( "use_osg_tessellator", _useOSGTessellator);
->>>>>>> b83576ac
 
     conf.set( "shader_policy", "disable",  _shaderPolicy, SHADERPOLICY_DISABLE );
     conf.set( "shader_policy", "inherit",  _shaderPolicy, SHADERPOLICY_INHERIT );
