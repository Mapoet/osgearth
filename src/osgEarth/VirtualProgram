--- conflicted
+++ resolved
@@ -183,7 +183,6 @@
 
         virtual void releaseGLObjects(osg::State* state) const;
 
-<<<<<<< HEAD
 		/** VRV_PATCH for faster shader creation */
         typedef std::pair<std::string, std::pair<std::string, ShaderComp::FunctionLocation> > ShaderDesc;
 
@@ -191,9 +190,6 @@
 
         /** Clear the shader cache ref_ptrs which hold onto the PolyShaders */
         static void clearShaderCache();
-=======
-        static PolyShader * lookUpShader(const std::string & functionName, const std::string & shaderSource, ShaderComp::FunctionLocation location);
->>>>>>> f7a922ba
 
     protected:
         virtual ~PolyShader() { }
@@ -215,12 +211,8 @@
         bool                         _dirty;
 
         static Threading::Mutex _cacheMutex;
-<<<<<<< HEAD
-        static std::map<ShaderDesc, osg::ref_ptr<PolyShader> > _shaderCache;
-=======
         typedef std::map<std::pair<std::string, std::string>, osg::ref_ptr<PolyShader> > PolyShaderCache;
         static PolyShaderCache _polyShaderCache;
->>>>>>> f7a922ba
 
     };
 
