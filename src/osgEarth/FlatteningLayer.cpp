/* -*-c++-*- */
/* osgEarth - Geospatial SDK for OpenSceneGraph
 * Copyright 2020 Pelican Mapping
 * http://osgearth.org
 *
 * osgEarth is free software; you can redistribute it and/or modify
 * it under the terms of the GNU Lesser General Public License as published by
 * the Free Software Foundation; either version 2 of the License, or
 * (at your option) any later version.
 *
 * This program is distributed in the hope that it will be useful,
 * but WITHOUT ANY WARRANTY; without even the implied warranty of
 * MERCHANTABILITY or FITNESS FOR A PARTICULAR PURPOSE.  See the
 * GNU Lesser General Public License for more details.
 *
 * You should have received a copy of the GNU Lesser General Public License
 * along with this program.  If not, see <http://www.gnu.org/licenses/>
 */
#include <osgEarth/FlatteningLayer>
#include <osgEarth/Registry>
#include <osgEarth/HeightFieldUtils>
#include <osgEarth/FeatureCursor>
#include <osgEarth/Containers>
#include <osgEarth/rtree.h>
#include <osgEarth/Metrics>

using namespace osgEarth;
using namespace osgEarth::Contrib;

REGISTER_OSGEARTH_LAYER(flattenedelevation, FlatteningLayer);
REGISTER_OSGEARTH_LAYER(flattened_elevation, FlatteningLayer);

#define LC "[FlatteningLayer] "

#define OE_TEST OE_DEBUG

namespace
{
    // linear interpolation between a and b
    double inline mix(double a, double b, double t)
    {
        return a + (b - a)*t;
    }

    // smoothstep (cos approx) interpolation between a and b
    double inline smoothstep(double a, double b, double t)
    {
        // smoothstep (approximates cosine):
        t = t * t*(3.0 - 2.0*t);
        return a + (b - a)*t;
    }

    double inline smootherstep(double a, double b, double t)
    {
        t = t * t*t*(t*(t*6.0 - 15.0) + 10.0);
        return a + (b - a)*t;
    }

    // clamp "a" to [lo..hi].
    double inline clamp(double a, double lo, double hi)
    {
        return osg::maximum(osg::minimum(a, hi), lo);
    }

    typedef osg::Vec3d POINT;
    typedef osg::Vec3d VECTOR;

    // iterator that permits the use of looping indexes.
    template<typename T>
    struct CircleIterator {
        CircleIterator(const std::vector<T>& v) : _v(v) { }
        int size() const { return _v.size(); }
        const T& operator[](int i) const { return _v[i % _v.size()]; }
        const std::vector<T>& _v;
    };

    // is P inside the CCW triangle ABC?
    bool triangleContains(const POINT& A, const POINT& B, const POINT& C, const POINT& P)
    {
        VECTOR AB = B - A, BC = C - B, CA = A - C;
        if (((P - A) ^ AB).z() > 0.0) return false;
        if (((P - B) ^ BC).z() > 0.0) return false;
        if (((P - C) ^ CA).z() > 0.0) return false;
        return true;
    }

    // Find a point internal to the polygon.
    // This will not always work with polygons that contain holes,
    // so we need to come up with a different algorithm if this becomes a problem.
    // Maybe try a random point generator and profile it.
    osg::Vec3d inline getInternalPoint(const Polygon* p)
    {
        // Simple test: if the centroid is in the polygon, use it.
        osg::Vec3d centroid = p->getBounds().center();
        if (p->contains2D(centroid.x(), centroid.y()))
            return centroid;

        // Concave/holey polygon, so try the hard way.
        // Ref: http://apodeline.free.fr/FAQ/CGAFAQ/CGAFAQ-3.html

        CircleIterator<POINT> vi(p->asVector());

        for (int i = 0; i < vi.size(); ++i)
        {
            const POINT& V = vi[i];
            const POINT& A = vi[i - 1];
            const POINT& B = vi[i + 1];

            if (((V - A) ^ (B - V)).z() > 0.0) // Convex vertex? (assume CCW winding)
            {
                double minDistQV2 = DBL_MAX;   // shortest distance from test point to candidate point
                int indexBestQ;                // index of best candidate point

                // loop over all other verts (besides A, V, B):
                for (int j = i + 2; j < i + 2 + vi.size() - 3; ++j)
                {
                    const POINT& Q = vi[j];

                    if (triangleContains(A, V, B, Q))
                    {
                        double distQV2 = (Q - V).length2();
                        if (distQV2 < minDistQV2)
                        {
                            minDistQV2 = distQV2;
                            indexBestQ = j;
                        }
                    }
                }

                POINT result;

                // If no inside point was found, return the midpoint of AB.
                if (minDistQV2 == DBL_MAX)
                {
                    result = (A + B)*0.5;
                }

                // Otherwise, use the midpoint of QV.
                else
                {
                    const POINT& Q = vi[indexBestQ];
                    result = (Q + V)*0.5;
                }

                // make sure the resulting point doesn't fall within any of the
                // polygon's holes.
                if (p->contains2D(result.x(), result.y()))
                {
                    return result;
                }
            }
        }

        // Will only happen is holes prevent us from finding an internal point.
        OE_WARN << LC << "getInternalPoint failed miserably\n";
        return p->getBounds().center();
    }

    double getDistanceSquaredToClosestEdge(const osg::Vec3d& P, const Polygon* poly)
    {
        double Dmin = DBL_MAX;
        ConstSegmentIterator segIter(poly, true);
        while (segIter.hasMore())
        {
            const Segment segment = segIter.next();
            const POINT& A = segment.first;
            const POINT& B = segment.second;
            const VECTOR AP = P - A, AB = B - A;
            double t = clamp((AP*AB) / AB.length2(), 0.0, 1.0);
            VECTOR PROJ = A + AB * t;
            double D = (P - PROJ).length2();
            if (D < Dmin) Dmin = D;
        }
        return Dmin;
    }


    struct Widths {
        Widths(const Widths& rhs) {
            bufferWidth = rhs.bufferWidth;
            lineWidth = rhs.lineWidth;
        }

        Widths(double bufferWidth, double lineWidth) {
            this->bufferWidth = bufferWidth;
            this->lineWidth = lineWidth;
        }

        double bufferWidth;
        double lineWidth;
    };

    typedef std::vector<Widths> WidthsList;

    // Creates a heightfield that flattens an area intersecting the input polygon geometry.
    // The height of the area is found by sampling a point internal to the polygon.
    // bufferWidth = width of transition from flat area to natural terrain.
    bool integratePolygons(const TileKey& key, osg::HeightField* hf, const MultiGeometry* geom, const SpatialReference* geomSRS,
        WidthsList& widths, ElevationPool* pool, ElevationPool::WorkingSet* workingSet,
        bool fillAllPixels, ProgressCallback* progress)
    {
        bool wroteChanges = false;

        const GeoExtent& ex = key.getExtent();

        double col_interval = ex.width() / (double)(hf->getNumColumns() - 1);
        double row_interval = ex.height() / (double)(hf->getNumRows() - 1);

        POINT Pex, P, internalP;
        GeoPoint EP(geomSRS, 0, 0, 0);

        bool needsTransform = ex.getSRS() != geomSRS;

        for (unsigned col = 0; col < hf->getNumColumns(); ++col)
        {
            Pex.x() = ex.xMin() + (double)col * col_interval;

            for (unsigned row = 0; row < hf->getNumRows(); ++row)
            {
                // check for cancelation periodically
                //if (progress && progress->isCanceled())
                //    return false;

                Pex.y() = ex.yMin() + (double)row * row_interval;

                if (needsTransform)
                    ex.getSRS()->transform(Pex, geomSRS, P);
                else
                    P = Pex;

                bool done = false;
                double minD2 = DBL_MAX;//bufferWidth * bufferWidth; // minimum distance(squared) to closest polygon edge
                double bufferWidth = 0.0;

                const Polygon* bestPoly = 0L;

                for (unsigned int geomIndex = 0; geomIndex < geom->getNumComponents(); geomIndex++)
                {
                    Geometry* component = geom->getComponents()[geomIndex].get();
                    Widths width = widths[geomIndex];
                    ConstGeometryIterator giter(component, false);
                    while (giter.hasMore() && !done)
                    {
                        const Polygon* polygon = dynamic_cast<const Polygon*>(giter.next());
                        if (polygon)
                        {
                            // Does the point P fall within the polygon?
                            if (polygon->contains2D(P.x(), P.y()))
                            {
                                // yes, flatten it to the polygon's centroid elevation;
                                // and we're dont with this point.
                                done = true;
                                bestPoly = polygon;
                                minD2 = -1.0;
                                bufferWidth = width.bufferWidth;
                            }

                            // If not in the polygon, how far to the closest edge?
                            else
                            {
                                double D2 = getDistanceSquaredToClosestEdge(P, polygon);
                                if (D2 < minD2)
                                {
                                    minD2 = D2;
                                    bestPoly = polygon;
                                    bufferWidth = width.bufferWidth;
                                }
                            }
                        }
                    }
                }

                if (bestPoly && minD2 != 0.0)
                {
                    float h;
                    POINT internalP = getInternalPoint(bestPoly);
                    EP.x() = internalP.x(), EP.y() = internalP.y();
                    float elevInternal = pool->getSample(EP, workingSet).elevation();

                    if (minD2 < 0.0)
                    {
                        h = elevInternal;
                    }
                    else
                    {
                        EP.x() = P.x(), EP.y() = P.y();
                        float elevNatural = pool->getSample(EP, workingSet).elevation();
                        double blend = clamp(sqrt(minD2) / bufferWidth, 0.0, 1.0); // [0..1] 0=internal, 1=natural
                        h = smootherstep(elevInternal, elevNatural, blend);
                    }

                    hf->setHeight(col, row, h);
                    wroteChanges = true;
                }

                else if (fillAllPixels)
                {
                    EP.x() = P.x(), EP.y() = P.y();
                    float h = pool->getSample(EP, workingSet).elevation();
                    hf->setHeight(col, row, h);
                    // do not set wroteChanges
                }
            }
        }

        return wroteChanges;
    }



    struct Sample {
        double D2;      // distance to segment squared
        osg::Vec3d A;   // endpoint of segment
        osg::Vec3d B;   // other endpoint of segment;
        double T;       // segment parameter of closest point

        // used later:
        float elevPROJ; // elevation at point on segment
        float elev;     // flattened elevation
        double D;       // distance

        double innerRadius;
        double outerRadius;

        bool operator < (struct Sample& rhs) const { return D2 < rhs.D2; }
    };

    typedef std::vector<Sample> Samples;

    bool EQ2(const osg::Vec3d& a, const osg::Vec3d& b) {
        return osg::equivalent(a.x(), b.x()) && osg::equivalent(a.y(), b.y());
    }

    bool isSampleValid(const Sample* b1, Samples& samples)
    {
        for (unsigned i = 0; i < samples.size(); ++i)
        {
            Sample* b2 = &samples[i];
            if (b1 == b2) continue;
            if (b1->T == 0.0 && (EQ2(b1->A, b2->A) || EQ2(b1->A, b2->B))) return false;
            if (b1->T == 1.0 && (EQ2(b1->B, b2->A) || EQ2(b1->B, b2->B))) return false;
        }
        return true;
    }

    // Inverse Direct Weighting (IDW) interpolation
    float interpolateSamplesIDW(Samples& samples)
    {
        // higher powerParam corresponds to increased proximity favoring
        const double powerParam = 2.5;

        if (samples.size() == 0) return 0.0f;
        if (samples.size() == 1) return samples[0].elev;

        double numer = 0.0;
        double denom = 0.0;
        for (unsigned i = 0; i < samples.size(); ++i)
        {
            if (osg::equivalent(samples[i].D, 0.0)) {
                numer = samples[i].elev, denom = 1.0;
                break;
            }
            else {
                double w = pow(1.0 / samples[i].D, powerParam);
                numer += w * samples[i].elev;
                denom += w;
            }
        }

        return numer / denom;
    }

    // Linear interpolation (simple mean)
    float interpolateSamplesLinear(Samples& samples)
    {
        double numer = 0.0;
        for (unsigned i = 0; i < samples.size(); ++i)
            numer += samples[i].elev;
        return samples.size() > 0 ? (numer / (double)(samples.size())) : FLT_MAX;
    }

    struct LineSegment
    {
        LineSegment(const osg::Vec3d& _a, const osg::Vec3d& _b, unsigned int _geomIndex) :
            A(_a),
            B(_b),
            geomIndex(_geomIndex)
        {
        }

        osg::Vec3d A;
        osg::Vec3d B;
        unsigned int geomIndex;
    };

    typedef std::vector< LineSegment > LineSegmentList;

    typedef RTree<unsigned, double, 2> LineSegmentIndex;

    void buildSegmentList(const MultiGeometry* geom, LineSegmentList& segments, LineSegmentIndex& index)
    {
        for (unsigned int geomIndex = 0; geomIndex < geom->getNumComponents(); geomIndex++)
        {
            Geometry* component = geom->getComponents()[geomIndex].get();

            ConstGeometryIterator giter(component);
            while (giter.hasMore())
            {
                const Geometry* part = giter.next();

                for (int i = 0; i < part->size() - 1; ++i)
                {
                    // AB is a candidate line segment:
                    const osg::Vec3d& A = (*part)[i];
                    const osg::Vec3d& B = (*part)[i + 1];
                    segments.emplace_back(A, B, geomIndex);

                    double min[2] = { osg::minimum(A.x(), B.x()), osg::minimum(A.y(), B.y()) };
                    double max[2] = { osg::maximum(A.x(), B.x()), osg::maximum(A.y(), B.y()) };

                    unsigned int segmentIndex = segments.size() - 1;

                    index.Insert(min, max, segmentIndex);
                }
            }
        }
    }

    /**
     * Create a heightfield that flattens the terrain around linear geometry.
     * lineWidth = width of completely flat area
     * bufferWidth = width of transition from flat area to natural terrain
     *
     * Note: this algorithm only samples elevation data from the source (elevation pool).
     * As it progresses, however, it is creating new modified elevation data -- but later
     * points will continue to derive their source data from the original data. This means
     * there will be some discontinuities in the final data, especially along the edges of
     * the flattening buffer.
     *
     * There is not perfect solution for this, but one improvement would be to copy the
     * source elevation into the heightfield as a starting point, and then sample that
     * modifiable heightfield as we go along.
     */
    bool integrateLines(const TileKey& key, osg::HeightField* hf, const LineSegmentList& segments, LineSegmentIndex& index, const SpatialReference* geomSRS,
        WidthsList& widths, ElevationPool* pool, ElevationPool::WorkingSet* workingSet,
        bool fillAllPixels, ProgressCallback* progress)
    {
        OE_PROFILING_ZONE;

        double maxBufferDistance = 0.0;
        for (auto& w : widths)
        {
            double d = w.bufferWidth + w.lineWidth;
            if (d > maxBufferDistance) maxBufferDistance = d;
        }

        bool wroteChanges = false;

        const GeoExtent& ex = key.getExtent();

        double col_interval = ex.width() / (double)(hf->getNumColumns() - 1);
        double row_interval = ex.height() / (double)(hf->getNumRows() - 1);

        osg::Vec3d P, PROJ;
        GeoPoint EP(geomSRS, 0, 0, 0);

        ElevationSample elevSample;

        Vec3dVector pixels;
        pixels.reserve(hf->getNumRows() * hf->getNumColumns());

        // Accumulate all the pixels so we can transform them in one go.
        for (unsigned row = 0; row < hf->getNumRows(); ++row)
        {
            double y = ex.yMin() + (double)row * row_interval;
            for (unsigned col = 0; col < hf->getNumColumns(); ++col)
            {
                double x = ex.xMin() + (double)col * col_interval;
                pixels.emplace_back(x, y, 0.0);
            }
        }

        // Transform all of the pixel locations to the geometry SRS at once.
        if (ex.getSRS() != geomSRS)
        {
            ex.getSRS()->transform(pixels, geomSRS);
        }

        for (unsigned int pix = 0; pix < pixels.size(); ++pix)
        {
            osg::Vec3d& P = pixels[pix];
            unsigned int row = pix / hf->getNumColumns();
            unsigned int col = pix % hf->getNumColumns();

            // For each point, we need to find the closest line segments to that point
            // because the elevation values on these line segments will be the flattening
            // value. There may be more than one line segment that falls within the search
            // radius; we will collect up to MaxSamples of these for each heightfield point.
            static const unsigned Maxsamples = 4;
            Samples samples;

            //const LineSegmentList& candidateSegments = segments;
            std::vector< unsigned int > hits;

            index.KNNSearch(P.ptr(),
                &hits,
                nullptr,
                ~0u,
                maxBufferDistance);

            for (auto hit : hits)
            {
                const LineSegment& segment = segments[hit];

                Widths w = widths[segment.geomIndex];

                double innerRadius = w.lineWidth * 0.5;
                double outerRadius = innerRadius + w.bufferWidth;
                double outerRadius2 = outerRadius * outerRadius;

                // AB is a candidate line segment:
                const osg::Vec3d& A = segment.A;
                const osg::Vec3d& B = segment.B;

                osg::Vec3d AB = B - A;    // current segment AB

                double t;                 // parameter [0..1] on segment AB
                double D2;                // shortest distance from point P to segment AB, squared
                double L2 = AB.length2(); // length (squared) of segment AB
                osg::Vec3d AP = P - A;    // vector from endpoint A to point P

                if (L2 == 0.0)
                {
                    // trivial case: zero-length segment
                    t = 0.0;
                    D2 = AP.length2();
                }
                else
                {
                    // Calculate parameter "t" [0..1] which will yield the closest point on AB to P.
                    // Clamping it means the closest point won't be beyond the endpoints of the segment.
                    t = clamp((AP * AB) / L2, 0.0, 1.0);

                    // project our point P onto segment AB:
                    PROJ.set(A + AB * t);

                    // measure the distance (squared) from P to the projected point on AB:
                    D2 = (P - PROJ).length2();
                }

                // If the distance from our point to the line segment falls within
                // the maximum flattening distance, store it.
                if (D2 <= outerRadius2)
                {
                    // see if P is a new sample.
                    Sample* b;
                    if (samples.size() < Maxsamples)
                    {
                        // If we haven't collected the maximum number of samples yet,
                        // just add this to the list:
                        samples.push_back(Sample());
                        b = &samples.back();
                    }
                    else
                    {
                        // If we are maxed out on samples, find the farthest one we have so far
                        // and replace it if the new point is closer:
                        unsigned max_i = 0;
                        for (unsigned i = 1; i < samples.size(); ++i)
                            if (samples[i].D2 > samples[max_i].D2)
                                max_i = i;

                        b = &samples[max_i];

                        if (b->D2 < D2)
                            b = 0L;
                    }

                    if (b)
                    {
                        b->D2 = D2;
                        b->A = A;
                        b->B = B;
                        b->T = t;
                        b->innerRadius = innerRadius;
                        b->outerRadius = outerRadius;
                    }
                }
            }

            // Remove unnecessary sample points that lie on the endpoint of a segment
            // that abuts another segment in our list.
            for (unsigned i = 0; i < samples.size();) {
                if (!isSampleValid(&samples[i], samples)) {
                    samples[i] = samples[samples.size() - 1];
                    samples.resize(samples.size() - 1);
                }
                else ++i;
            }

            // Now that we are done searching for line segments close to our point,
            // we will collect the elevations at our sample points and use them to
            // create a new elevation value for our point.
            if (samples.size() > 0)
            {
                // The original elevation at our point:
                //float elevP = pool->getElevation(P.x(), P.y());

                EP.x() = P.x(), EP.y() = P.y();

                elevSample = pool->getSample(EP, workingSet);
                float elevP = elevSample.elevation().getValue();

                for (unsigned i = 0; i < samples.size(); ++i)
                {
                    Sample& sample = samples[i];

                    sample.D = sqrt(sample.D2);

                    // Blend factor. 0 = distance is less than or equal to the inner radius;
                    //               1 = distance is greater than or equal to the outer radius.
                    double blend = clamp(
                        (sample.D - sample.innerRadius) / (sample.outerRadius - sample.innerRadius),
                        0.0, 1.0);

                    if (sample.T == 0.0)
                    {
                        EP.x() = sample.A.x(), EP.y() = sample.A.y();
                        sample.elevPROJ = pool->getSample(EP, workingSet).elevation();
                        if (sample.elevPROJ == NO_DATA_VALUE)
                            sample.elevPROJ = elevP;
                    }
                    else if (sample.T == 1.0)
                    {
                        EP.x() = sample.B.x(), EP.y() = sample.B.y();
                        sample.elevPROJ = pool->getSample(EP, workingSet).elevation();
                        if (sample.elevPROJ == NO_DATA_VALUE)
                            sample.elevPROJ = elevP;
                    }
                    else
                    {
                        EP.x() = sample.A.x(), EP.y() = sample.A.y();
                        float elevA = pool->getSample(EP, workingSet).elevation();
                        if (elevA == NO_DATA_VALUE)
                            elevA = elevP;

                        EP.x() = sample.B.x(), EP.y() = sample.B.y();
                        float elevB = pool->getSample(EP, workingSet).elevation();
                        if (elevB == NO_DATA_VALUE)
                            elevB = elevP;

                        // linear interpolation of height from point A to point B on the segment:
                        sample.elevPROJ = mix(elevA, elevB, sample.T);
                    }

                    // smoothstep interpolation of along the buffer (perpendicular to the segment)
                    // will gently integrate the new value into the existing terrain.
                    sample.elev = smootherstep(sample.elevPROJ, elevP, blend);
                }

                // Finally, combine our new elevation values and set the new value in the output.
                float finalElev = interpolateSamplesIDW(samples);
                if (finalElev < FLT_MAX)
                    hf->setHeight(col, row, finalElev);
                else
                    hf->setHeight(col, row, elevP);

                wroteChanges = true;
            }

            else if (fillAllPixels)
            {
                // No close segments were found, so just copy over the source data.
                EP.x() = P.x(), EP.y() = P.y();
                float h = pool->getSample(EP, workingSet).elevation();
                hf->setHeight(col, row, h);

                // Note: do not set wroteChanges to true.
            }
        }

        return wroteChanges;
    }


    bool integrate(const TileKey& key, osg::HeightField* hf, const MultiGeometry* geom, const SpatialReference* geomSRS,
        WidthsList& widths, ElevationPool* pool, ElevationPool::WorkingSet* workingSet,
        bool fillAllPixels, ProgressCallback* progress)
    {
        if (geom->isLinear())
        {
            LineSegmentList segments;
            LineSegmentIndex index;
            buildSegmentList(geom, segments, index);
            return integrateLines(key, hf, segments, index, geomSRS, widths, pool, workingSet, fillAllPixels, progress);
        }
        else
            return integratePolygons(key, hf, geom, geomSRS, widths, pool, workingSet, fillAllPixels, progress);
    }
}

//........................................................................

Config
FlatteningLayer::Options::getConfig() const
{
    Config conf = ElevationLayer::Options::getConfig();

    featureSource().set(conf, "features");

    if (filters().empty() == false)
    {
        Config temp;
        for (unsigned i = 0; i < filters().size(); ++i)
            temp.add(filters()[i].getConfig());
        conf.set("filters", temp);
    }

    conf.set("line_width", _lineWidth);
    conf.set("buffer_width", _bufferWidth);
    conf.set("fill", _fill);

    if (_script.valid())
    {
        Config scriptConf("script");

        if (!_script->name.empty())
            scriptConf.set("name", _script->name);
        if (!_script->language.empty())
            scriptConf.set("language", _script->language);
        if (_script->uri.isSet())
            scriptConf.set("url", _script->uri->base());
        if (!_script->profile.empty())
            scriptConf.set("profile", _script->profile);
        else if (!_script->code.empty())
            scriptConf.setValue(_script->code);

        conf.add(scriptConf);
    }

    return conf;
}

void
FlatteningLayer::Options::fromConfig(const Config& conf)
{
    fill().init(false);
    lineWidth().init(40);
    bufferWidth().init(40);
    URIContext uriContext = URIContext(conf.referrer());

    featureSource().get(conf, "features");

    const Config& filtersConf = conf.child("filters");
    for (ConfigSet::const_iterator i = filtersConf.children().begin(); i != filtersConf.children().end(); ++i)
        filters().push_back(ConfigOptions(*i));

    conf.get("line_width", _lineWidth);
    conf.get("buffer_width", _bufferWidth);
    conf.get("fill", _fill);

    // TODO:  Separate out ScriptDef from Stylesheet and include it as a standalone class, along with this loading code.
    ConfigSet scripts = conf.children("script");
    for (ConfigSet::iterator i = scripts.begin(); i != scripts.end(); ++i)
    {
        _script = new StyleSheet::ScriptDef();

        // load the code from a URI if there is one:
        if (i->hasValue("url"))
        {
            _script->uri = URI(i->value("url"), uriContext);
            OE_INFO << "Loading script from \"" << _script->uri->full() << std::endl;
            _script->code = _script->uri->getString();
        }
        else
        {
            _script->code = i->value();
        }

        // name is optional and unused at the moment
        _script->name = i->value("name");

        std::string lang = i->value("language");
        _script->language = lang.empty() ? "javascript" : lang;

        std::string profile = i->value("profile");
        _script->profile = profile;
    }
}

//........................................................................

OE_LAYER_PROPERTY_IMPL(FlatteningLayer, NumericExpression, LineWidth, lineWidth);
OE_LAYER_PROPERTY_IMPL(FlatteningLayer, NumericExpression, BufferWidth, bufferWidth);
OE_LAYER_PROPERTY_IMPL(FlatteningLayer, bool, Fill, fill);

void
FlatteningLayer::init()
{
    ElevationLayer::init();

    // Experiment with this and see what will work.
    _pool = new ElevationPool();
}

Config
FlatteningLayer::getConfig() const
{
    Config c = ElevationLayer::getConfig();
    return c;
}

Status
FlatteningLayer::openImplementation()
{
    Status parent = ElevationLayer::openImplementation();
    if (parent.isError())
        return parent;

    // ensure the caller named a feature source:
    Status fsStatus = options().featureSource().open(getReadOptions());
    if (fsStatus.isError())
        return fsStatus;

<<<<<<< HEAD
    _filterChain = FeatureFilterChain::create(options().filters(), getReadOptions());
    
=======
>>>>>>> 2a24c742
    const Profile* profile = getProfile();
    if (!profile)
    {
        profile = Registry::instance()->getGlobalGeodeticProfile();
        setProfile(profile);
    }

    return Status::NoError;
}

FlatteningLayer::~FlatteningLayer()
{
    //nop
}

void
FlatteningLayer::setFeatureSource(FeatureSource* layer)
{
    options().featureSource().setLayer(layer);
}

void
FlatteningLayer::addedToMap(const Map* map)
{
    ElevationLayer::addedToMap(map);

    // Initialize the elevation pool with our map:
    OE_INFO << LC << "Attaching elevation pool to map\n";
    _pool->setMap(map);

    options().featureSource().addedToMap(map);

    // Collect all elevation layers preceding this one and use them for flattening.
    ElevationLayerVector layers;
    map->getLayers(layers);
    for (ElevationLayerVector::iterator i = layers.begin(); i != layers.end(); ++i) {
        if (i->get() == this) {
            layers.erase(i);
            break;
        }
        else {
            OE_INFO << LC << "Using: " << i->get()->getName() << "\n";
        }
    }
    if (!layers.empty())
    {
        _elevWorkingSet.setElevationLayers(layers);
    }
}

void
FlatteningLayer::removedFromMap(const Map* map)
{
    options().featureSource().removedFromMap(map);

    ElevationLayer::removedFromMap(map);
}

GeoHeightField
FlatteningLayer::createHeightFieldImplementation(const TileKey& key, ProgressCallback* progress) const
{
    if (getStatus().isError())
    {
        return GeoHeightField::INVALID;
    }

    if (!getFeatureSource())
    {
        setStatus(Status(Status::ServiceUnavailable, "No feature source"));
        return GeoHeightField::INVALID;
    }

    if (getFeatureSource()->getStatus().isError())
    {
        setStatus(getFeatureSource()->getStatus());
        return GeoHeightField::INVALID;
    }

    const FeatureProfile* featureProfile = getFeatureSource()->getFeatureProfile();
    if (!featureProfile)
    {
        setStatus(Status(Status::ConfigurationError, "Feature profile is missing"));
        return GeoHeightField::INVALID;
    }

    const SpatialReference* featureSRS = featureProfile->getSRS();
    if (!featureSRS)
    {
        setStatus(Status(Status::ConfigurationError, "Feature profile has no SRS"));
        return GeoHeightField::INVALID;
    }

    //if (_pool->getElevationLayers().empty())
    //{
    //    OE_WARN << LC << "Internal error - Pool layer set is empty\n";
    //    return GeoHeightField::INVALID;
    //}

    // If the feature source has a tiling profile, we are going to have to map the incoming
    // TileKey to a set of intersecting TileKeys in the feature source's tiling profile.
    GeoExtent queryExtent;
    if (featureProfile->getTilingProfile())
        queryExtent = featureProfile->getTilingProfile()->clampAndTransformExtent(key.getExtent());
    else
        queryExtent = key.getExtent().transform(featureSRS);

    if (!queryExtent.isValid())
    {
        return GeoHeightField::INVALID;
    }

    // Lat/Long extent:
    GeoExtent geoExtent = queryExtent.transform(featureSRS->getGeographicSRS());
    if (!geoExtent.isValid())
    {
        return GeoHeightField::INVALID;
    }

    // Buffer the query extent to include the potentially flattened area.
    /*
    double linewidth = SpatialReference::transformUnits(
        options().lineWidth().get(),
        featureSRS,
        geoExtent.getCentroid().y());

    double bufferwidth = SpatialReference::transformUnits(
        options().bufferWidth().get(),
        featureSRS,
        geoExtent.getCentroid().y());
    */
    // TODO:  JBFIX.  Add a "max" setting somewhere.
    double linewidth = 10.0;
    double bufferwidth = 10.0;
    double queryBuffer = 0.5*linewidth + bufferwidth;
    queryExtent.expand(queryBuffer, queryBuffer);

    // We must do all the feature processing in a projected system since we're using vector math.
#if 0
    osg::ref_ptr<const SpatialReference> workingSRS = queryExtent.getSRS();
    //if (workingSRS->isGeographic())
    {
        osg::Vec3d refPos = queryExtent.getCentroid();
        workingSRS = workingSRS->createTangentPlaneSRS(refPos);
    }
#else
    const SpatialReference* workingSRS = queryExtent.getSRS()->isGeographic() ? SpatialReference::get("spherical-mercator") :
        queryExtent.getSRS();
#endif

    bool needsTransform = !featureSRS->isHorizEquivalentTo(workingSRS);

    osg::ref_ptr< StyleSheet > styleSheet = new StyleSheet();
    styleSheet->setScript(options().getScript());
    osg::ref_ptr< Session > session = new Session(_map.get(), styleSheet.get());

    // We will collection all the feature geometries in this multigeometry:
    MultiGeometry geoms;
    WidthsList widths;

    if (featureProfile->getTilingProfile())
    {
        // Tiled source, must resolve complete set of intersecting tiles:
        std::vector<TileKey> intersectingKeys;
        featureProfile->getTilingProfile()->getIntersectingTiles(queryExtent, key.getLOD(), intersectingKeys);

        UnorderedSet<TileKey> featureKeys;
        for (int i = 0; i < intersectingKeys.size(); ++i)
<<<<<<< HEAD
        {        
            if ((int)intersectingKeys[i].getLOD() > featureProfile->getMaxLevel())
=======
        {
            if (intersectingKeys[i].getLOD() > featureProfile->getMaxLevel())
>>>>>>> 2a24c742
                featureKeys.insert(intersectingKeys[i].createAncestorKey(featureProfile->getMaxLevel()));
            else
                featureKeys.insert(intersectingKeys[i]);
        }

        // Query and collect all the features we need for this tile.
        for (UnorderedSet<TileKey>::const_iterator i = featureKeys.begin(); i != featureKeys.end(); ++i)
        {
            Query query;
            query.tileKey() = *i;

            osg::ref_ptr<FeatureCursor> cursor = getFeatureSource()->createFeatureCursor(
                query,
                _filterChain.get(),
                nullptr,
                progress);

            while (cursor.valid() && cursor->hasMore())
            {
                Feature* feature = cursor->nextFeature();

                double lineWidth = 0.0;
                double bufferWidth = 0.0;
                if (options().lineWidth().isSet())
                {
                    NumericExpression lineWidthExpr(options().lineWidth().get());
                    lineWidth = feature->eval(lineWidthExpr, session.get());
                }

                if (options().bufferWidth().isSet())
                {
                    NumericExpression bufferWidthExpr(options().bufferWidth().get());
                    bufferWidth = feature->eval(bufferWidthExpr, session.get());
                }

                // Transform the feature geometry to our working (projected) SRS.
                if (needsTransform)
                    feature->transform(workingSRS);

                lineWidth = SpatialReference::transformUnits(
                    Distance(lineWidth, Units::METERS),
                    featureSRS,
                    geoExtent.getCentroid().y());

                bufferWidth = SpatialReference::transformUnits(
                    Distance(bufferWidth, Units::METERS),
                    featureSRS,
                    geoExtent.getCentroid().y());

                //TODO: optimization: test the geometry bounds against the expanded tilekey bounds
                //      in order to discard geometries we don't care about
                geoms.getComponents().push_back(feature->getGeometry());
                widths.push_back(Widths(bufferWidth, lineWidth));
            }
        }
    }
    else
    {
        // Non-tiled feaure source, just query arbitrary extent:
        // Set up the query; bounds must be in the feature SRS:
        Query query;
        query.bounds() = queryExtent.bounds();

        osg::ref_ptr<FeatureCursor> cursor = getFeatureSource()->createFeatureCursor(
            query,
            _filterChain.get(),
            nullptr,
            progress);

        // Run the query and fill the list.
        while (cursor.valid() && cursor->hasMore())
        {
            Feature* feature = cursor->nextFeature();

            double lineWidth = 0.0;
            double bufferWidth = 0.0;
            if (options().lineWidth().isSet())
            {
                NumericExpression lineWidthExpr(options().lineWidth().get());
                lineWidth = feature->eval(lineWidthExpr, session.get());
            }

            if (options().bufferWidth().isSet())
            {
                NumericExpression bufferWidthExpr(options().bufferWidth().get());
                bufferWidth = feature->eval(bufferWidthExpr, session.get());
            }

            // Transform the feature geometry to our working (projected) SRS.
            if (needsTransform)
                feature->transform(workingSRS);

            lineWidth = SpatialReference::transformUnits(
                Distance(lineWidth, Units::METERS),
                featureSRS,
                geoExtent.getCentroid().y());

            bufferWidth = SpatialReference::transformUnits(
                Distance(bufferWidth, Units::METERS),
                featureSRS,
                geoExtent.getCentroid().y());

            // Transform the feature geometry to our working (projected) SRS.
            if (needsTransform)
                feature->transform(workingSRS);

            //TODO: optimization: test the geometry bounds against the expanded tilekey bounds
            //      in order to discard geometries we don't care about

            geoms.getComponents().push_back(feature->getGeometry());
            widths.push_back(Widths(bufferWidth, lineWidth));
        }
    }

    if (!geoms.getComponents().empty())
    {
        // Make an empty heightfield to populate:
        osg::ref_ptr<osg::HeightField> hf = HeightFieldUtils::createReferenceHeightField(
            queryExtent,
            osgEarth::ELEVATION_TILE_SIZE,
            osgEarth::ELEVATION_TILE_SIZE,
            0u,                 // no border
            true);              // initialize to HAE (0.0) heights

        // Initialize to NO DATA.
        hf->getFloatArray()->assign(hf->getNumColumns()*hf->getNumRows(), NO_DATA_VALUE);

        bool fill = (options().fill() == true);

        bool wrote_to_hf = integrate(
            key,
            hf.get(),
            &geoms,
            workingSRS,
            widths,
            _pool.get(),
            &_elevWorkingSet,
            fill,
            progress);

        if (wrote_to_hf)
        {
            return GeoHeightField(hf.get(), key.getExtent());
        }
        else
        {
            return GeoHeightField::INVALID;
        }
    }
    else
    {
        return GeoHeightField::INVALID;
    }
}<|MERGE_RESOLUTION|>--- conflicted
+++ resolved
@@ -822,11 +822,8 @@
     if (fsStatus.isError())
         return fsStatus;
 
-<<<<<<< HEAD
     _filterChain = FeatureFilterChain::create(options().filters(), getReadOptions());
     
-=======
->>>>>>> 2a24c742
     const Profile* profile = getProfile();
     if (!profile)
     {
@@ -994,13 +991,8 @@
 
         UnorderedSet<TileKey> featureKeys;
         for (int i = 0; i < intersectingKeys.size(); ++i)
-<<<<<<< HEAD
-        {        
+        {
             if ((int)intersectingKeys[i].getLOD() > featureProfile->getMaxLevel())
-=======
-        {
-            if (intersectingKeys[i].getLOD() > featureProfile->getMaxLevel())
->>>>>>> 2a24c742
                 featureKeys.insert(intersectingKeys[i].createAncestorKey(featureProfile->getMaxLevel()));
             else
                 featureKeys.insert(intersectingKeys[i]);
