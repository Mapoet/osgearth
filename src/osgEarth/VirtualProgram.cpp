--- conflicted
+++ resolved
@@ -445,11 +445,7 @@
     {
         bool inwhite = true;
         std::stringstream buf;
-<<<<<<< HEAD
-        for (unsigned i = 0; i<in.length(); ++i)
-=======
         for (unsigned i = 0; i < in.length(); ++i)
->>>>>>> b253ece5
         {
             char c = in[i];
             if (::isspace(c))
@@ -615,11 +611,7 @@
 
             if (s_dumpShaders)
             {
-<<<<<<< HEAD
-                for (unsigned i = 0; i<program->getNumShaders(); ++i)
-=======
                 for (unsigned i = 0; i < program->getNumShaders(); ++i)
->>>>>>> b253ece5
                 {
                     osg::Shader* shader = program->getShader(i);
                     OE_NOTICE << "\n---------MERGED "
@@ -813,11 +805,7 @@
             if (item.attrStack.size() == rhs.size())
             {
                 bool arraysMatch = true;
-<<<<<<< HEAD
-                for (int i = 0; i<item.attrStack.size() && arraysMatch; ++i)
-=======
                 for (int i = 0; i < item.attrStack.size() && arraysMatch; ++i)
->>>>>>> b253ece5
                 {
                     if (item.attrStack[i] != rhs[i])
                     {
@@ -1188,11 +1176,7 @@
     }
     else
     {
-<<<<<<< HEAD
-        for (unsigned i = 0; i<_lastUsedProgram.size(); ++i)
-=======
         for (unsigned i = 0; i < _lastUsedProgram.size(); ++i)
->>>>>>> b253ece5
         {
             const osg::Program* p = _lastUsedProgram[i].get();
             if (p)
@@ -1511,11 +1495,7 @@
     // we cannot store the program in stack memory -- the accept callback can
     // exclude shaders based on any condition.
     bool acceptCallbacksVary = _acceptCallbacksVaryPerFrame;
-<<<<<<< HEAD
-
-=======
     ProgramKey key;
->>>>>>> b253ece5
     if (!program.valid())
     {
 #ifdef PREALLOCATE_APPLY_VARS
@@ -1753,11 +1733,7 @@
         }
 
 #if 0 // test code for detecting race conditions
-<<<<<<< HEAD
-        for (int i = 0; i<10000; ++i) {
-=======
         for (int i = 0; i < 10000; ++i) {
->>>>>>> b253ece5
             state.setLastAppliedProgramObject(0L);
             program->apply(state);
         }
@@ -1838,11 +1814,7 @@
             }
 
             // collect functions from there on down.
-<<<<<<< HEAD
-            for (unsigned i = start; i<av->size(); ++i)
-=======
             for (unsigned i = start; i < av->size(); ++i)
->>>>>>> b253ece5
             {
                 sa = (*av)[i].first;
 #ifdef USE_TYPEID
@@ -1954,11 +1926,7 @@
         }
 
         // collect shaders from there to here:
-<<<<<<< HEAD
-        for (unsigned i = start; i<av->size(); ++i)
-=======
         for (unsigned i = start; i < av->size(); ++i)
->>>>>>> b253ece5
         {
             sa = (*av)[i].first;
 #ifdef USE_TYPEID
@@ -2259,19 +2227,11 @@
 #ifdef USE_POLYSHADER_CACHE
 
     Threading::ScopedMutexLock lock(_cacheMutex);
-<<<<<<< HEAD
 
     std::pair<std::string, std::string> hashKey = std::pair<std::string, std::string>(functionName, shaderSource);
 
     PolyShaderCache::iterator iter = _polyShaderCache.find(hashKey);
 
-=======
-
-    std::pair<std::string, std::string> hashKey = std::pair<std::string, std::string>(functionName, shaderSource);
-
-    PolyShaderCache::iterator iter = _polyShaderCache.find(hashKey);
-
->>>>>>> b253ece5
     if (iter != _polyShaderCache.end())
     {
         shader = iter->second.get();
