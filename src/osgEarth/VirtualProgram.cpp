--- conflicted
+++ resolved
@@ -397,7 +397,6 @@
                                VirtualProgram::AttribAliasMap&     accumAttribAliases,
                                osg::Program*                       templateProgram,
                                ProgramKey&                         outputKey)
-                               //VirtualProgram::ShaderVector&       outputKeyVector)
     {
 
 #ifdef DEBUG_ACCUMULATION
@@ -444,20 +443,12 @@
         // based on its accumlated function set.
         for( VirtualProgram::ShaderMap::iterator i = accumShaderMap.begin(); i != accumShaderMap.end(); ++i )
         {
-<<<<<<< HEAD
-            outputKey.push_back( i->second._shader.get() );
-=======
-            outputKeyVector.push_back( i->data()._shader.get() );
->>>>>>> 3889cb6a
+            outputKey.push_back( i->data()._shader.get() );
         }
 
         // finally, add the mains (AFTER building the key vector .. we don't want or
         // need to mains in the key vector since they are completely derived from the
         // other elements of the key vector.)
-#if 0
-        VirtualProgram::ShaderVector buildVector( outputKeyVector );
-        buildVector.insert( buildVector.end(), mains.begin(), mains.end() );
-#endif
 
         VirtualProgram::ShaderVector buildVector;
         buildVector.reserve( accumShaderMap.size() + mains.size() );
@@ -820,19 +811,12 @@
     _programCacheMutex.unlock();
 }
 
-osg::Shader*
-VirtualProgram::getShader(const std::string& shaderID) const
-{
-<<<<<<< HEAD
-    Threading::ScopedReadLock readonly( _dataModelMutex );
-
-    ShaderMap::const_iterator i = _shaderMap.find(shaderID);
-    return i != _shaderMap.end() ? i->second._shader->getShader(0u) : 0L;
-=======
+PolyShader*
+VirtualProgram::getPolyShader(const std::string& shaderID) const
+{
     Threading::ScopedMutexLock readonly( _dataModelMutex );
     const ShaderEntry* entry = _shaderMap.find( MAKE_SHADER_ID(shaderID) );
     return entry ? entry->_shader.get() : 0L;
->>>>>>> 3889cb6a
 }
 
 
@@ -869,13 +853,8 @@
         _dataModelMutex.lock();
         //Threading::ScopedWriteLock exclusive( _dataModelMutex );
 
-<<<<<<< HEAD
-        ShaderEntry& entry = _shaderMap[shaderID];
+        ShaderEntry& entry = _shaderMap[MAKE_SHADER_ID(shaderID)];
         entry._shader        = pshader;
-=======
-        ShaderEntry& entry = _shaderMap[MAKE_SHADER_ID(shaderID)];
-        entry._shader        = shader;
->>>>>>> 3889cb6a
         entry._overrideValue = ov;
         entry._accept        = 0L;
 
@@ -919,15 +898,9 @@
         _dataModelMutex.lock();
 
         checkSharing();
-<<<<<<< HEAD
-        
-        ShaderEntry& entry = _shaderMap[shader->getName()];
+
+        ShaderEntry& entry = _shaderMap[MAKE_SHADER_ID(shader->getName())];
         entry._shader        = pshader;
-=======
-
-        ShaderEntry& entry = _shaderMap[MAKE_SHADER_ID(shader->getName())];
-        entry._shader        = shader;
->>>>>>> 3889cb6a
         entry._overrideValue = ov;
         entry._accept        = 0L;
 
@@ -1187,7 +1160,7 @@
         local.accumShaderMap.clear();
         local.accumAttribBindings.clear();
         local.accumAttribAliases.clear();
-        local.keyVector.clear();
+        local.programKey.clear();
     
         // If we are inheriting, build the active shader map up to this point
         // (but not including this VP).
@@ -1232,16 +1205,9 @@
         // attribute bindings. Technically it should, but in practice this might not be an
         // issue; it is unlikely one would have two identical shader programs with different
         // bindings.)
-<<<<<<< HEAD
-        ProgramKey vec;
-        //ShaderVector vec;
-        vec.reserve( accumShaderMap.size() );
-        for( ShaderMap::iterator i = accumShaderMap.begin(); i != accumShaderMap.end(); ++i )
-=======
         for( ShaderMap::iterator i = local.accumShaderMap.begin(); i != local.accumShaderMap.end(); ++i )
->>>>>>> 3889cb6a
-        {
-            local.keyVector.push_back( i->data()._shader.get() );
+        {
+            local.programKey.push_back( i->data()._shader.get() );
         }
 
         // current frame number, for shader program expiry.
@@ -1250,7 +1216,7 @@
         // look up the program:
         {
             _programCacheMutex.lock();
-            const_cast<VirtualProgram*>(this)->readProgramCache(local.keyVector, frameNumber, program);
+            const_cast<VirtualProgram*>(this)->readProgramCache(local.programKey, frameNumber, program);
             _programCacheMutex.unlock();
         }
 
@@ -1267,15 +1233,10 @@
                 Threading::ScopedMutexLock lock(_programCacheMutex);
 
                 // double-check: look again to negate race conditions
-                const_cast<VirtualProgram*>(this)->readProgramCache(local.keyVector, frameNumber, program);
+                const_cast<VirtualProgram*>(this)->readProgramCache(local.programKey, frameNumber, program);
                 if ( !program.valid() )
                 {
-<<<<<<< HEAD
-                    ProgramKey key;
-                    //ShaderVector keyVector;
-=======
-                    local.keyVector.clear();
->>>>>>> 3889cb6a
+                    local.programKey.clear();
 
                     //OE_NOTICE << LC << "Building new Program for VP " << getName() << std::endl;
 
@@ -1287,11 +1248,7 @@
                         local.accumAttribBindings, 
                         local.accumAttribAliases, 
                         _template.get(),
-<<<<<<< HEAD
-                        key);
-=======
-                        local.keyVector);
->>>>>>> 3889cb6a
+                        local.programKey);
 
                     if ( _logShaders && program.valid() )
                     {
@@ -1325,12 +1282,7 @@
                     Registry::programSharedRepo()->share( program );
 
                     // finally, put own new program in the cache.
-<<<<<<< HEAD
-                    //ProgramEntry& pe = _programCache[keyVector];
-                    ProgramEntry& pe = _programCache[key];
-=======
-                    ProgramEntry& pe = _programCache[local.keyVector];
->>>>>>> 3889cb6a
+                    ProgramEntry& pe = _programCache[local.programKey];
                     pe._program = program.get();
                     pe._frameLastUsed = frameNumber;
 
@@ -1672,11 +1624,7 @@
     // copy to output.
     for(ShaderMap::iterator i = shaders.begin(); i != shaders.end(); ++i)
     {
-<<<<<<< HEAD
-        output.push_back( i->second._shader->getShader(0u) );
-=======
-        output.push_back( i->data()._shader.get() );
->>>>>>> 3889cb6a
+        output.push_back( i->data()._shader->getNominalShader() );
     }
 }
 
