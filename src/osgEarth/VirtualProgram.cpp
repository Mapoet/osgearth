--- conflicted
+++ resolved
@@ -1012,7 +1012,7 @@
     }
     _lastUsedProgram.setAllElementsTo(NULL);
 
-<<<<<<< HEAD
+/* Hm, the shader cache stuff is different in 2.10.2 -  see USE_POLYSHADER_CACHE
     for (ShaderMap::const_iterator i = _shaderMap.begin(); i != _shaderMap.end(); ++i)
     {
        if (i->data()._shader.valid())
@@ -1024,9 +1024,8 @@
     _programCache.clear();
 
     _programCacheMutex.unlock();
-=======
-#endif
->>>>>>> f7a922ba
+    */
+#endif
 }
 
 PolyShader*
@@ -1979,28 +1978,6 @@
    }
 }
 
-<<<<<<< HEAD
-// helper function to hide stl ugliness
-PolyShader::ShaderDesc makeShaderDesc(const std::string & functionName, const std::string & shaderSource, ShaderComp::FunctionLocation loc)
-{
-  return PolyShader::ShaderDesc(functionName, std::pair<std::string, ShaderComp::FunctionLocation>(shaderSource, loc));
-}
-
-PolyShader * PolyShader::lookUpShader(const std::string & functionName, const std::string & shaderSource, 
-   ShaderComp::FunctionLocation location)
-{
-
-   ShaderDesc hashKey = makeShaderDesc(functionName, shaderSource, location);
-
-   _cacheMutex.lock();
-   
-   std::map<ShaderDesc, osg::ref_ptr<PolyShader> >::iterator iter = _shaderCache.find(hashKey);
- 
-   PolyShader * shader = NULL;
-   if (iter != _shaderCache.end()) {
-      shader = iter->second;
-   }
-=======
 PolyShader*
 PolyShader::lookUpShader(const std::string& functionName, const std::string& shaderSource, ShaderComp::FunctionLocation location)
 {
@@ -2019,7 +1996,6 @@
       shader = iter->second.get();
    }
 #endif
->>>>>>> f7a922ba
 
    if (!shader)
    {
@@ -2033,16 +2009,19 @@
       shader->setLocation(location);
       shader->setShaderSource(source);
       shader->prepare();
-<<<<<<< HEAD
-      _shaderCache[hashKey] = shader;
+
+#ifdef USE_POLYSHADER_CACHE
+      _polyShaderCache[hashKey] = shader;
+#endif
    }
 
-   _cacheMutex.unlock();
    return shader;
 }
 
+
 void PolyShader::clearShaderCache()
 {
+    /* hm, we need to redo this for glen's changes
     _cacheMutex.lock();
     // Erase our PolyShaders from the static
     // _shaderCache
@@ -2056,19 +2035,9 @@
         shadeItr->second = NULL;
     }
     _cacheMutex.unlock();
-}
-
-=======
-
-#ifdef USE_POLYSHADER_CACHE
-      _polyShaderCache[hashKey] = shader;
-#endif
-   }
-
-   return shader;
-}
-
->>>>>>> f7a922ba
+    */
+}
+
 //.......................................................................
 // SERIALIZERS for VIRTUALPROGRAM
 
