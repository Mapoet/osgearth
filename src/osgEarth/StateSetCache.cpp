--- conflicted
+++ resolved
@@ -23,15 +23,11 @@
 
 #define LC "[StateSetCache] "
 
-<<<<<<< HEAD
-#define PRUNE_ACCESS_COUNT 40
-=======
 #define DEFAULT_PRUNE_ACCESS_COUNT 40
 
 #if OSG_MIN_VERSION_REQUIRED(3,1,4)
 #   define STATESET_SHARING_SUPPORTED 1
 #endif
->>>>>>> c9426661
 
 using namespace osgEarth;
 
@@ -251,16 +247,12 @@
 //------------------------------------------------------------------------
 
 StateSetCache::StateSetCache() :
-<<<<<<< HEAD
-_pruneCount( 0 )
-=======
 _pruneCount       ( 0 ),
 _maxSize          ( DEFAULT_PRUNE_ACCESS_COUNT ),
 _attrShareAttempts( 0 ),
 _attrsIneligible  ( 0 ),
 _attrShareHits    ( 0 ),
 _attrShareMisses  ( 0 )
->>>>>>> c9426661
 {
     //nop
 }
@@ -269,8 +261,6 @@
 {
     Threading::ScopedMutexLock lock( _mutex );
     prune();
-<<<<<<< HEAD
-=======
 }
 
 void
@@ -281,7 +271,6 @@
         Threading::ScopedMutexLock lock( _mutex );
         pruneIfNecessary();
     }
->>>>>>> c9426661
 }
 
 void
@@ -345,11 +334,7 @@
 
         pruneIfNecessary();
 
-<<<<<<< HEAD
-        shareattrs = false;
-=======
         //shareattrs = false;
->>>>>>> c9426661
 
         std::pair<StateSetSet::iterator,bool> result = _stateSetCache.insert( input );
         if ( result.second )
@@ -425,11 +410,7 @@
 StateSetCache::pruneIfNecessary()
 {
     // assume an exclusve mutex is taken
-<<<<<<< HEAD
-    if ( _pruneCount++ == PRUNE_ACCESS_COUNT )
-=======
     if ( _pruneCount++ >= _maxSize )
->>>>>>> c9426661
     {
         prune();
         _pruneCount = 0;
@@ -445,16 +426,10 @@
 
     for( StateSetSet::iterator i = _stateSetCache.begin(); i != _stateSetCache.end(); )
     {
-<<<<<<< HEAD
-        if ( i->get()->referenceCount() == 1 )
-        {
-            // do not call releaseGLObjects since the attrs themselves might still be shared
-=======
         if ( i->get()->referenceCount() <= 1 )
         {
             // do not call releaseGLObjects since the attrs themselves might still be shared
             // TODO: review this.
->>>>>>> c9426661
             _stateSetCache.erase( i++ );
             ss_count++;
         }
@@ -466,11 +441,7 @@
 
     for( StateAttributeSet::iterator i = _stateAttributeCache.begin(); i != _stateAttributeCache.end(); )
     {
-<<<<<<< HEAD
-        if ( i->get()->referenceCount() == 1 )
-=======
         if ( i->get()->referenceCount() <= 1 )
->>>>>>> c9426661
         {
             i->get()->releaseGLObjects( 0L );
             _stateAttributeCache.erase( i++ );
