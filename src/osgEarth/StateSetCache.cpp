--- conflicted
+++ resolved
@@ -122,28 +122,6 @@
             traverse(node);
         }
 
-<<<<<<< HEAD
-        void apply(osg::Geode& geode)
-        {
-            unsigned numDrawables = geode.getNumDrawables();
-            for( unsigned i=0; i<numDrawables; ++i )
-            {
-                osg::Drawable* d = geode.getDrawable(i);
-                if (d && d->getStateSet() )
-                {
-                    // ref for thread-safety; another thread might replace this stateset
-                    // during optimization while we're looking at it.
-                    osg::ref_ptr<osg::StateSet> stateset = d->getStateSet();
-                    if (stateset.valid() &&
-                        stateset->getDataVariance() != osg::Object::DYNAMIC)
-                    {
-                        applyStateSet( stateset.get() );
-                    }
-                }
-            }
-            apply((osg::Node&)geode);
-        }
-
         void apply(osg::ProxyNode& proxyNode)
         {
            if (_traverseProxies)
@@ -163,8 +141,6 @@
            }
         }
 
-=======
->>>>>>> f7a922ba
         // assume: stateSet is safely referenced by caller
         void applyStateSet(osg::StateSet* stateSet)
         {
@@ -241,7 +217,6 @@
             }
             traverse(node);
         }
-<<<<<<< HEAD
 
         void apply(osg::ProxyNode& proxyNode)
         {
@@ -266,33 +241,6 @@
               traverse(proxyNode);
            }
         }
-
-        void apply(osg::Geode& geode)
-        {
-            unsigned numDrawables = geode.getNumDrawables();
-            for( unsigned i=0; i<numDrawables; ++i )
-            {
-                osg::Drawable* d = geode.getDrawable(i);
-                if ( d && d->getStateSet())
-                {
-                    osg::ref_ptr<osg::StateSet> stateset = d->getStateSet();
-                    if (stateset.valid() && isEligible(stateset.get()))
-                    {
-                        _stateSets++;
-                        osg::ref_ptr<osg::StateSet> shared;
-                        if ( _cache->share(stateset, shared) )
-                        {
-                            d->setStateSet( shared.get() );
-                            _shares++;
-                        }
-                        //else _misses.push_back(in.get());
-                    }
-                }
-            }
-            apply((osg::Node&)geode);
-        }
-=======
->>>>>>> f7a922ba
     };
 }
 
