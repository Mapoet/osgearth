--- conflicted
+++ resolved
@@ -90,30 +90,6 @@
     }
 }
 
-<<<<<<< HEAD
-void
-DrapeableNode::applyChanges()
-{
-    _draped = _newDraped;
-
-    if ( getMapNode() )
-    {
-        if ( _draped && _overlayProxyContainer->getNumParents() == 0 )
-        {
-            getMapNode()->getOverlayGroup()->addChild( _overlayProxyContainer.get() );
-            getMapNode()->updateOverlayGraph();
-            setComputeBoundingSphereCallback( new StaticBound( osg::BoundingSphere(osg::Vec3f(0,0,0), FLT_MAX)));
-        }
-        else if ( !_draped && _overlayProxyContainer->getNumParents() > 0 )
-        {
-            getMapNode()->getOverlayGroup()->removeChild( _overlayProxyContainer.get() );
-            getMapNode()->updateOverlayGraph();
-            setComputeBoundingSphereCallback( 0L );
-        }
-
-        dirtyBound();
-    }
-=======
 void
 DrapeableNode::applyChanges()
 {
@@ -138,7 +114,6 @@
 
         dirtyBound();
     }
->>>>>>> efedfa05
 }
 
 void
