/* -*-c++-*- */
/* osgEarth - Dynamic map generation toolkit for OpenSceneGraph
 * Copyright 2008-2013 Pelican Mapping
 * http://osgearth.org
 *
 * osgEarth is free software; you can redistribute it and/or modify
 * it under the terms of the GNU Lesser General Public License as published by
 * the Free Software Foundation; either version 2 of the License, or
 * (at your option) any later version.
 *
 * This program is distributed in the hope that it will be useful,
 * but WITHOUT ANY WARRANTY; without even the implied warranty of
 * MERCHANTABILITY or FITNESS FOR A PARTICULAR PURPOSE.  See the
 * GNU Lesser General Public License for more details.
 *
 * You should have received a copy of the GNU Lesser General Public License
 * along with this program.  If not, see <http://www.gnu.org/licenses/>
 */
#include <osgEarth/CompositeTileSource>
#include <osgEarth/ImageUtils>
#include <osgEarth/StringUtils>
#include <osgEarth/Registry>
#include <osgEarth/Progress>
#include <osgEarth/HeightFieldUtils>
#include <osgDB/FileNameUtils>

#define LC "[CompositeTileSource] "

using namespace osgEarth;

//------------------------------------------------------------------------

CompositeTileSourceOptions::CompositeTileSourceOptions( const TileSourceOptions& options ) :
TileSourceOptions( options )
{
    setDriver( "composite" );
    fromConfig( _conf );
}

void
CompositeTileSourceOptions::add( const ImageLayerOptions& options )
{
    Component c;
    c._imageLayerOptions = options;
    _components.push_back( c );
}

void
CompositeTileSourceOptions::add( const ElevationLayerOptions& options )
{
    Component c;
    c._elevationLayerOptions = options;
    _components.push_back( c );
}

Config 
CompositeTileSourceOptions::getConfig() const
{    
    Config conf = TileSourceOptions::newConfig();

    for( ComponentVector::const_iterator i = _components.begin(); i != _components.end(); ++i )
    {
        if ( i->_imageLayerOptions.isSet() )
            conf.add( "image", i->_imageLayerOptions->getConfig() );
    }

    return conf;
}

void 
CompositeTileSourceOptions::mergeConfig( const Config& conf )
{
    TileSourceOptions::mergeConfig( conf );
    fromConfig( conf );
}

void 
CompositeTileSourceOptions::fromConfig( const Config& conf )
{    
    const ConfigSet& images = conf.children("image");
    for( ConfigSet::const_iterator i = images.begin(); i != images.end(); ++i )
    {
        add( ImageLayerOptions( *i ) );
    }

    const ConfigSet& elevations = conf.children("elevation");
    for( ConfigSet::const_iterator i = elevations.begin(); i != elevations.end(); ++i )
    {
        add( ElevationLayerOptions( *i ) );
    }

    const ConfigSet& heightfields = conf.children("heightfield");
    for( ConfigSet::const_iterator i = heightfields.begin(); i != heightfields.end(); ++i )
    {
        add( ElevationLayerOptions( *i ) );
    }

    if (conf.children("model").size() > 0 || conf.children("overlay").size() > 0 )
    {
        OE_WARN << LC << "Illegal - composite driver only supports image and elevation layers" << std::endl;
    }
}

//------------------------------------------------------------------------

namespace
{
    struct ImageInfo
    {
        ImageInfo()
        {
            image = 0;
            opacity = 1;
            dataInExtents = false;
        }

        ImageInfo(osg::Image* image, float opacity, bool dataInExtents)
        {
            this->image = image;
            this->opacity = opacity;
            this->dataInExtents = dataInExtents;
        }

        bool dataInExtents;
        float opacity;
        osg::ref_ptr< osg::Image> image;
    };

    // some helper types.    
    typedef std::vector<ImageInfo> ImageMixVector;   
}

//-----------------------------------------------------------------------

CompositeTileSource::CompositeTileSource(const TileSourceOptions& options) :
TileSource  ( options ),
_options    ( options ),
_initialized( false ),
_dynamic    ( false )
{
    //nop
}

osg::Image*
CompositeTileSource::createImage(const TileKey&    key,
                                 ProgressCallback* progress )
{    
    ImageMixVector images;
    images.reserve(_imageLayers.size());

    // Try to get an image from each of the layers for the given key.
    for (ImageLayerVector::const_iterator itr = _imageLayers.begin(); itr != _imageLayers.end(); ++itr)
    {
        ImageLayer* layer = itr->get();
        ImageInfo imageInfo;
        imageInfo.dataInExtents = layer->getTileSource()->hasDataInExtent( key.getExtent() );
        imageInfo.opacity = layer->getOpacity();

        if (imageInfo.dataInExtents)
        {
            GeoImage image = layer->createImage(key, progress);
            if (image.valid())
            {
                imageInfo.image = image.getImage();
            }
        }

        images.push_back(imageInfo);
    }

    // Determine the output texture size to use based on the image that were creatd.
    unsigned numValidImages = 0;
    osg::Vec2s textureSize;
    for (unsigned int i = 0; i < images.size(); i++)
    {
        ImageInfo& info = images[i];
        if (info.image.valid())
        {
            if (numValidImages == 0)
            {
                textureSize.set( info.image->s(), info.image->t());
            }
            numValidImages++;        
        }
    } 

    // Create fallback images if we have some valid data but not for all the layers
    if (numValidImages > 0 && numValidImages < images.size())
    {
        for (unsigned int i = 0; i < images.size(); i++)
        {
            ImageInfo& info = images[i];
            ImageLayer* layer = _imageLayers[i].get();
            if (!info.image.valid() && info.dataInExtents)
            {                      
                TileKey parentKey = key.createParentKey();

                GeoImage image;
                while (!image.valid() && parentKey.valid())
                {
                    image = layer->createImage(parentKey, progress);
                    if (image.valid())
                    {
                        break;
                    }
                    parentKey = parentKey.createParentKey();
                }

                if (image.valid())
                {                                        
                    // TODO:  Bilinear options?
                    GeoImage cropped = image.crop( key.getExtent(), true, textureSize.x(), textureSize.y(), true);
                    info.image = cropped.getImage();
                }                    
            }
        }
    }

    // Now finally create the output image.
    //Recompute the number of valid images
    numValidImages = 0;
    for (unsigned int i = 0; i < images.size(); i++)
    {
        ImageInfo& info = images[i];
        if (info.image.valid()) numValidImages++;        
    }    

    if ( progress && progress->isCanceled() )
    {
        return 0L;
    }
    else if ( numValidImages == 0 )
    {
        return 0L;
    }
    else if ( numValidImages == 1 )
    {
        //We only have one valid image, so just return it and don't bother with compositing
        for (unsigned int i = 0; i < images.size(); i++)
        {
            ImageInfo& info = images[i];
            if (info.image.valid())
                return info.image.release();
        }
        return 0L;
    }
    else
    {
        osg::Image* result = 0;
        for (unsigned int i = 0; i < images.size(); i++)
        {
            ImageInfo& imageInfo = images[i];
            if (!result)
            {
                if (imageInfo.image.valid())
                {
                    result = new osg::Image( *imageInfo.image.get());
                }
            }
            else
            {
                if (imageInfo.image.valid())
                {
                    ImageUtils::mix( result, imageInfo.image, imageInfo.opacity );
                }
            }            
        }        
        return result;
    }



}

osg::HeightField* CompositeTileSource::createHeightField(
            const TileKey&        key,
            ProgressCallback*     progress )
{    
    unsigned int size = *getOptions().tileSize();    
    bool hae = false;
    osg::ref_ptr< osg::HeightField > heightField = new osg::HeightField();
    heightField->allocate(size, size);

    // Initialize the heightfield to nodata
    for (unsigned int i = 0; i < heightField->getFloatArray()->size(); i++)
    {
        heightField->getFloatArray()->at( i ) = NO_DATA_VALUE;
    }  

    // Populate the heightfield and return it if it's valid
    if (_elevationLayers.populateHeightField(heightField.get(), key, 0, INTERP_AVERAGE, progress))
    {                
        return heightField.release();
    }
    else
    {        
        return NULL;
    }
}

bool
CompositeTileSource::add( ImageLayer* layer )
{
    if ( _initialized )
    {
        OE_WARN << LC << "Illegal: cannot modify TileSource after initialization" << std::endl;
        return false;
    }

    if ( !layer )
    {
        OE_WARN << LC << "Illegal: tried to add a NULL layer" << std::endl;
        return false;
    }

    _imageLayers.push_back( layer );
    CompositeTileSourceOptions::Component comp;
    comp._layer = layer;
    comp._imageLayerOptions = layer->getImageLayerOptions();
    _options._components.push_back( comp );    

    return true;
}

bool
CompositeTileSource::add( ElevationLayer* layer )
{
    if ( _initialized )
    {
        OE_WARN << LC << "Illegal: cannot modify TileSource after initialization" << std::endl;
        return false;
    }

    if ( !layer )
    {
        OE_WARN << LC << "Illegal: tried to add a NULL layer" << std::endl;
        return false;
    }

    _elevationLayers.push_back( layer );
    CompositeTileSourceOptions::Component comp;
    comp._layer = layer;
    comp._elevationLayerOptions = layer->getElevationLayerOptions();
    _options._components.push_back( comp );    

    return true;
}


TileSource::Status
CompositeTileSource::initialize(const osgDB::Options* dbOptions)
{
    _dbOptions = Registry::instance()->cloneOrCreateOptions(dbOptions);

    osg::ref_ptr<const Profile> profile = getProfile();    

    for(CompositeTileSourceOptions::ComponentVector::iterator i = _options._components.begin();
        i != _options._components.end(); )
    {        
        if ( i->_imageLayerOptions.isSet() )
        {
            osg::ref_ptr< ImageLayer > layer = new ImageLayer(*i->_imageLayerOptions);
            if (!layer->getTileSource())
            {
<<<<<<< HEAD
                i->_tileSourceInstance = TileSourceFactory::create(i->_imageLayerOptions->driver().value());
            
                if ( !i->_tileSourceInstance.valid() )
                {
                    OE_WARN << LC << "Could not find a TileSource for driver [" << i->_imageLayerOptions->driver()->getDriver() << "]" << std::endl;
                }
=======
                OE_WARN << LC << "Could not find a TileSource for driver [" << i->_imageLayerOptions->driver()->getDriver() << "]" << std::endl;
            }
            else
            {
                i->_layer = layer;
                _imageLayers.push_back( layer );
            }            
        }
        else if (i->_elevationLayerOptions.isSet())
        {
            osg::ref_ptr< ElevationLayer > layer = new ElevationLayer(*i->_elevationLayerOptions);            
            if (!layer->getTileSource())
            {
                   OE_WARN << LC << "Could not find a TileSource for driver [" << i->_elevationLayerOptions->driver()->getDriver() << "]" << std::endl;
            }
            else
            {
                i->_layer = layer;
                _elevationLayers.push_back( layer.get() );                
>>>>>>> 7c46cad0
            }
        }

        if ( !i->_layer.valid() )
        {
            OE_WARN << LC << "A component has no valid TerrainLayer ... removing." << std::endl;
            i = _options._components.erase( i );
        }
        else
        {            
            TileSource* source = i->_layer->getTileSource();

            // If no profile is specified assume they want to use the profile of the first layer in the list.
            if (!profile.valid())
            {
<<<<<<< HEAD
                osg::ref_ptr<const Profile> localOverrideProfile = profile.get();

                const TileSourceOptions& opt = source->getOptions();
                if ( opt.profile().isSet() )
                {
                    localOverrideProfile = Profile::create( opt.profile().value() );
                    source->setProfile( localOverrideProfile.get() );
                }

                // initialize the component tile source:
                TileSource::Status compStatus = source->open(TileSource::MODE_READ, _dbOptions.get());

                if ( compStatus == TileSource::STATUS_OK )
                {
                    if ( !profile.valid() )
                    {
                        // assume the profile of the first source to be the overall profile.
                        profile = source->getProfile();
                    }
                    else if ( !profile->isEquivalentTo( source->getProfile() ) )
                    {
                        // if sub-sources have different profiles, print a warning because this is
                        // not supported!
                        OE_WARN << LC << "Components with differing profiles are not supported. " 
                            << "Visual anomalies may result." << std::endl;
                    }
                
                    _dynamic = _dynamic || source->isDynamic();

                    // gather extents
                    const DataExtentList& extents = source->getDataExtents();
                    for( DataExtentList::const_iterator j = extents.begin(); j != extents.end(); ++j )
                    {
                        getDataExtents().push_back( *j );
                    }
                }

                else
                {
                    // if even one of the components fails to initialize, the entire
                    // composite tile source is invalid.
                    return Status::Error("At least one component is invalid");
                }
=======
                profile = source->getProfile();
>>>>>>> 7c46cad0
            }

            _dynamic = _dynamic || source->isDynamic();
            
            // gather extents                        
            const DataExtentList& extents = source->getDataExtents();            
            for( DataExtentList::const_iterator j = extents.begin(); j != extents.end(); ++j )
            {                
                // Convert the data extent to the profile that is actually used by this TileSource
                DataExtent dataExtent = *j;                
                GeoExtent ext = dataExtent.transform(profile->getSRS());
                unsigned int minLevel = 0;
                unsigned int maxLevel = profile->getEquivalentLOD( source->getProfile(), *dataExtent.maxLevel() );                                        
                dataExtent = DataExtent(ext, minLevel, maxLevel);                                
                getDataExtents().push_back( dataExtent );
            }          
        }

        ++i;
    }

    // set the new profile that was derived from the components
    setProfile( profile.get() );

    _initialized = true;
    return STATUS_OK;
}

//------------------------------------------------------------------------

namespace
{
    struct CompositeTileSourceDriver : public TileSourceDriver
    {
        CompositeTileSourceDriver()
        {
            supportsExtension( "osgearth_composite", "Composite tile source driver" );
        }

        virtual const char* className()
        {
            return "CompositeTileSourceDriver";
        }

        virtual ReadResult readObject(const std::string& file_name, const Options* options) const
        {
            if ( !acceptsExtension(osgDB::getLowerCaseFileExtension( file_name )))
                return ReadResult::FILE_NOT_HANDLED;

            return new CompositeTileSource( getTileSourceOptions(options) );
        }
    };
}
REGISTER_OSGPLUGIN(osgearth_composite, CompositeTileSourceDriver)<|MERGE_RESOLUTION|>--- conflicted
+++ resolved
@@ -132,7 +132,7 @@
 
 //-----------------------------------------------------------------------
 
-CompositeTileSource::CompositeTileSource(const TileSourceOptions& options) :
+CompositeTileSource::CompositeTileSource( const TileSourceOptions& options ) :
 TileSource  ( options ),
 _options    ( options ),
 _initialized( false ),
@@ -362,14 +362,6 @@
             osg::ref_ptr< ImageLayer > layer = new ImageLayer(*i->_imageLayerOptions);
             if (!layer->getTileSource())
             {
-<<<<<<< HEAD
-                i->_tileSourceInstance = TileSourceFactory::create(i->_imageLayerOptions->driver().value());
-            
-                if ( !i->_tileSourceInstance.valid() )
-                {
-                    OE_WARN << LC << "Could not find a TileSource for driver [" << i->_imageLayerOptions->driver()->getDriver() << "]" << std::endl;
-                }
-=======
                 OE_WARN << LC << "Could not find a TileSource for driver [" << i->_imageLayerOptions->driver()->getDriver() << "]" << std::endl;
             }
             else
@@ -389,7 +381,6 @@
             {
                 i->_layer = layer;
                 _elevationLayers.push_back( layer.get() );                
->>>>>>> 7c46cad0
             }
         }
 
@@ -405,53 +396,7 @@
             // If no profile is specified assume they want to use the profile of the first layer in the list.
             if (!profile.valid())
             {
-<<<<<<< HEAD
-                osg::ref_ptr<const Profile> localOverrideProfile = profile.get();
-
-                const TileSourceOptions& opt = source->getOptions();
-                if ( opt.profile().isSet() )
-                {
-                    localOverrideProfile = Profile::create( opt.profile().value() );
-                    source->setProfile( localOverrideProfile.get() );
-                }
-
-                // initialize the component tile source:
-                TileSource::Status compStatus = source->open(TileSource::MODE_READ, _dbOptions.get());
-
-                if ( compStatus == TileSource::STATUS_OK )
-                {
-                    if ( !profile.valid() )
-                    {
-                        // assume the profile of the first source to be the overall profile.
-                        profile = source->getProfile();
-                    }
-                    else if ( !profile->isEquivalentTo( source->getProfile() ) )
-                    {
-                        // if sub-sources have different profiles, print a warning because this is
-                        // not supported!
-                        OE_WARN << LC << "Components with differing profiles are not supported. " 
-                            << "Visual anomalies may result." << std::endl;
-                    }
-                
-                    _dynamic = _dynamic || source->isDynamic();
-
-                    // gather extents
-                    const DataExtentList& extents = source->getDataExtents();
-                    for( DataExtentList::const_iterator j = extents.begin(); j != extents.end(); ++j )
-                    {
-                        getDataExtents().push_back( *j );
-                    }
-                }
-
-                else
-                {
-                    // if even one of the components fails to initialize, the entire
-                    // composite tile source is invalid.
-                    return Status::Error("At least one component is invalid");
-                }
-=======
                 profile = source->getProfile();
->>>>>>> 7c46cad0
             }
 
             _dynamic = _dynamic || source->isDynamic();
