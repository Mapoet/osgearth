/* -*-c++-*- */
/* osgEarth - Geospatial SDK for OpenSceneGraph
* Copyright 2019 Pelican Mapping
* http://osgearth.org
*
* osgEarth is free software; you can redistribute it and/or modify
* it under the terms of the GNU Lesser General Public License as published by
* the Free Software Foundation; either version 2 of the License, or
* (at your option) any later version.
*
* THE SOFTWARE IS PROVIDED "AS IS", WITHOUT WARRANTY OF ANY KIND, EXPRESS OR
* IMPLIED, INCLUDING BUT NOT LIMITED TO THE WARRANTIES OF MERCHANTABILITY,
* FITNESS FOR A PARTICULAR PURPOSE AND NONINFRINGEMENT. IN NO EVENT SHALL THE
* AUTHORS OR COPYRIGHT HOLDERS BE LIABLE FOR ANY CLAIM, DAMAGES OR OTHER
* LIABILITY, WHETHER IN AN ACTION OF CONTRACT, TORT OR OTHERWISE, ARISING
* FROM, OUT OF OR IN CONNECTION WITH THE SOFTWARE OR THE USE OR OTHER DEALINGS
* IN THE SOFTWARE.
*
* You should have received a copy of the GNU Lesser General Public License
* along with this program.  If not, see <http://www.gnu.org/licenses/>
*/

#ifndef OSGEARTH_CACHE_H
#define OSGEARTH_CACHE_H 1

#include <osgEarth/Common>
#include <osgEarth/CacheBin>
#include <osgEarth/CachePolicy>
#include <osgEarth/Config>
#include <osgEarth/TileKey>
#include <osgEarth/Containers>
#include <sys/types.h>
#include <map>

// environment variables
#define OSGEARTH_ENV_CACHE_DRIVER  "OSGEARTH_CACHE_DRIVER"
#define OSGEARTH_ENV_CACHE_PATH    "OSGEARTH_CACHE_PATH"
#define OSGEARTH_ENV_CACHE_ONLY    "OSGEARTH_CACHE_ONLY"
#define OSGEARTH_ENV_DEFAULT_COMPRESSOR "OSGEARTH_DEFAULT_COMPRESSOR"

#define OSGEARTH_ENV_NO_CACHE      "OSGEARTH_NO_CACHE"
#define OSGEARTH_ENV_CACHE_MAX_AGE "OSGEARTH_CACHE_MAX_AGE"

namespace osgEarth
{
#define DEFAULT_BIN_ID ""

    class Cache;
    class CachePolicy;

    /**
     * CacheSettings is an object stored in the osgDB::Options structure that
     * propagates throughout the osgEarth data model. It represents a Cache state
     * that includes the actual Cache, the active CacheBin, and a policy.
     */
    class OSGEARTH_EXPORT CacheSettings : public osg::Object
    {
    public:
        META_Object(osgEarth,CacheSettings);

        typedef UID ID;

        typedef std::string BinID;

        /** default constructor */
        CacheSettings();

        /** copier */
        CacheSettings(const CacheSettings& rhs, const osg::CopyOp& copy =osg::CopyOp::SHALLOW_COPY);

        /** Whether this object support an active cache. */
        bool isCacheEnabled() const;
        bool isCacheDisabled() const { return !isCacheEnabled(); }

        /** Cache used by these settings */
        Cache* getCache() const { return _cache.get(); }
        void setCache(Cache* cache) { _cache = cache; }

        /** Sets the active cache bin to use under these settings. */
        void setCacheBin(CacheBin* bin) { _activeBin = bin; }
        CacheBin* getCacheBin() { return _activeBin.get(); }

        /** The caching policy in effect for all bins; this starts out the same as
          * defaultCachePolicy() but you can change it. */
        optional<CachePolicy>& cachePolicy() { return _policy; }
        const optional<CachePolicy>& cachePolicy() const { return _policy; }

        /** Integrates an outside cache policy with the one in these settings. This method
          * also takes care of global (registry) override policy. */
        void integrateCachePolicy(const optional<CachePolicy>& policy);

        /** Extracts the settings from a read-options structure. */
        static CacheSettings* get(const osgDB::Options* readOptions);

        /** Stores this instance in an Options data container. Extract using get(). */
        void store(osgDB::Options* readOptions);

        /** for debugging */
        std::string toString() const;

    protected:
        virtual ~CacheSettings() { }

        osg::ref_ptr<Cache>      _cache;
        osg::ref_ptr<CacheBin>   _activeBin;
        optional<CachePolicy>    _policy;
        mutable Threading::Mutex _mutex;
    };

//--------------------------------------------------------------------

    /**
     * Base class for Cache options.
     */
    class OSGEARTH_EXPORT CacheOptions : public DriverConfigOptions
    {
    public:
        CacheOptions( const ConfigOptions& options =ConfigOptions() )
            : DriverConfigOptions( options )
        {
            fromConfig( _conf );
        }

        /** dtor */
        virtual ~CacheOptions();

    public:
        virtual Config getConfig() const {
            Config conf = ConfigOptions::getConfig();
            return conf;
        }

        virtual void mergeConfig( const Config& conf ) {
            ConfigOptions::mergeConfig( conf );
            fromConfig( conf );
        }

    private:
        void fromConfig( const Config& conf ) {
            //future
        }
    };
}

OSGEARTH_SPECIALIZE_CONFIG(osgEarth::CacheOptions);

//--------------------------------------------------------------------

namespace osgEarth
{
    typedef PerObjectRefMap<std::string, CacheBin> ThreadSafeCacheBinMap;


    /**
     * Cache is a container for local storage of keyed data elements.
     */
    class OSGEARTH_EXPORT Cache : public osg::Object
    {
    protected:
        Cache( const CacheOptions& options =CacheOptions() );
        Cache( const Cache& rhs, const osg::CopyOp& op =osg::CopyOp::DEEP_COPY_ALL );

        /** dtor */
        virtual ~Cache();

    public:
        /**
         * Whether this cache is valid and available for use
         */
        bool isOK() const { return _ok; }

        /**
         * Gets a caching bin within this cache.
         * @param name Name of the caching bin
         * @param rw   Read/write driver for the bin (can be null)
         */
        CacheBin* getBin( const std::string& name );

        /**
         * Gets the default caching bin within this cache. This may or may not
         * be supported by the implementation, so be sure to check the result
         * before using it.
         */
        virtual CacheBin* getOrCreateDefaultBin() { return _defaultBin.get(); }

        /**
         * Creates (and returns a pointer to) a new Cache Bin, or returns an
         * already-existing one with that ID.
         * @param binID Name of the new bin
         */
        virtual CacheBin* addBin(const std::string& binID) =0;

        /**
         * Removes a cache bin from the cache.
         * @param bin Bin to remove.
         */
        virtual void removeBin( CacheBin* bin );

        /**
         * Gets an Options structure representing this cache's configuration.
         */
        const CacheOptions& getCacheOptions() const { return _options; }

        /**
         * Gets the (approximate) size of the cache on disk, or zero if
         * the size cannot be calculated
         */
        virtual off_t getApproximateSize() const { return 0; }

        /**
         * Compacts the cache (if applicable).
         */
        virtual bool compact() { return false; }

        /**
         * Removes all records in the cache (if possible). This could take
         * some time to complete.
         */
        virtual bool clear() { return false; }

        //! Make a legal cache key with an optional prefix
<<<<<<< HEAD
        static std::string makeCacheKey(const std::string& input, const std::string& prefix = "");
=======
        static std::string makeCacheKey(const std::string& input, const std::string& prefix="");
>>>>>>> f7a922ba

    protected:
        bool                   _ok;
        CacheOptions           _options;
        ThreadSafeCacheBinMap  _bins;
        osg::ref_ptr<CacheBin> _defaultBin;
    };

//----------------------------------------------------------------------

    /**
     * Base class for a cache driver plugin.
     */
    class OSGEARTH_EXPORT CacheDriver : public osgDB::ReaderWriter
    {
    public:
        const CacheOptions& getCacheOptions( const osgDB::ReaderWriter::Options* options ) const;

        /** dtor */
        virtual ~CacheDriver();
    };

//----------------------------------------------------------------------

    /**
     * Factory class that can load and instantiate a Cache implementation based on the
     * information in the CacheOptions settings.
     */
    class OSGEARTH_EXPORT CacheFactory
    {
    public:
        static Cache* create( const CacheOptions& options);
    };
}

#endif // OSGEARTH_CACHE_H<|MERGE_RESOLUTION|>--- conflicted
+++ resolved
@@ -219,11 +219,7 @@
         virtual bool clear() { return false; }
 
         //! Make a legal cache key with an optional prefix
-<<<<<<< HEAD
-        static std::string makeCacheKey(const std::string& input, const std::string& prefix = "");
-=======
         static std::string makeCacheKey(const std::string& input, const std::string& prefix="");
->>>>>>> f7a922ba
 
     protected:
         bool                   _ok;
