--- conflicted
+++ resolved
@@ -42,16 +42,6 @@
 void
 ImageLayer::Options::fromConfig(const Config& conf)
 {
-<<<<<<< HEAD
-    _transparentColor.init( osg::Vec4ub(0,0,0,0) );
-    _featherPixels.init( false );
-    _minFilter.init( osg::Texture::LINEAR_MIPMAP_LINEAR );
-    _magFilter.init( osg::Texture::LINEAR );
-    _textureCompression.init( osg::Texture::USE_IMAGE_DATA_FORMAT ); // none
-    _shared.init( false );
-    _coverage.init( false );
-    _reprojectedTileSize.init( 256 );
-=======
     _transparentColor.setDefault( osg::Vec4ub(0,0,0,0) );
     _featherPixels.setDefault( false );
     _minFilter.setDefault( osg::Texture::LINEAR_MIPMAP_LINEAR );
@@ -60,7 +50,6 @@
     _shared.setDefault( false );
     _coverage.setDefault( false );
     _reprojectedTileSize.setDefault( 256 );
->>>>>>> 4ee7222d
 
     conf.get( "nodata_image",   _noDataImageFilename );
     conf.get( "shared",         _shared );
