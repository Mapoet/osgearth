/* -*-c++-*- */
/* osgEarth - Geospatial SDK for OpenSceneGraph
 * Copyright 2020 Pelican Mapping
 * http://osgearth.org
 *
 * osgEarth is free software; you can redistribute it and/or modify
 * it under the terms of the GNU Lesser General Public License as published by
 * the Free Software Foundation; either version 2 of the License, or
 * (at your option) any later version.
 *
 * This program is distributed in the hope that it will be useful,
 * but WITHOUT ANY WARRANTY; without even the implied warranty of
 * MERCHANTABILITY or FITNESS FOR A PARTICULAR PURPOSE.  See the
 * GNU Lesser General Public License for more details.
 *
 * You should have received a copy of the GNU Lesser General Public License
 * along with this program.  If not, see <http://www.gnu.org/licenses/>
 */
#include <osgEarth/TileRasterizer>
#include <osgEarth/NodeUtils>
#include <osgEarth/VirtualProgram>
#include <osgEarth/GLUtils>
#include <osgViewer/Renderer>
#include <osgViewer/Viewer>

#define LC "[TileRasterizer] "

#ifndef GL_ANY_SAMPLES_PASSED
#define GL_ANY_SAMPLES_PASSED 0x8C2F
#endif

using namespace osgEarth;
using namespace osgEarth::Util;

<<<<<<< HEAD
//VRV_PATCH
#define GL_ANY_SAMPLES_PASSED             0x8C2F
//VRV_PATCH

namespace
=======

TileRasterizer::RenderOperation::RenderOperation(osg::Node* node, unsigned size, const GeoExtent& extent, TileRasterizer::RenderData& renderData) :
    osg::GraphicsOperation("TileRasterizer", false),
    _node(node),
    _size(size),
    _extent(extent),
    _renderData(renderData)
>>>>>>> 08541529
{
    //nop
}

Threading::Future<osg::Image>
TileRasterizer::RenderOperation::getFuture()
{
    return _promise.getFuture();
}

void 
TileRasterizer::RenderOperation::operator () (osg::GraphicsContext* context)
{
    osg::Camera* camera = _renderData._sv->getCamera();
    const osg::GraphicsContext* gc = camera->getGraphicsContext();

    _image = new osg::Image();
    _image->allocateImage(_size, _size, 1, GL_RGBA, GL_UNSIGNED_BYTE);

    camera->detach(camera->COLOR_BUFFER);
    camera->attach(camera->COLOR_BUFFER, _image.get());
    camera->dirtyAttachmentMap();

    camera->setProjectionMatrixAsOrtho2D(
        _extent.xMin(), _extent.xMax(),
        _extent.yMin(), _extent.yMax());

    camera->setViewport(0, 0, _size, _size);

    _renderData._sv->setSceneData(_node.get());
           
    osg::GLExtensions* ext = osg::GLExtensions::Get(gc->getState()->getContextID(), true);

    // initiate a query for samples passing the fragment shader
    // to see whether we drew anything.
    GLuint samples = 0u;

    GLuint query;
    ext->glGenQueries(1, &query);
    ext->glBeginQuery(GL_ANY_SAMPLES_PASSED, query);

    _renderData._sv->cull();
    _renderData._sv->draw();

    ext->glEndQuery(GL_ANY_SAMPLES_PASSED);
    ext->glGetQueryObjectuiv(query, GL_QUERY_RESULT, &samples);
    ext->glDeleteQueries(1, &query);

    if (samples > 0u)
    {
        _image->readImageFromCurrentTexture(gc->getState()->getContextID(), false);
    }
    else
    {
        _image = NULL;
    }

    _promise.resolve(_image.release());
}


TileRasterizer::TileRasterizer()
{
    osg::Camera* rtt = new osg::Camera();

    rtt->setCullingActive(false);

    // set up the FBO camera
    rtt->setClearColor(osg::Vec4(0,0,0,0));
    rtt->setClearMask(GL_COLOR_BUFFER_BIT);
    rtt->setReferenceFrame(rtt->ABSOLUTE_RF);
    rtt->setRenderOrder(rtt->PRE_RENDER);
    rtt->setRenderTargetImplementation(rtt->FRAME_BUFFER_OBJECT);
    rtt->setImplicitBufferAttachmentMask(0, 0);
    rtt->setSmallFeatureCullingPixelSize(0.0f);
    rtt->setViewMatrix(osg::Matrix::identity());

    osg::StateSet* ss = rtt->getOrCreateStateSet();
    ss->setMode(GL_BLEND, 1);
    ss->setMode(GL_CULL_FACE, 0);
    GLUtils::setLighting(ss, 0);

    // set up our off-screen GC
    osg::GraphicsContext::ScreenIdentifier si;
    si.readDISPLAY();
    si.setUndefinedScreenDetailsToDefaultScreen();

    osg::ref_ptr<osg::GraphicsContext::Traits> traits = new osg::GraphicsContext::Traits;  
    traits->hostName = si.hostName;
    traits->displayNum = si.displayNum;
    traits->screenNum = si.screenNum;
    traits->x = 0;
    traits->y = 0;
    traits->width = 1024;
    traits->height = 1024;
    traits->format = GL_RGBA;
    traits->red = 8;
    traits->green = 8;
    traits->blue = 8;
    traits->alpha = 8;
    traits->depth = 0;
    traits->windowDecoration = false;
    traits->doubleBuffer = false;
    traits->sharedContext = 0;
    traits->pbuffer = false;
    traits->glContextVersion = osg::DisplaySettings::instance()->getGLContextVersion();
    traits->glContextProfileMask = osg::DisplaySettings::instance()->getGLContextProfileMask();

    osg::GraphicsContext* gc = osg::GraphicsContext::createGraphicsContext(traits.get());

    if (gc)
    {
        // set up a background thread to do the actual rendering from a queue
        gc->createGraphicsThread();

        // must realize the GC before starting the thread, as start() is where
        // the osg::State gets set up for the GC:
        gc->realize();
        gc->getGraphicsThread()->start();

        // assign our new GC to our RTT camera:
        rtt->setGraphicsContext(gc);
    }
    else
    {
        OE_WARN << LC << "Failed to create GC!" << std::endl;
    }

<<<<<<< HEAD
void
TileRasterizer::traverse(osg::NodeVisitor& nv)
=======
    // default no-op shader
    VirtualProgram* vp = VirtualProgram::getOrCreate(ss);
    vp->setName("TileRasterizer");
    vp->setInheritShaders(false);

    // set up a container for our GL query
    _renderData._samplesQuery.resize(128u);
    _renderData._samplesQuery.setAllElementsTo(INT_MAX);

    // set up a sceneview to render the graph
    _renderData._sv = new osgUtil::SceneView();
    _renderData._sv->setAutomaticFlush(true);
    _renderData._sv->setGlobalStateSet(rtt->getOrCreateStateSet());
    _renderData._sv->setCamera(rtt, true);
    _renderData._sv->setDefaults(0u);
    _renderData._sv->getCullVisitor()->setIdentifier(new osgUtil::CullVisitor::Identifier());
    _renderData._sv->setState(gc->getState());
    _renderData._sv->setFrameStamp(new osg::FrameStamp());
}

bool
TileRasterizer::valid() const
>>>>>>> 08541529
{
    return _renderData._sv.valid();
}

TileRasterizer::~TileRasterizer()
{
    if (_renderData._sv.valid())
    {
        osg::Camera* camera = _renderData._sv->getCamera();
        camera->getGraphicsContext()->getGraphicsThread()->cancel();
        camera->getGraphicsContext()->getGraphicsThread()->join();
        OE_DEBUG << LC << "~TileRasterizer\n";
    }
}


Threading::Future<osg::Image>
TileRasterizer::render(osg::Node* node, unsigned size, const GeoExtent& extent)
{
    if (_renderData._sv.valid() == false)
        return Threading::Future<osg::Image>();

    RenderOperation* op = new RenderOperation(node, size, extent, _renderData);
    Threading::Future<osg::Image> result = op->getFuture();

    _renderData._sv->getCamera()->getGraphicsContext()->getGraphicsThread()->add( op );

    return result;
}<|MERGE_RESOLUTION|>--- conflicted
+++ resolved
@@ -32,13 +32,6 @@
 using namespace osgEarth;
 using namespace osgEarth::Util;
 
-<<<<<<< HEAD
-//VRV_PATCH
-#define GL_ANY_SAMPLES_PASSED             0x8C2F
-//VRV_PATCH
-
-namespace
-=======
 
 TileRasterizer::RenderOperation::RenderOperation(osg::Node* node, unsigned size, const GeoExtent& extent, TileRasterizer::RenderData& renderData) :
     osg::GraphicsOperation("TileRasterizer", false),
@@ -46,7 +39,6 @@
     _size(size),
     _extent(extent),
     _renderData(renderData)
->>>>>>> 08541529
 {
     //nop
 }
@@ -175,10 +167,6 @@
         OE_WARN << LC << "Failed to create GC!" << std::endl;
     }
 
-<<<<<<< HEAD
-void
-TileRasterizer::traverse(osg::NodeVisitor& nv)
-=======
     // default no-op shader
     VirtualProgram* vp = VirtualProgram::getOrCreate(ss);
     vp->setName("TileRasterizer");
@@ -201,7 +189,6 @@
 
 bool
 TileRasterizer::valid() const
->>>>>>> 08541529
 {
     return _renderData._sv.valid();
 }
