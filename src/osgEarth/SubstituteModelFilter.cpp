/* -*-c++-*- */
/* osgEarth - Geospatial SDK for OpenSceneGraph
* Copyright 2019 Pelican Mapping
* http://osgearth.org
*
* osgEarth is free software; you can redistribute it and/or modify
* it under the terms of the GNU Lesser General Public License as published by
* the Free Software Foundation; either version 2 of the License, or
* (at your option) any later version.
*
* This program is distributed in the hope that it will be useful,
* but WITHOUT ANY WARRANTY; without even the implied warranty of
* MERCHANTABILITY or FITNESS FOR A PARTICULAR PURPOSE.  See the
* GNU Lesser General Public License for more details.
*
* You should have received a copy of the GNU Lesser General Public License
* along with this program.  If not, see <http://www.gnu.org/licenses/>
*/
#include <osgEarth/SubstituteModelFilter>
#include <osgEarth/SubstituteModelFilterNode>
#include <osgEarth/FeatureSourceIndexNode>
#include <osgEarth/FilterContext>
#include <osgEarth/GeometryUtils>

#include <osgEarth/MeshFlattener>
#include <osgEarth/StyleSheet>

#include <osgEarth/ECEF>
#include <osgEarth/VirtualProgram>
#include <osgEarth/DrawInstanced>
#include <osgEarth/Capabilities>
#include <osgEarth/ScreenSpaceLayout>
#include <osgEarth/CullingUtils>
#include <osgEarth/NodeUtils>
#include <osgEarth/OEAssert>

#include <osg/AutoTransform>
#include <osg/Drawable>
#include <osg/Geode>
#include <osg/MatrixTransform>
#include <osg/NodeVisitor>
#include <osg/Billboard>

#include <vector>

#define LC "[SubstituteModelFilter] "

#ifndef GL_CLIP_DISTANCE0
#define GL_CLIP_DISTANCE0 0x3000
#endif

using namespace osgEarth;
using namespace osgEarth::Util;

//------------------------------------------------------------------------

namespace
{
    static osg::Node* s_defaultModel = 0L;

    struct SetSmallFeatureCulling : public osg::NodeCallback
    {
        bool _value;
        SetSmallFeatureCulling(bool value) : _value(value) { }
        void operator()(osg::Node* node, osg::NodeVisitor* nv) {
            Culling::asCullVisitor(nv)->setSmallFeatureCullingPixelSize(-1.0f);
            traverse(node, nv);
        }
    };

    void transpose3x3(const osg::Matrixd& in, osg::Matrixd& out)
    {
#if OSG_VERSION_LESS_THAN(3,6,0)
        if (&in == &out)
        {
            osg::Matrixd temp(out);
            transpose3x3(in, temp);
            out = temp;
        }
        else
        {
            out(0, 0) = in(0, 0);
            out(0, 1) = in(1, 0);
            out(0, 2) = in(2, 0);
            out(1, 0) = in(0, 1);
            out(1, 1) = in(1, 1);
            out(1, 2) = in(2, 1);
            out(2, 0) = in(0, 2);
            out(2, 1) = in(1, 2);
            out(2, 2) = in(2, 2);
        }
#else
        out.transpose3x3(in);
#endif
    }
}

//------------------------------------------------------------------------

SubstituteModelFilter::SubstituteModelFilter(const Style& style) :
    _style(style),
    _cluster(false),
    _useDrawInstanced(true),
    _merge(true),
    _normalScalingRequired(false),
    _instanceCache(false),     // cache per object so MT not required
    _filterUsage(FILTER_USAGE_NORMAL)
{
    //NOP
}

bool
SubstituteModelFilter::findResource(const URI&            uri,
    const InstanceSymbol* symbol,
    FilterContext&        context,
    std::set<URI>&        missing,
    osg::ref_ptr<InstanceResource>& output)
{
    // be careful about refptrs here since _instanceCache is an LRU.

    InstanceCache::Record rec;
    if (_instanceCache.get(uri, rec))
    {
        // found it in the cache:
        output = rec.value().get();
    }
    else if (_resourceLib.valid())
    {
        // look it up in the resource library:
        output = _resourceLib->getInstance(uri.base(), context.getDBOptions());
    }
    else
    {
        // create it on the fly:
        output = symbol->createResource();
        output->uri() = uri;
        _instanceCache.insert(uri, output.get());
    }

    // failed to find the instance.
    if (!output.valid())
    {
        if (missing.find(uri) == missing.end())
        {
            missing.insert(uri);
            OE_WARN << LC << "Failed to locate resource: " << uri.full() << std::endl;
        }
    }

    return output.valid();
}

namespace
{
// Extract values from an array (e.g. a row of a matrix) into a Vec3d

osg::Vec3d getVec3d(double* val)
{
    return osg::Vec3d(val[0], val[1], val[2]);
}

void calculateGeometryHeading(Feature* input, FilterContext& context)
{
    if (input->hasAttr("node-headings"))
        return;
    std::vector<double> headings;
    const SpatialReference* targetSRS = 0L;
    if (context.getSession()->isMapGeocentric())
    {
        targetSRS = context.getSession()->getMapSRS();
    }
    else
    {
        targetSRS = context.profile()->getSRS()->getGeocentricSRS();
    }
    GeometryIterator gi( input->getGeometry(), false );
    while( gi.hasMore() )
    {
        Geometry* geom = gi.next();
        if (geom->getType() != Geometry::TYPE_LINESTRING)
            break;
        std::vector<osg::Vec3d> worldPts(geom->size());
        std::vector<osg::Matrixd> orientations(geom->size());
        for(unsigned i = 0; i < geom->size(); ++i)
        {
            ECEF::transformAndGetRotationMatrix((*geom)[i], context.profile()->getSRS(), worldPts[i],
                                                targetSRS, orientations[i]);
        }

        for(unsigned i = 0; i < geom->size(); ++i)
        {
            // XXX
            osg::Matrixd toLocal(orientations[i]);
            transpose3x3(toLocal, toLocal);
            osg::Vec3d backWorld, forwardWorld, back, forward;
            // Project vectors into and out of point into the local
            // tangent plane
            if (i > 0)
            {
                backWorld = worldPts[i - 1] - worldPts[i];
                back = backWorld * toLocal;
                back.z() = 0.0;
                back.normalize();
            }
            if (i < geom->size())
            {
                forwardWorld = worldPts[i + 1] - worldPts[i];
                forward = forwardWorld * toLocal;
                forward.z() = 0.0;
                forward.normalize();
            }
            // The half vector points "half way" between the in and
            // out vectors. If they are parallel, then it will have 0
            // length.
            double heading;
            if (i > 0 && i < geom->size())
            {
                osg::Vec3d half = back + forward;
                double halfLen = half.normalize();

                if (osg::equivalent(halfLen, 0.0))
                {
                    heading = std::atan2(-forward[0], forward[1]);
                }
                else
                {
                    // Heading we want is rotated 90 degrees from half vector
                    heading = std::atan2(-half[1], -half[0]);
                }
            }
            else if (i == 0)
            {
                heading = std::atan2(-forward[0], forward[1]);
            }
            else
            {
                heading = std::atan2(forward[0], -forward[1]);
            }
            headings.push_back(osg::RadiansToDegrees(heading));
        }
    }
    if (!headings.empty())
    {
        input->setSwap("node-headings", headings);
    }
}
}

bool
SubstituteModelFilter::process(const FeatureList&           features,
    const InstanceSymbol*        symbol,
    Session*                     session,
    osg::Group*                  attachPoint,
    FilterContext&               context)
{
    // Establish SRS information:
    bool makeECEF = context.getSession()->isMapGeocentric();
    const SpatialReference* targetSRS = context.getSession()->getMapSRS();

    // first, go through the features and build the model cache. Apply the model matrix' scale
    // factor to any AutoTransforms directly (cloning them as necessary)
    std::map< std::pair<URI, float>, osg::ref_ptr<osg::Node> > uniqueModels;

    SubstituteModelFilterNode* substituteModelFilterNode = 0;

    if (_filterUsage == FILTER_USAGE_ZERO_WORK_CALLBACK_BASED)
    {
        if (attachPoint->getUserData() == 0)
        {
            substituteModelFilterNode = new SubstituteModelFilterNode();
            attachPoint->setUserData(substituteModelFilterNode);

            bool instancing = getUseDrawInstanced() == true && getClustering() == false;
            bool clustering = getClustering() == true && getUseDrawInstanced() == false;
            if (!(instancing || clustering))
            {
                // prefer instancing over clustering
                instancing = true;
                clustering = false;
            }

            substituteModelFilterNode->setInstanced(instancing);
            substituteModelFilterNode->setClustered(clustering);
        }
    }

    // URI cache speeds up URI creation since it can be slow.
    osgEarth::UnorderedMap<std::string, URI> uriCache;

    // keep track of failed URIs so we don't waste time or warning messages on them
    std::set< URI > missing;

    StringExpression  uriEx = *symbol->url();
    NumericExpression scaleEx = *symbol->scale();

    const ModelSymbol* modelSymbol = dynamic_cast<const ModelSymbol*>(symbol);
    const IconSymbol*  iconSymbol = dynamic_cast<const IconSymbol*> (symbol);

    NumericExpression headingEx;
    NumericExpression scaleXEx;
    NumericExpression scaleYEx;
    NumericExpression scaleZEx;

    if (modelSymbol)
    {
        headingEx = *modelSymbol->heading();
        scaleXEx = *modelSymbol->scaleX();
        scaleYEx = *modelSymbol->scaleY();
        scaleZEx = *modelSymbol->scaleZ();
    }

    for (FeatureList::const_iterator f = features.begin(); f != features.end(); ++f)
    {
        Feature* input = f->get();

        // Run a feature pre-processing script.
        if (symbol->script().isSet())
        {
            StringExpression scriptExpr(symbol->script().get());
            input->eval(scriptExpr, &context);
        }

<<<<<<< HEAD
        // evaluate the instance URI expression:
        const std::string& st = input->eval(uriEx, &context);
        URI& instanceURI = uriCache[st];
        if (instanceURI.empty()) // Create a map, to reuse URI's, since they take a long time to create
        {
            instanceURI = URI(st, uriEx.uriContext());
        }
=======
        // calculate the orientation of each element of the feature
		// geometry, if needed.
        if ( modelSymbol && modelSymbol->orientationFromFeature().get() )
        {
            calculateGeometryHeading(input, context);
        }
		// evaluate the instance URI expression:
		const std::string& st = input->eval(uriEx, &context);
		URI& instanceURI = uriCache[st];
		if(instanceURI.empty()) // Create a map, to reuse URI's, since they take a long time to create
		{
			instanceURI = URI( st, uriEx.uriContext() );
		}
>>>>>>> aa6281d3

        // find the corresponding marker in the cache
        osg::ref_ptr<InstanceResource> instance;
        if (!findResource(instanceURI, symbol, context, missing, instance))
            continue;

        // evalute the scale expression (if there is one)
        float scale = 1.0f;
        osg::Vec3d scaleVec(1.0, 1.0, 1.0);
        osg::Matrixd scaleMatrix;
        if (symbol->scale().isSet())
        {
            scale = input->eval(scaleEx, &context);
            scaleVec.set(scale, scale, scale);
        }
        if (modelSymbol)
        {
            if (modelSymbol->scaleX().isSet())
            {
                scaleVec.x() *= input->eval(scaleXEx, &context);
            }
            if (modelSymbol->scaleY().isSet())
            {
                scaleVec.y() *= input->eval(scaleYEx, &context);
            }
            if (modelSymbol->scaleZ().isSet())
            {
                scaleVec.z() *= input->eval(scaleZEx, &context);
            }
        }

        if (scaleVec.x() == 0.0) scaleVec.x() = 1.0;
        if (scaleVec.y() == 0.0) scaleVec.y() = 1.0;
        if (scaleVec.z() == 0.0) scaleVec.z() = 1.0;

        scaleMatrix = osg::Matrix::scale(scaleVec);

<<<<<<< HEAD
        osg::Matrixd rotationMatrix;
        if (modelSymbol && modelSymbol->heading().isSet())
        {
            float heading = input->eval(headingEx, &context);
            rotationMatrix.makeRotate(osg::Quat(osg::DegreesToRadians(heading), osg::Vec3(0, 0, 1)));
        }

        // how that we have a marker source, create a node for it
        std::pair<URI, float> key(instanceURI, iconSymbol ? scale : 1.0f); //use 1.0 for models, since we don't want unique models based on scaling
=======
        scaleMatrix = osg::Matrix::scale( scaleVec );
        
        osg::Matrixd headingRotation;
        const std::vector<double>* headingArray = 0L;
        if ( modelSymbol )
        {
            if ( modelSymbol->orientationFromFeature().get() )
            {
                if (input->hasAttr("node-headings"))
                {
                    headingArray = input->getDoubleArray("node-headings");
                }
                else if (input->hasAttr("heading"))
                {
                    float heading = input->getDouble("heading");
                    headingRotation.makeRotate( osg::Quat(osg::DegreesToRadians(heading), osg::Vec3(0,0,1)) );
                }
            }
            else if ( modelSymbol->heading().isSet() )
            {
                float heading = input->eval(headingEx, &context);
                headingRotation.makeRotate( osg::Quat(osg::DegreesToRadians(heading), osg::Vec3(0,0,1)) );
            }
        }

        // now that we have a marker source, create a node for it
        std::pair<URI,float> key( instanceURI, iconSymbol? scale : 1.0f ); //use 1.0 for models, since we don't want unique models based on scaling
>>>>>>> aa6281d3

        // cache nodes per instance.
        osg::ref_ptr<osg::Node> model;

        if (_filterUsage == FILTER_USAGE_NORMAL)
        {
            //This is a not so obvious way of writing to the map.
            // Notice the & in the definition of modeRefOfRefPtr
            osg::ref_ptr<osg::Node>& modelRefOfRefPtr = uniqueModels[key];

            if (!modelRefOfRefPtr.valid())
            {
                // Always clone the cached instance so we're not processing data that's
                // already in the scene graph. -gw
                context.resourceCache()->cloneOrCreateInstanceNode(instance.get(), modelRefOfRefPtr, context.getDBOptions());

                // if icon decluttering is off, install an AutoTransform.
                if (iconSymbol)
                {
                    if (iconSymbol->declutter() == true)
                    {
                        ScreenSpaceLayout::activate(modelRefOfRefPtr->getOrCreateStateSet());
                    }
                    else if (dynamic_cast<osg::AutoTransform*>(modelRefOfRefPtr.get()) == 0L)
                    {
                        osg::AutoTransform* at = new osg::AutoTransform();
                        at->setAutoRotateMode(osg::AutoTransform::ROTATE_TO_SCREEN);
                        at->setAutoScaleToScreen(true);
                        at->addChild(modelRefOfRefPtr);
                        modelRefOfRefPtr = at;
                    }
                }
            }
            model = modelRefOfRefPtr.get();
        }

        if ((_filterUsage == FILTER_USAGE_NORMAL && model.valid()) || (_filterUsage == FILTER_USAGE_ZERO_WORK_CALLBACK_BASED))
        {
<<<<<<< HEAD
            GeometryIterator gi(input->getGeometry(), false);
            while (gi.hasMore())
=======
            GeometryIterator gi( input->getGeometry(), false );
            int pointIdx = 0;
            while( gi.hasMore() )
>>>>>>> aa6281d3
            {
                Geometry* geom = gi.next();

                // if necessary, transform the points to the target SRS:
                if (!makeECEF && !targetSRS->isEquivalentTo(context.profile()->getSRS()))
                {
                    context.profile()->getSRS()->transform(geom->asVector(), targetSRS);
                }

                for (unsigned i = 0; i < geom->size(); ++i)
                {
                    osg::Matrixd mat;

                    // need to recalculate expression-based data per-point, not just per-feature!
                    float scale = 1.0f;
                    osg::Vec3d scaleVec(1.0, 1.0, 1.0);
                    osg::Matrixd scaleMatrix;
                    if (symbol->scale().isSet())
                    {
                        scale = input->eval(scaleEx, &context);
                        scaleVec.set(scale, scale, scale);
                    }
                    if (modelSymbol)
                    {
                        if (modelSymbol->scaleX().isSet())
                        {
                            scaleVec.x() *= input->eval(scaleXEx, &context);
                        }
                        if (modelSymbol->scaleY().isSet())
                        {
                            scaleVec.y() *= input->eval(scaleYEx, &context);
                        }
                        if (modelSymbol->scaleZ().isSet())
                        {
                            scaleVec.z() *= input->eval(scaleZEx, &context);
                        }
                    }

                    if (scaleVec.x() == 0.0) scaleVec.x() = 1.0;
                    if (scaleVec.y() == 0.0) scaleVec.y() = 1.0;
                    if (scaleVec.z() == 0.0) scaleVec.z() = 1.0;

                    scaleMatrix = osg::Matrix::scale(scaleVec);

<<<<<<< HEAD
                    if (modelSymbol && modelSymbol->heading().isSet())
                    {
                        float heading = input->eval(headingEx, &context);
                        rotationMatrix.makeRotate(osg::Quat(osg::DegreesToRadians(heading), osg::Vec3(0, 0, 1)));
=======
                    if ( modelSymbol && headingArray && geom->getType() == Geometry::TYPE_LINESTRING)
                    {
                        headingRotation.makeRotate(osg::Quat(osg::DegreesToRadians((*headingArray)[pointIdx++]),
                                                             osg::Vec3(0,0,1)));
>>>>>>> aa6281d3
                    }

                    osg::Vec3d point = (*geom)[i];

                    if (makeECEF)
                    {
                        // the "rotation" element lets us re-orient the instance to ensure it's pointing up. We
                        // could take a shortcut and just use the current extent's local2world matrix for this,
                        // but if the tile is big enough the up vectors won't be quite right.
                        osg::Matrixd rotation;
                        ECEF::transformAndGetRotationMatrix(point, context.profile()->getSRS(), point, targetSRS, rotation);
                        mat = scaleMatrix * rotationMatrix * rotation * osg::Matrixd::translate(point); // * _world2local;
                    }
                    else
                    {
                        mat = scaleMatrix * rotationMatrix *  osg::Matrixd::translate(point); //* _world2local;
                    }

                    if (_filterUsage == FILTER_USAGE_NORMAL)
                    {
                        mat = mat*_world2local;

                        osg::MatrixTransform* xform = new osg::MatrixTransform();
                        xform->setMatrix(mat);
                        xform->setDataVariance(osg::Object::STATIC);
                        xform->addChild(model.get());
                        attachPoint->addChild(xform);

                        // Only tag nodes if we aren't using clustering.
                        if (context.featureIndex() && !_cluster)
                        {
                            context.featureIndex()->tagNode(xform, input);
                        }

                        // name the feature if necessary
                        if (!_featureNameExpr.empty())
                        {
                            const std::string& name = input->eval(_featureNameExpr, &context);
                            if (!name.empty())
                                xform->setName(name);
                        }
                    }
                    else if (_filterUsage == FILTER_USAGE_ZERO_WORK_CALLBACK_BASED)
                    {
                        //osg::Vec3d modelPoint = point;

                        substituteModelFilterNode->modelSymbolList().push_back(SubstituteModelFilterNode::ModelSymbol());
                        SubstituteModelFilterNode::ModelSymbol& symbol = substituteModelFilterNode->modelSymbolList().back();
                        symbol.instanceURI = instanceURI;
                        symbol.xform = mat;
                    }
                }
            }
        }
    }

    if (iconSymbol)
    {
        // activate decluttering for icons if requested
        if (iconSymbol->declutter() == true)
        {
            ScreenSpaceLayout::activate(attachPoint->getOrCreateStateSet());
        }

        // activate horizon culling if we are in geocentric space
        if (context.getSession() && context.getSession()->isMapGeocentric())
        {
            // should this use clipping, or a horizon cull callback?

            //HorizonCullingProgram::install( attachPoint->getOrCreateStateSet() );

            attachPoint->getOrCreateStateSet()->setMode(GL_CLIP_DISTANCE0, 1);
        }
    }

    // active DrawInstanced if required:
    if (_useDrawInstanced)
    {
        DrawInstanced::convertGraphToUseDrawInstanced(attachPoint);

        // install a shader program to render draw-instanced.
        DrawInstanced::install(attachPoint->getOrCreateStateSet());
    }

    return true;
}




namespace
{
    /**
    * Extracts unclusterable things like lightpoints and billboards from the given scene graph and copies them into a cloned scene graph
    * This actually just removes all geodes from the scene graph, so this could be applied to any other type of node that you want to keep
    * The geodes will be clustered together in the flattened graph.
    */
    osg::Node* extractUnclusterables(osg::Node* node)
    {
        // Clone the scene graph
        osg::ref_ptr< osg::Node > clone = (osg::Node*)node->clone(osg::CopyOp::DEEP_COPY_NODES);

        // Now remove any geodes
        osgEarth::FindNodesVisitor<osg::Geode> findGeodes;
        clone->accept(findGeodes);
        for (unsigned int i = 0; i < findGeodes._results.size(); i++)
        {
            osg::ref_ptr< osg::Geode > geode = findGeodes._results[i];


            // Special check for billboards.  Me want to keep them in this special graph of 
            // unclusterable stuff.
            osg::Billboard* billboard = dynamic_cast< osg::Billboard* >(geode.get());


            if (geode->getNumParents() > 0 && !billboard)
            {
                // Get all the parents for the geode and remove it from them.
                std::vector< osg::ref_ptr< osg::Group > > parents;
                for (unsigned int j = 0; j < geode->getNumParents(); j++)
                {
                    parents.push_back(geode->getParent(j));
                }

                for (unsigned int j = 0; j < parents.size(); j++)
                {
                    parents[j]->removeChild(geode);
                }
            }

        }

        return clone.release();
    };
}

osg::Node*
SubstituteModelFilter::push(FeatureList& features, FilterContext& context)
{
    if (!isSupported())
    {
        OE_WARN << "SubstituteModelFilter support not enabled" << std::endl;
        return 0L;
    }

    if (_style.empty())
    {
        OE_WARN << LC << "Empty style; cannot process features" << std::endl;
        return 0L;
    }

    osg::ref_ptr<const InstanceSymbol> symbol = _style.get<InstanceSymbol>();

    if (!symbol.valid())
    {
        OE_WARN << LC << "No appropriate symbol found in stylesheet; aborting." << std::endl;
        return 0L;
    }

    // establish the resource library, if there is one:
    _resourceLib = 0L;

    const StyleSheet* sheet = context.getSession() ? context.getSession()->styles() : 0L;

    if (sheet && symbol->library().isSet())
    {
        _resourceLib = sheet->getResourceLibrary(symbol->library()->expr());

        if (!_resourceLib.valid())
        {
            OE_WARN << LC << "Unable to load resource library '" << symbol->library()->expr() << "'"
                << "; may not find instance models." << std::endl;
        }
    }

    // reset this marker:
    _normalScalingRequired = false;

    // Compute localization info:
    FilterContext newContext(context);

    computeLocalizers(context);

    osg::Group* group = createDelocalizeGroup();
    group->setName("SubstituteModelFilter::Delocalizer");

    osg::ref_ptr< osg::Group > attachPoint = new osg::Group;
    attachPoint->setName("SubstituteModelFilter::attachPoint");

    // Process the feature set, using clustering if requested
    bool ok = true;

    osg::ref_ptr<osg::Group> oqn;
    if (OcclusionQueryNodeFactory::_occlusionFactory) {
        oqn = OcclusionQueryNodeFactory::_occlusionFactory->createQueryNode();
    }
    if (oqn.get())
    {
        oqn->setName("SubstituteModelFilter::OQN");
        group->addChild(oqn.get());
        oqn->addChild(attachPoint.get());
    }
    else {
        group->addChild(attachPoint.get());
    }

    process(features, symbol.get(), context.getSession(), attachPoint.get(), newContext);
    if (_filterUsage == FILTER_USAGE_NORMAL && _cluster)
    {
        // Extract the unclusterable things
        osg::ref_ptr< osg::Node > unclusterables = extractUnclusterables(attachPoint.get());

        // We run on the attachPoint instead of the main group so that we don't lose the double precision delocalizer transform.
        MeshFlattener::run(attachPoint.get());

        // Add the unclusterables back to the attach point after the rest of the graph was flattened.
        if (unclusterables.valid())
        {
            attachPoint->addChild(unclusterables);
        }
    }

    // return proper context
    context = newContext;

    return group;
}

<|MERGE_RESOLUTION|>--- conflicted
+++ resolved
@@ -320,15 +320,6 @@
             input->eval(scriptExpr, &context);
         }
 
-<<<<<<< HEAD
-        // evaluate the instance URI expression:
-        const std::string& st = input->eval(uriEx, &context);
-        URI& instanceURI = uriCache[st];
-        if (instanceURI.empty()) // Create a map, to reuse URI's, since they take a long time to create
-        {
-            instanceURI = URI(st, uriEx.uriContext());
-        }
-=======
         // calculate the orientation of each element of the feature
 		// geometry, if needed.
         if ( modelSymbol && modelSymbol->orientationFromFeature().get() )
@@ -342,7 +333,6 @@
 		{
 			instanceURI = URI( st, uriEx.uriContext() );
 		}
->>>>>>> aa6281d3
 
         // find the corresponding marker in the cache
         osg::ref_ptr<InstanceResource> instance;
@@ -378,19 +368,6 @@
         if (scaleVec.y() == 0.0) scaleVec.y() = 1.0;
         if (scaleVec.z() == 0.0) scaleVec.z() = 1.0;
 
-        scaleMatrix = osg::Matrix::scale(scaleVec);
-
-<<<<<<< HEAD
-        osg::Matrixd rotationMatrix;
-        if (modelSymbol && modelSymbol->heading().isSet())
-        {
-            float heading = input->eval(headingEx, &context);
-            rotationMatrix.makeRotate(osg::Quat(osg::DegreesToRadians(heading), osg::Vec3(0, 0, 1)));
-        }
-
-        // how that we have a marker source, create a node for it
-        std::pair<URI, float> key(instanceURI, iconSymbol ? scale : 1.0f); //use 1.0 for models, since we don't want unique models based on scaling
-=======
         scaleMatrix = osg::Matrix::scale( scaleVec );
         
         osg::Matrixd headingRotation;
@@ -418,7 +395,6 @@
 
         // now that we have a marker source, create a node for it
         std::pair<URI,float> key( instanceURI, iconSymbol? scale : 1.0f ); //use 1.0 for models, since we don't want unique models based on scaling
->>>>>>> aa6281d3
 
         // cache nodes per instance.
         osg::ref_ptr<osg::Node> model;
@@ -457,14 +433,9 @@
 
         if ((_filterUsage == FILTER_USAGE_NORMAL && model.valid()) || (_filterUsage == FILTER_USAGE_ZERO_WORK_CALLBACK_BASED))
         {
-<<<<<<< HEAD
-            GeometryIterator gi(input->getGeometry(), false);
-            while (gi.hasMore())
-=======
             GeometryIterator gi( input->getGeometry(), false );
             int pointIdx = 0;
             while( gi.hasMore() )
->>>>>>> aa6281d3
             {
                 Geometry* geom = gi.next();
 
@@ -509,17 +480,10 @@
 
                     scaleMatrix = osg::Matrix::scale(scaleVec);
 
-<<<<<<< HEAD
-                    if (modelSymbol && modelSymbol->heading().isSet())
-                    {
-                        float heading = input->eval(headingEx, &context);
-                        rotationMatrix.makeRotate(osg::Quat(osg::DegreesToRadians(heading), osg::Vec3(0, 0, 1)));
-=======
                     if ( modelSymbol && headingArray && geom->getType() == Geometry::TYPE_LINESTRING)
                     {
                         headingRotation.makeRotate(osg::Quat(osg::DegreesToRadians((*headingArray)[pointIdx++]),
                                                              osg::Vec3(0,0,1)));
->>>>>>> aa6281d3
                     }
 
                     osg::Vec3d point = (*geom)[i];
