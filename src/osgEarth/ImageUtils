/* -*-c++-*- */
/* osgEarth - Geospatial SDK for OpenSceneGraph
 * Copyright 2019 Pelican Mapping
 * http://osgearth.org
 *
 * osgEarth is free software; you can redistribute it and/or modify
 * it under the terms of the GNU Lesser General Public License as published by
 * the Free Software Foundation; either version 2 of the License, or
 * (at your option) any later version.
 *
 * This program is distributed in the hope that it will be useful,
 * but WITHOUT ANY WARRANTY; without even the implied warranty of
 * MERCHANTABILITY or FITNESS FOR A PARTICULAR PURPOSE.  See the
 * GNU Lesser General Public License for more details.
 *
 * You should have received a copy of the GNU Lesser General Public License
 * along with this program.  If not, see <http://www.gnu.org/licenses/>
 */

#ifndef OSGEARTH_IMAGEUTILS_H
#define OSGEARTH_IMAGEUTILS_H

#include <osgEarth/Common>
#include <osgEarth/Bounds>
#include <osg/Image>
#include <osg/Texture>
#include <osg/GL>
#include <osg/NodeVisitor>
#include <osgDB/ReaderWriter>
#include <vector>

//These formats were not added to OSG until after 2.8.3 so we need to define them to use them.
#ifndef GL_EXT_texture_compression_rgtc
  #define GL_COMPRESSED_RED_RGTC1_EXT                0x8DBB
  #define GL_COMPRESSED_SIGNED_RED_RGTC1_EXT         0x8DBC
  #define GL_COMPRESSED_RED_GREEN_RGTC2_EXT          0x8DBD
  #define GL_COMPRESSED_SIGNED_RED_GREEN_RGTC2_EXT   0x8DBE
#endif

#ifndef GL_IMG_texture_compression_pvrtc
    #define GL_COMPRESSED_RGB_PVRTC_4BPPV1_IMG      0x8C00
    #define GL_COMPRESSED_RGB_PVRTC_2BPPV1_IMG      0x8C01
    #define GL_COMPRESSED_RGBA_PVRTC_4BPPV1_IMG     0x8C02
    #define GL_COMPRESSED_RGBA_PVRTC_2BPPV1_IMG     0x8C03
#endif

namespace osgEarth { namespace Util
{
    class OSGEARTH_EXPORT ImageUtils
    {
    public:
        /**
         * Clones an image.
         *
         * Use this instead of the osg::Image copy construtor, which keeps the referenced to
         * its underlying BufferObject around. Calling dirty() on the new clone appears to
         * help, but just call this method instead to be sure.
         */
        static osg::Image* cloneImage( const osg::Image* image );

        /**
         * Tweaks an image for consistency. OpenGL allows enums like "GL_RGBA" et.al. to be
         * used in the internal texture format, when really "GL_RGBA8" is the proper things
         * to use. This method accounts for that. Some parts of osgEarth (like the texture-
         * array compositor) rely on the internal texture format being correct.
         * (http://http.download.nvidia.com/developer/Papers/2005/Fast_Texture_Transfers/Fast_Texture_Transfers.pdf)
         */
        static void fixInternalFormat(osg::Image* image);

        /**
         * Marks an image as containing un-normalized data values.
         *
         * Normally the values in an image are "normalized", i.e. scaled so they are in the
         * range [0..1]. This is normal for color values. But when the image is being used
         * for coverage data (a value lookup table) it is desireable to store the raw 
         * values instead.
         */
        static void markAsUnNormalized(osg::Image* image, bool value);

        /** Inverse of above. */
        static void markAsNormalized(osg::Image* image, bool value) { markAsUnNormalized(image, !value); }

        /**
         * Whether the image has been marked as containing un-normalized values.
         */
        static bool isUnNormalized(const osg::Image* image);

        /**
         * Whether the image has been marked as containing normalized values.
         */
        static bool isNormalized(const osg::Image* image) { return !isUnNormalized(image); }

        /**
         * Copys a portion of one image into another.
         */
        static bool copyAsSubImage(
            const osg::Image* src, 
            osg::Image*       dst, 
            int dst_start_col, int dst_start_row);

        /**
         * Resizes an image. Returns a new image, leaving the input image unaltered.
         *
         * Note. If the output parameter is NULL, this method will allocate a new image and
         * resize into that new image. If the output parameter is non-NULL, this method will
         * assume that the output image is already allocated to the proper size, and will
         * do a resize+copy into that image. In the latter case, it is your responsibility
         * to make sure the output image is allocated to the proper size.
         *
         * If the output parameter is non-NULL, then the mipmapLevel is also considered.
         * This lets you resize directly into a particular mipmap level of the output image.
         */
        static bool resizeImage(
            const osg::Image* input, 
            unsigned int new_s, unsigned int new_t,
            osg::ref_ptr<osg::Image>& output,
            unsigned int mipmapLevel =0, bool bilinear=true );

        /**
         * Crops the input image to the dimensions provided and returns a
         * new image. Returns a new image, leaving the input image unaltered.
         * Note:  The input destination bounds are modified to reflect the bounds of the
         *        actual output image.  Due to the fact that you cannot crop in the middle of a pixel
         *        The specified destination extents and the output extents may vary slightly.
         *@param src_minx
         *       The minimum x coordinate of the input image.
         *@param src_miny
         *       The minimum y coordinate of the input image.
         *@param src_maxx
         *       The maximum x coordinate of the input image.
         *@param src_maxy
         *       The maximum y coordinate of the input image.
         *@param dst_minx
         *       The desired minimum x coordinate of the cropped image.
         *@param dst_miny
         *       The desired minimum y coordinate of the cropped image.
         *@param dst_maxx
         *       The desired maximum x coordinate of the cropped image.
         *@param dst_maxy
         *       The desired maximum y coordinate of the cropped image.
         */
        static osg::Image* cropImage(
            const osg::Image* image,
            double src_minx, double src_miny, double src_maxx, double src_maxy,
            double &dst_minx, double &dst_miny, double &dst_maxx, double &dst_maxy);

        /**
         * Creates an Image that "blends" two images into a new image in which "primary"
         * occupies mipmap level 0, and "secondary" occupies all the other mipmap levels.
         *
         * WARNING: this method assumes that primary and seconday are the same exact size
         * and the same exact format.
         */
        static osg::Image* createMipmapBlendedImage(
            const osg::Image* primary,
            const osg::Image* secondary );
        
        /**
         * Creates a new image containing mipmaps built with nearest-neighbor
         * sampling.
         */
        static osg::Image* buildNearestNeighborMipmaps(
            const osg::Image* image);

        /**
         * Blends the "src" image into the "dest" image, based on the "a" value.
         * The two images must be the same.
         */
        static bool mix( osg::Image* dest, const osg::Image* src, float a );

        /**
         * Creates and returns a copy of the input image after applying a
         * sharpening filter. Returns a new image, leaving the input image unaltered.
         */
        static osg::Image* createSharpenedImage( const osg::Image* image );

        /**
         * For each "layer" in the input image (each bitmap in the "r" dimension),
         * create a new, separate image with r=1. If the input image is r=1, it is
         * simply placed onto the output vector (no copy).
         * Returns true upon sucess, false upon failure
         */
        static bool flattenImage(osg::Image* image, std::vector<osg::ref_ptr<osg::Image> >& output);

        /**
         * Gets whether the input image's dimensions are powers of 2.
         */
        static bool isPowerOfTwo(const osg::Image* image);

        /**
         * Gets a transparent, single pixel image used for a placeholder
         */
        static osg::Image* createEmptyImage();

        /**
         * Gets a transparent image used for a placeholder with the specified dimensions
         */
        static osg::Image* createEmptyImage(unsigned int s, unsigned int t);

        /**
         * Creates a one-pixel image.
         */
        static osg::Image* createOnePixelImage(const osg::Vec4& color);

        /**
         * Tests an image to see whether it's "empty", i.e. completely transparent,
         * within an alpha threshold.
         */
        static bool isEmptyImage(const osg::Image* image, float alphaThreshold =0.01);

        /**
         * Tests an image to see whether it's "single color", i.e. completely filled with a single color,
         * within an threshold (threshold is tested on each channel).
         */
        static bool isSingleColorImage(const osg::Image* image, float threshold =0.01);

        /**
         * Returns true if it is possible to convert the image to the specified 
         * format/datatype specification.
         */
        static bool canConvert(const osg::Image* image, GLenum pixelFormat, GLenum dataType);

        /**
         * Converts an image to the specified format.
         */
        static osg::Image* convert(const osg::Image* image, GLenum pixelFormat, GLenum dataType);

        /**
         *Converts the given image to RGB8
         */
        static osg::Image* convertToRGB8(const osg::Image* image);

        /**
         *Converts the given image to RGBA8
         */
        static osg::Image* convertToRGBA8(const osg::Image* image);

        /**
         * True if the two images are of the same format (pixel format, data type, etc.)
         * though not necessarily the same size, depth, etc.
         */
        static bool sameFormat(const osg::Image* lhs, const osg::Image* rhs);

        /**
         * True if the two images have the same format AND size, and can therefore
         * be used together in a texture array.
         */
        static bool textureArrayCompatible(const osg::Image* lhs, const osg::Image* rhs);

        /**
         *Compares the image data of two images and determines if they are equivalent
         */
        static bool areEquivalent(const osg::Image *lhs, const osg::Image *rhs);

        /**
         * Whether two colors are roughly equivalent.
         */
        static bool areRGBEquivalent( const osg::Vec4& lhs, const osg::Vec4& rhs, float epsilon =0.01f ) {
            return
                fabs(lhs.r() - rhs.r()) < epsilon &&
                fabs(lhs.g() - rhs.g()) < epsilon &&
                fabs(lhs.b() - rhs.b()) < epsilon;
        }

        /**
         * Checks whether the image has an alpha component 
         */
        static bool hasAlphaChannel( const osg::Image* image );

        /**
         * Checks whether an image has transparency; i.e. whether
         * there are any pixels with an alpha component whole value
         * falls below the specified threshold.
         */
        static bool hasTransparency(const osg::Image* image, float alphaThreshold =1.0f);

        /**
         * Finds pixels with alpha less than [maxAlpha] and sets their color
         * to match that or neighboring non-alpha pixels. This facilitates multipass
         * blending or abutting tiles by overlapping them slightly. Specify "maxAlpha"
         * as the maximum value to consider when searching for fully-transparent pixels.
         *
         * Returns false if there is no reader or writer for the image's format.
         */
        static bool featherAlphaRegions(osg::Image* image, float maxAlpha =0.0f);

        /**
         * Converts an image (in place) to premultiplied-alpha format.
         * Returns False is the conversion fails, e.g., if there is no reader
         * or writer for the image format.
         */
        static bool convertToPremultipliedAlpha(osg::Image* image);

        /**
         * Checks whether the given image is compressed
         */
        static bool isCompressed( const osg::Image* image );

        /**
         * Generated a bump map image for the input image
         */
        static osg::Image* createBumpMap( const osg::Image* input );

        /**
         * Is it a floating-point texture format?
         */
        static bool isFloatingPointInternalFormat( GLint internalFormat );

        /**
         * Compute a texture compression format suitable for the image.
         */
        static bool computeTextureCompressionMode(
            const osg::Image* image,
            osg::Texture::InternalFormatMode& out_mode);

        /**
         * Replaces "no data" values in the target image with the corresponding
         * value found in the "reference" image. The images much be GL_LUMINANCE
         * data types.
         */
        static bool replaceNoDataValues(
            osg::Image*       target,
            const Bounds&     targetBounds,
            const osg::Image* reference,
            const Bounds&     referenceBounds);

        /**
         * Bicubic upsampling in a quadrant. Target image is already allocated.
         */
        static bool bicubicUpsample(
            const osg::Image* source,
            osg::Image* target,
            unsigned quadrant,
            unsigned stride);

        /**
         * 
         */
        static osg::Image* upSampleNN(const osg::Image* src, int quadrant);

        /**
         * Activates mipmapping for a texture image if the correct filters exist.
         *
         * If OSG has an ImageProcessor service installed, this method will use that
         * to generate mipmaps. If not, the method will be a NOP and the GPU wil
         * generate mipmaps (if necessary) upon GPU transfer.
         */
        static void activateMipMaps(osg::Texture* texture);

<<<<<<< HEAD
        static void activateMipMaps(osg::Image* texture);
=======
        static void activateMipMaps(osg::Image* image);
>>>>>>> f9b70b35

        /**
         * Gets an osgDB::ReaderWriter for the given input stream.
         * Returns NULL if no ReaderWriter can be found.
         */
        static osgDB::ReaderWriter* getReaderWriterForStream(std::istream& stream);

        /**
         * Reads an osg::Image from the given input stream.         
         * Returns NULL if the image could not be read.
         */
        static osg::Image* readStream(std::istream& stream, const osgDB::Options* options);

        /**
         * Reads color data out of an image, regardles of its internal pixel format.
         */
        class OSGEARTH_EXPORT PixelReader
        {
        public:
            /**
             * Constructs a pixel reader. "Normalized" means that the values in the source
             * image have been scaled to [0..1] and should be denormalized upon reading.
             */
            PixelReader(const osg::Image* image);

            /** Sets an image to read. */
            void setImage(const osg::Image* image);

            /** Whether to use bilinear interpolation when reading with u,v coords (default=true) */
            void setBilinear(bool value) { _bilinear = value; }

            /** Whether PixelReader supports a given format/datatype combiniation. */
            static bool supports( GLenum pixelFormat, GLenum dataType );

            /** Whether PixelReader can read from the specified image. */
            static bool supports( const osg::Image* image ) {
                return image && supports(image->getPixelFormat(), image->getDataType() );
            }

            /** Reads a color from the image */
            osg::Vec4 operator()(int s, int t, int r=0, int m=0) const {
                return (*_reader)(this, s, t, r, m);
            }

            /** Reads a color from the image */
            osg::Vec4 operator()(unsigned s, unsigned t, unsigned r=0, int m=0) const {
                return (*_reader)(this, s, t, r, m);
            }

            /** Reads a color from the image by unit coords [0..1] */
            osg::Vec4 operator()(float u, float v, int r=0, int m=0) const;
            osg::Vec4 operator()(double u, double v, int r=0, int m=0) const;

            // internals:
            const unsigned char* data(int s=0, int t=0, int r=0, int m=0) const {
                return m == 0 ?
                    _image->data() + s*_colMult + t*_rowMult + r*_imageSize :
                    _image->getMipmapData(m) + s*_colMult + t*(_rowMult >> m) + r*(_imageSize>>m) ;
            }

            typedef osg::Vec4 (*ReaderFunc)(const PixelReader* ia, int s, int t, int r, int m);
            ReaderFunc _reader;
            const osg::Image* _image;
            unsigned _colMult;
            unsigned _rowMult;
            unsigned _imageSize;
            bool     _normalized;
            bool     _bilinear;
        };
        
        /**
         * Writes color data to an image, regardles of its internal pixel format.
         */
        class OSGEARTH_EXPORT PixelWriter
        {
        public:
            /**
             * Constructs a pixel writer. "Normalized" means the values are scaled to [0..1]
             * before writing.
             */
            PixelWriter(osg::Image* image);

            /** Whether PixelWriter can write to an image with the given format/datatype combo. */
            static bool supports( GLenum pixelFormat, GLenum dataType );

            /** Whether PixelWriter can write to non-const version of an image. */
            static bool supports( const osg::Image* image ) {
                return image && supports(image->getPixelFormat(), image->getDataType() );
            }

            /** Writes a color to a pixel. */
            void operator()(const osg::Vec4& c, int s, int t, int r=0, int m=0) {
                (*_writer)(this, c, s, t, r, m );
            }

            void f(const osg::Vec4& c, float s, float t, int r=0, int m=0) {
                this->operator()( c,
                    (int)(s * (float)(_image->s()-1)),
                    (int)(t * (float)(_image->t()-1)),
                    r, m);
            }

            // internals:
            osg::Image* _image;
            unsigned _colMult;
            unsigned _rowMult;
            unsigned _imageSize;
            bool     _normalized;

            unsigned char* data(int s=0, int t=0, int r=0, int m=0) const {
                return m == 0 ?
                    _image->data() + s*_colMult + t*_rowMult + r*_imageSize :
                    _image->getMipmapData(m) + s*_colMult + t*(_rowMult >> m) + r*(_imageSize>>m);
            }

            typedef void (*WriterFunc)(const PixelWriter* iw, const osg::Vec4& c, int s, int t, int r, int m);
            WriterFunc _writer;
        };

        /**
         * Functor that visits every pixel in an image
         */
        template<typename T>
        struct PixelVisitor : public T
        {
            /**
             * Traverse an image, and call this method on the superclass:
             *
             *   bool operator(osg::Vec4& pixel);
             *
             * If that method returns true, write the value back at the same location.
             */
            void accept( osg::Image* image ) {
                PixelReader _reader( image );
                PixelWriter _writer( image );
                for( int r=0; r<image->r(); ++r ) {
                    for( int t=0; t<image->t(); ++t ) {
                        for( int s=0; s<image->s(); ++s ) {
                            osg::Vec4f pixel = _reader(s,t,r);
                            if ( (*this)(pixel) )
                                _writer(pixel,s,t,r);
                        }
                    }
                }
            }          

            /**
             * Traverse an image, and call this method on the superclass:
             *
             *   bool operator(const osg::Vec4& srcPixel, osg::Vec4& destPixel);
             *
             * If that method returns true, write destPixel back at the same location
             * in the destination image.
             */
            void accept( const osg::Image* src, osg::Image* dest ) {
                PixelReader _readerSrc( src );
                PixelReader _readerDest( dest );
                PixelWriter _writerDest( dest );
                for( int r=0; r<src->r(); ++r ) {
                    for( int t=0; t<src->t(); ++t ) {
                        for( int s=0; s<src->s(); ++s ) {
                            const osg::Vec4f pixelSrc = _readerSrc(s,t,r);
                            osg::Vec4f pixelDest = _readerDest(s,t,r);
                            if ( (*this)(pixelSrc, pixelDest) )
                                _writerDest(pixelDest,s,t,r);
                        }
                    }
                }
            }
        };

        /**
         * Simple functor to copy pixels from one image to another.
         *
         * Usage:
         *    PixelVisitor<CopyImage>().accept( fromImage, toImage );
         */
        struct CopyImage {
            bool operator()( const osg::Vec4f& src, osg::Vec4f& dest ) {
                dest = src;
                return true;
            }
        };
    };

    /** Visitor that finds and operates on textures and images */
    class OSGEARTH_EXPORT TextureAndImageVisitor : public osg::NodeVisitor
    {
    public:
        TextureAndImageVisitor();
        virtual ~TextureAndImageVisitor() { }

    public:
        /** Visits a texture and, by default, all its components images */
        virtual void apply(osg::Texture& texture);

        /** Visits an image inside a texture */
        virtual void apply(osg::Image& image) { }

    public: // osg::NodeVisitor
        virtual void apply(osg::Node& node);
        virtual void apply(osg::StateSet& stateSet);
    };
} }

#endif //OSGEARTH_IMAGEUTILS_H<|MERGE_RESOLUTION|>--- conflicted
+++ resolved
@@ -347,11 +347,7 @@
          */
         static void activateMipMaps(osg::Texture* texture);
 
-<<<<<<< HEAD
-        static void activateMipMaps(osg::Image* texture);
-=======
         static void activateMipMaps(osg::Image* image);
->>>>>>> f9b70b35
 
         /**
          * Gets an osgDB::ReaderWriter for the given input stream.
