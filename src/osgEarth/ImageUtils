--- conflicted
+++ resolved
@@ -321,11 +321,7 @@
         //! @param method Compression method to use; see ImageLayer::getCompressionMethod
         static void compressImageInPlace(
             osg::Image* image,
-<<<<<<< HEAD
-            const std::string& method ="cpu");
-=======
             const std::string& method ="auto");
->>>>>>> 960838da
 
         /**
          * Gets an osgDB::ReaderWriter for the given input stream.
