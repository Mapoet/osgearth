--- conflicted
+++ resolved
@@ -227,11 +227,7 @@
 void
 URI::ctorCacheKey()
 {
-<<<<<<< HEAD
-   _cacheKey = Cache::makeCacheKey(_fullURI, "uri");
-=======
     _cacheKey = Cache::makeCacheKey(_fullURI, "uri");
->>>>>>> f7a922ba
 }
 
 bool
