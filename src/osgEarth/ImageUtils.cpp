/* -*-c++-*- */
/* osgEarth - Geospatial SDK for OpenSceneGraph
 * Copyright 2020 Pelican Mapping
 * http://osgearth.org
 *
 * osgEarth is free software; you can redistribute it and/or modify
 * it under the terms of the GNU Lesser General Public License as published by
 * the Free Software Foundation; either version 2 of the License, or
 * (at your option) any later version.
 *
 * This program is distributed in the hope that it will be useful,
 * but WITHOUT ANY WARRANTY; without even the implied warranty of
 * MERCHANTABILITY or FITNESS FOR A PARTICULAR PURPOSE.  See the
 * GNU Lesser General Public License for more details.
 *
 * You should have received a copy of the GNU Lesser General Public License
 * along with this program.  If not, see <http://www.gnu.org/licenses/>
 */

#include <osgEarth/ImageUtils>
#include <osgEarth/Registry>
#include <osgEarth/Capabilities>
#include <osgEarth/Random>

#include <osg/GLU>
#include <osgDB/Registry>

#include <osg/ValueObject>

#define LC "[ImageUtils] "


#if defined(OSG_GLES1_AVAILABLE) || defined(OSG_GLES2_AVAILABLE) || defined(OSG_GLES3_AVAILABLE)
#    define GL_RGB8_INTERNAL  GL_RGB8_OES
#    define GL_RGB8A_INTERNAL GL_RGBA8_OES
#else
#    define GL_RGB8_INTERNAL  GL_RGB8
#    define GL_RGB8A_INTERNAL GL_RGBA8
#endif


using namespace osgEarth;
using namespace osgEarth::Util;


osg::Image*
ImageUtils::cloneImage( const osg::Image* input )
{
    // Why not just call image->clone()? Because, the osg::Image copy constructor does not
    // clear out the underlying BufferData/BufferObject's GL handles. This can cause
    // exepected results if you are cloning an image that has already been used in GL.
    // Calling clone->dirty() might work, but we are not sure.

    if ( !input ) return 0L;

    osg::Image* clone = osg::clone( input, osg::CopyOp::DEEP_COPY_ALL );
    clone->dirty();
    return clone;
}

bool
ImageUtils::copyAsSubImage(const osg::Image* src, osg::Image* dst, int dst_start_col, int dst_start_row)
{
    if (!src || !dst ||
        dst_start_col + src->s() > dst->s() ||
        dst_start_row + src->t() > dst->t() ||
        src->r() != dst->r())
    {
        return false;
    }

    // check for fast bytewise copy:
    if (src->getPacking() == dst->getPacking() &&
        src->getDataType() == dst->getDataType() &&
        src->getPixelFormat() == dst->getPixelFormat() )
    {
        for(int r=0; r<src->r(); ++r) // each layer
        {
            for( int src_row=0, dst_row=dst_start_row; src_row < src->t(); src_row++, dst_row++ )
            {
                const void* src_data = src->data( 0, src_row, r );
                void* dst_data = dst->data( dst_start_col, dst_row, r );
                memcpy( dst_data, src_data, src->getRowSizeInBytes() );
            }
        }
    }

    // otherwise loop through an convert pixel-by-pixel.
    else
    {
        if ( !PixelReader::supports(src) || !PixelWriter::supports(dst) )
            return false;

        PixelReader read(src);
        PixelWriter write(dst);

        for( int r=0; r<src->r(); ++r)
        {
            for( int src_t=0, dst_t=dst_start_row; src_t < src->t(); src_t++, dst_t++ )
            {
                for( int src_s=0, dst_s=dst_start_col; src_s < src->s(); src_s++, dst_s++ )
                {
                    write(read(src_s, src_t, r), dst_s, dst_t, r);
                }
            }
        }
    }

    return true;
}

osg::Image*
ImageUtils::createBumpMap(const osg::Image* input)
{
    if ( !PixelReader::supports(input) || !PixelWriter::supports(input) )
        return 0L;

    osg::Image* output = osg::clone(input, osg::CopyOp::DEEP_COPY_ALL);

    static const float kernel[] = {
        -1.0, -1.0, 0.0,
        -1.0,  0.0, 1.0,
         0.0,  1.0, 1.0
    };

    PixelReader read(input);
    PixelWriter write(output);

    osg::Vec4f mid(0.5f,0.5f,0.5f,0.5f);

    for( int t=0; t<input->t(); ++t )
    {
        for( int s=0; s<input->s(); ++s )
        {
            if ( t == 0 || t == input->t()-1 || s == 0 || s == input->s()-1 )
            {
                write( mid, s, t );
            }
            else
            {
                osg::Vec4f sum;

                // run the emboss kernel:
                for( int tt=0; tt<=2; ++tt )
                    for( int ss=0; ss<=2; ++ss )
                        sum += read(s+ss-1,t+tt-1) * kernel[tt*3+ss];
                sum /= 9.0f;

                // bias for bumpmapping:
                sum += osg::Vec4f(0.5f,0.5f,0.5f,0.5f);

                // convert to greyscale:
                sum.r() *= 0.2989f;
                sum.g() *= 0.5870f;
                sum.b() *= 0.1140f;

                sum.a() = read(s,t).a();
                write( sum, s, t );
            }
        }
    }
    return output;
}

bool
ImageUtils::resizeImage(const osg::Image* input,
                        unsigned int out_s, unsigned int out_t,
                        osg::ref_ptr<osg::Image>& output,
                        unsigned int mipmapLevel,
                        bool bilinear)
{
    if ( !input && out_s == 0 && out_t == 0 )
        return false;

    if ( !PixelReader::supports(input) )
    {
        OE_WARN << LC << "resizeImage: unsupported format" << std::endl;
        return false;
    }

    if ( output.valid() && !PixelWriter::supports(output.get()) )
    {
        OE_WARN << LC << "resizeImage: pre-allocated output image is in an unsupported format" << std::endl;
        return false;
    }

    unsigned int in_s = input->s();
    unsigned int in_t = input->t();

    if ( !output.valid() )
    {
        output = new osg::Image();

        if ( PixelWriter::supports(input) )
        {
            output->allocateImage( out_s, out_t, input->r(), input->getPixelFormat(), input->getDataType(), input->getPacking() );
            output->setInternalTextureFormat( input->getInternalTextureFormat() );
        }
        else
        {
            // for unsupported write formats, convert to normalized RGBA8 automatically.
            output->allocateImage( out_s, out_t, input->r(), GL_RGBA, GL_UNSIGNED_BYTE );
            output->setInternalTextureFormat( GL_RGB8A_INTERNAL );
        }
    }
    else
    {
        // make sure they match up
        output->setInternalTextureFormat( input->getInternalTextureFormat() );
    }

    if ( in_s == out_s && in_t == out_t && mipmapLevel == 0 && input->getInternalTextureFormat() == output->getInternalTextureFormat() )
    {
        memcpy( output->data(), input->data(), input->getTotalSizeInBytes() );
    }
    else
    {
        PixelReader read( input );
        PixelWriter write( output.get() );

        osg::Vec4 color;

        for( unsigned int output_row=0; output_row < out_t; output_row++ )
        {
            // get an appropriate input row
            float output_row_ratio = (float)output_row/(float)out_t;
            float input_row = output_row_ratio * (float)in_t;
            if ( input_row >= input->t() ) input_row = in_t-1;
            else if ( input_row < 0 ) input_row = 0;

            for( unsigned int output_col = 0; output_col < out_s; output_col++ )
            {
                float output_col_ratio = (float)output_col/(float)out_s;
                float input_col =  output_col_ratio * (float)in_s;
                if ( input_col >= (int)in_s ) input_col = in_s-1;
                else if ( input_col < 0 ) input_col = 0.0f;

                for(int layer=0; layer<input->r(); ++layer)
                {
                    if (bilinear)
                    {
                        // Do a bilinear interpolation for the image
                        int rowMin = osg::maximum((int)floor(input_row), 0);
                        int rowMax = osg::maximum(osg::minimum((int)ceil(input_row), (int)(input->t()-1)), 0);
                        int colMin = osg::maximum((int)floor(input_col), 0);
                        int colMax = osg::maximum(osg::minimum((int)ceil(input_col), (int)(input->s()-1)), 0);

                        if (rowMin > rowMax) rowMin = rowMax;
                        if (colMin > colMax) colMin = colMax;

                        osg::Vec4 urColor = read(colMax, rowMax, layer);
                        osg::Vec4 llColor = read(colMin, rowMin, layer);
                        osg::Vec4 ulColor = read(colMin, rowMax, layer);
                        osg::Vec4 lrColor = read(colMax, rowMin, layer);

                        if ((colMax == colMin) && (rowMax == rowMin))
                        {
                            // Exact value
                            color = urColor;
                        }
                        else if (colMax == colMin)
                        {
                            // Linear interpolate vertically
                            color = llColor * ((double)rowMax - input_row) + ulColor * (input_row - (double)rowMin);
                        }
                        else if (rowMax == rowMin)
                        {
                            // Linear interpolate horizontally
                            color = llColor * ((double)colMax - input_col) + lrColor * (input_col - (double)colMin);
                        }
                        else
                        {
                            // Bilinear interpolate
                            osg::Vec4 r1 = llColor * ((double)colMax - input_col) + lrColor * (input_col - (double)colMin);
                            osg::Vec4 r2 = ulColor * ((double)colMax - input_col) + urColor * (input_col - (double)colMin);
                            color = r1 * ((double)rowMax - input_row) + r2 * (input_row - (double)rowMin);
                        }
                    }
                    else
                    {
                        // nearest neighbor:
                        int col = (input_col-(int)input_col) <= (ceil(input_col)-input_col) ?
                            (int)input_col :
                            osg::minimum( 1+(int)input_col, (int)in_s-1 );

                        int row = (input_row-(int)input_row) <= (ceil(input_row)-input_row) ?
                            (int)input_row :
                            osg::minimum( 1+(int)input_row, (int)in_t-1 );

                        read(color, col, row, layer); // read pixel from mip level 0.

                        // old code
                        //color = read( (int)input_col, (int)input_row, layer ); // read pixel from mip level 0
                    }

                    write( color, output_col, output_row, layer, mipmapLevel ); // write to target mip level
                }
            }
        }
    }

    return true;
}

bool
ImageUtils::flattenImage(osg::Image*                             input,
                         std::vector<osg::ref_ptr<osg::Image> >& output)
{
    if (input == 0L)
        return false;

    if ( input->r() == 1 )
    {
        output.push_back( input );
        return true;
    }

    for(int r=0; r<input->r(); ++r)
    {
        osg::Image* layer = new osg::Image();
        layer->allocateImage(input->s(), input->t(), 1, input->getPixelFormat(), input->getDataType(), input->getPacking());
        layer->setPixelAspectRatio(input->getPixelAspectRatio());

        layer->setRowLength(input->getRowLength());
        layer->setOrigin(input->getOrigin());
        layer->setFileName(input->getFileName());
        layer->setWriteHint(input->getWriteHint());
        layer->setInternalTextureFormat(input->getInternalTextureFormat());
        ::memcpy(layer->data(), input->data(0,0,r), layer->getTotalSizeInBytes());
        output.push_back(layer);
    }

    return true;
}

bool
ImageUtils::bicubicUpsample(const osg::Image* source,
                            osg::Image* target,
                            unsigned quadrant,
                            unsigned stride)
{
    const int border = 1; // don't change this.

    int width = ((source->s() - 2*border)/2)+1 + 2*border;
    int height = ((source->t() - 2*border)/2)+1 + 2*border;

    int s_off = quadrant == 0 || quadrant == 2 ? 0 : source->s()-width;
    int t_off = quadrant == 2 || quadrant == 3 ? 0 : source->t()-height;

    ImageUtils::PixelReader readSource(source);
    ImageUtils::PixelWriter writeTarget(target);
    ImageUtils::PixelReader readTarget(target);

    // copy the main box, which is all odd-numbered cells when there is a border size = 1.
    for (int t = 1; t<height-1; ++t)
    {
        for (int s = 1; s<width-1; ++s)
        {
            osg::Vec4 value = readSource(s_off+s, t_off+t);
            writeTarget(value, (s-1)*2+1, (t-1)*2+1);
        }
    }

    // copy the corner border cells.
    writeTarget(readSource(s_off, t_off), 0, 0); // upper left.
    writeTarget(readSource(s_off + width - 1, t_off), target->s()-1, 0);
    writeTarget(readSource(s_off, t_off + height - 1), 0, target->t()-1);
    writeTarget(readSource(s_off + width - 1, t_off + height - 1), target->s() - 1, target->t() - 1);

    // copy the border intermediate cells.
    for (int s=1; s<width-1; ++s) // top/bottom:
    {
        writeTarget(readSource(s_off+s, t_off), (s-1)*2+1, 0);
        writeTarget(readSource(s_off+s, t_off + height - 1), (s-1)*2+1, target->t()-1);
    }
    for (int t = 1; t < height-1; ++t) // left/right:
    {
        writeTarget(readSource(s_off, t_off+t), 0, (t-1)*2+1);
        writeTarget(readSource(s_off + width - 1, t_off + t), target->s()-1, (t-1)*2+1);
    }

    // now interpolate the missing columns, including the border cells.
    for (int s = 2; s<target->s()-2; s += 2)
    {
        for (int t = 0; t < target->t(); )
        {
            int offset = (s-1) % stride; // the minus1 accounts for the border
            int s0 = osg::maximum(s - offset, 0);
            int s1 = osg::minimum(s0 + (int)stride, target->s()-1);
            double mu = (double)offset / (double)(s1-s0);
            osg::Vec4 p1 = readTarget(s0, t);
            osg::Vec4 p2 = readTarget(s1, t);
            double mu2 = (1.0 - cos(mu*osg::PI))*0.5;
            osg::Vec4 v = (p1*(1.0-mu2)) + (p2*mu2);
            writeTarget(v, s, t);

            if (t == 0 || t == target->t()-2) t+=1; else t+=2;
        }
    }

    // next interpolate the odd numbered rows
    for (int s = 0; s < target->s();)
    {
        for (int t = 2; t<target->t()-2; t += 2)
        {
            int offset = (t-1) % stride; // the minus1 accounts for the border
            int t0 = osg::maximum(t - offset, 0);
            int t1 = osg::minimum(t0 + (int)stride, target->t()-1);
            double mu = (double)offset / double(t1-t0);

            osg::Vec4 p1 = readTarget(s, t0);
            osg::Vec4 p2 = readTarget(s, t1);
            double mu2 = (1.0 - cos(mu*osg::PI))*0.5;
            osg::Vec4 v = (p1*(1.0-mu2)) + (p2*mu2);
            writeTarget(v, s, t);
        }

        if (s == 0 || s == target->s()-2) s+=1; else s+=2;
    }

    // then interpolate the centers
    for (int s = 2; s<target->s()-2; s += 2)
    {
        for (int t = 2; t<target->t()-2; t += 2)
        {
            int s_offset = (s-1) % stride;
            int s0 = osg::maximum(s - s_offset, 0);
            int s1 = osg::minimum(s0 + (int)stride, target->s()-1);

            int t_offset = (t-1) % stride;
            int t0 = osg::maximum(t - t_offset, 0);
            int t1 = osg::minimum(t0 + (int)stride, target->t()-1);

            double mu, mu2;

            osg::Vec4 p1 = readTarget(s0, t);
            osg::Vec4 p2 = readTarget(s1, t);
            mu = (double)s_offset / (double)(s1-s0);
            mu2 = (1.0 - cos(mu*osg::PI))*0.5;
            osg::Vec4 v1 = (p1*(1.0-mu2)) + (p2*mu2);

            osg::Vec4 p3 = readTarget(s, t0);
            osg::Vec4 p4 = readTarget(s, t1);
            mu = (double)t_offset / (double)(t1-t0);
            mu2 = (1.0 - cos(mu*osg::PI))*0.5;
            osg::Vec4 v2 = (p3*(1.0-mu2)) + (p4*mu2);

            osg::Vec4 v = (v1+v2)*0.5;

            writeTarget(v, s, t);
        }
    }

    return true;
}

bool
ImageUtils::generateMipmaps(osg::Image* input)
{
    if (!input)
    {
        OE_WARN << LC << "generateMipmaps() called with NULL input" << std::endl;
        return false;
    }

    if (input->r() > 1)
    {
        OE_WARN << LC << "generateMipmaps() not implemented for 3D image" << std::endl;
        return false;
    }

    // already has mipmaps?
    if (input->getNumMipmapLevels() > 1)
    {
        return false;
    }

#ifdef OSGEARTH_ENABLE_NVTT_CPU_MIPMAPS
    // NVTT doest not like 1- or 2-channel images; can crash
    if (osg::Image::computeNumComponents(input->getPixelFormat()) >= 3)
    {
        // Fint the NVTT plugin
        osgDB::ImageProcessor* nvtt = osgDB::Registry::instance()->getImageProcessorForExtension("nvtt");
        if (nvtt)
        {
            nvtt->generateMipMap(*input, true, nvtt->USE_CPU);

            if (input->getInternalTextureFormat() == GL_RGB)
            {
                input->setInternalTextureFormat(GL_RGB8);
            }
            else if (input->getInternalTextureFormat() == GL_RGBA)
            {
                input->setInternalTextureFormat(GL_RGBA8);
            }

            return true;
        }
    }
#endif

#if OSG_VERSION_GREATER_OR_EQUAL(3,6,0)

    // first, build the image that will hold all the mipmap levels.
    int numLevels = osg::Image::computeNumberOfMipmapLevels(input->s(), input->t(), input->r());
    int imageSizeBytes = input->getTotalSizeInBytes();

    // offset vector does not include level 0 (the full-resolution level)
    osg::Image::MipmapDataType mipOffsets;
    mipOffsets.reserve(numLevels-1);

    // calculate memory requirements:
    int totalSizeBytes = imageSizeBytes;
    for( int i=1; i<numLevels; ++i )
    {
        mipOffsets.push_back(totalSizeBytes);
        totalSizeBytes += (imageSizeBytes >> i);
    }

    // allocate space for the new data and copy over level 0 of the old data
    unsigned char* data = new unsigned char[totalSizeBytes];
    ::memcpy(data, input->data(), input->getTotalSizeInBytes());

    input->setImage(
        input->s(), input->t(), input->r(),
        input->getInternalTextureFormat(),
        input->getPixelFormat(),
        input->getDataType(),
        data,
        osg::Image::USE_NEW_DELETE,
        input->getPacking(),
        input->getRowLength());

    input->setMipmapLevels(mipOffsets);

    // now, populate the image levels.
    osg::PixelStorageModes psm;
    psm.pack_alignment = input->getPacking();
    psm.pack_row_length = input->getRowLength();
    psm.unpack_alignment = input->getPacking();

    for(int level=1; level<numLevels; ++level)
    {
        // OSG-custom gluScaleImage that does not require a graphics context
        GLint status = gluScaleImage(
            &psm,
            input->getPixelFormat(),
            input->s(),
            input->t(),
            input->getDataType(),
            input->data(),
            input->s() >> level,
            input->t() >> level,
            input->getDataType(),
            input->getMipmapData(level));
    }

    input->dirty();
    return true;
#else
    return false;
#endif
}

osg::Image*
ImageUtils::createMipmapBlendedImage( const osg::Image* primary, const osg::Image* secondary )
{
    // ASSUMPTION: primary and secondary are the same size, same format.

    // first, build the image that will hold all the mipmap levels.
    int numMipmapLevels = osg::Image::computeNumberOfMipmapLevels( primary->s(), primary->t() );
    int pixelSizeBytes  = osg::Image::computeRowWidthInBytes( primary->s(), primary->getPixelFormat(), primary->getDataType(), primary->getPacking() ) / primary->s();
    int totalSizeBytes  = 0;
    std::vector< unsigned int > mipmapDataOffsets;

    mipmapDataOffsets.reserve( numMipmapLevels-1 );

    for( int i=0; i<numMipmapLevels; ++i )
    {
        if ( i > 0 )
            mipmapDataOffsets.push_back( totalSizeBytes );

        int level_s = primary->s() >> i;
        int level_t = primary->t() >> i;
        int levelSizeBytes = level_s * level_t * pixelSizeBytes;

        totalSizeBytes += levelSizeBytes;
    }

    unsigned char* data = new unsigned char[totalSizeBytes];

    osg::ref_ptr<osg::Image> result = new osg::Image();
    result->setImage(
        primary->s(), primary->t(), 1,
        primary->getInternalTextureFormat(),
        primary->getPixelFormat(),
        primary->getDataType(),
        data, osg::Image::USE_NEW_DELETE );

    result->setMipmapLevels( mipmapDataOffsets );

    // now, populate the image levels.
    int level_s = primary->s();
    int level_t = primary->t();

    for( int level=0; level<numMipmapLevels; ++level )
    {
        if ( secondary && level > 0 )
            ImageUtils::resizeImage( secondary, level_s, level_t, result, level );
        else
            ImageUtils::resizeImage( primary, level_s, level_t, result, level );

        level_s >>= 1;
        level_t >>= 1;
    }

    return result.release();
}

osgDB::ReaderWriter*
ImageUtils::getReaderWriterForStream(std::istream& stream) {
    // Modified from https://oroboro.com/image-format-magic-bytes/

    // Get the length of the stream
    stream.seekg(0, std::ios::end);
    unsigned int len = stream.tellg();
    stream.seekg(0, std::ios::beg);

    if (len < 16) return 0;

    //const char* data = input.c_str();
    // Read a 16 byte header
    char data[16];
    stream.read(data, 16);
    // Reset reading
    stream.seekg(0, std::ios::beg);

    // .jpg:  FF D8 FF
    // .png:  89 50 4E 47 0D 0A 1A 0A
    // .gif:  GIF87a
    //        GIF89a
    // .tiff: 49 49 2A 00
    //        4D 4D 00 2A
    // .bmp:  BM
    // .webp: RIFF ???? WEBP
    // .ico   00 00 01 00
    //        00 00 02 00 ( cursor files )
    switch (data[0])
    {
    case '\xFF':
        return (!strncmp((const char*)data, "\xFF\xD8\xFF", 3)) ?
            osgDB::Registry::instance()->getReaderWriterForExtension("jpg") : 0;

    case '\x89':
        return (!strncmp((const char*)data,
            "\x89\x50\x4E\x47\x0D\x0A\x1A\x0A", 8)) ?
            osgDB::Registry::instance()->getReaderWriterForExtension("png") : 0;

    case 'G':
        return (!strncmp((const char*)data, "GIF87a", 6) ||
            !strncmp((const char*)data, "GIF89a", 6)) ?
            osgDB::Registry::instance()->getReaderWriterForExtension("gif") : 0;

    case 'I':
        return (!strncmp((const char*)data, "\x49\x49\x2A\x00", 4)) ?
            osgDB::Registry::instance()->getReaderWriterForExtension("tif") : 0;

    case 'M':
        return (!strncmp((const char*)data, "\x4D\x4D\x00\x2A", 4)) ?
            osgDB::Registry::instance()->getReaderWriterForExtension("tif") : 0;

    case 'B':
        return ((data[1] == 'M')) ?
            osgDB::Registry::instance()->getReaderWriterForExtension("bmp") : 0;

    case 'R':
        return (!strncmp((const char*)data, "RIFF", 4)) ?
            osgDB::Registry::instance()->getReaderWriterForExtension("webp") : 0;


    default:
        return 0;
    }
}

osg::Image*
ImageUtils::readStream(std::istream& stream, const osgDB::Options* options) {

    osgDB::ReaderWriter* rw = getReaderWriterForStream(stream);
    if (!rw) {
        return 0;
    }

    osgDB::ReaderWriter::ReadResult rr = rw->readImage(stream, options);
    if (rr.validImage()) {
        return rr.takeImage();
    }
    return 0;
}

osg::Texture2DArray*
ImageUtils::makeTexture2DArray(osg::Image* image)
{
    std::vector< osg::ref_ptr<osg::Image> > images;
    if (image->r() > 1)
    {
        ImageUtils::flattenImage(image, images);
    }
    else
    {
        images.push_back(image);
    }
    osg::Texture2DArray* tex2dArray = new osg::Texture2DArray();

    tex2dArray->setTextureDepth(images.size());
    tex2dArray->setInternalFormat(images[0]->getInternalTextureFormat());
    tex2dArray->setSourceFormat(images[0]->getPixelFormat());
    for (int i = 0; i < (int)images.size(); ++i)
    {
        tex2dArray->setImage(i, images[i].get());
    }
    return tex2dArray;
}

namespace
{
    struct MixImage
    {
        float _a;
        bool _srcHasAlpha, _destHasAlpha;

        bool operator()( const osg::Vec4f& src, osg::Vec4f& dest )
        {
            float sa = _srcHasAlpha ? _a * src.a() : _a;
            float da = _destHasAlpha ? dest.a() : 1.0f;
            dest.set(
                dest.r()*(1.0f-sa) + src.r()*sa,
                dest.g()*(1.0f-sa) + src.g()*sa,
                dest.b()*(1.0f-sa) + src.b()*sa,
                osg::maximum(sa, da) );
            return true;
        }
    };
}

bool
ImageUtils::mix(osg::Image* dest, const osg::Image* src, float a)
{
    if (!dest || !src || dest->s() != src->s() || dest->t() != src->t() || src->r() != dest->r() ||
        !PixelReader::supports(src) ||
        !PixelWriter::supports(dest) )
    {
        return false;
    }

    PixelVisitor<MixImage> mixer;
    mixer._a = osg::clampBetween( a, 0.0f, 1.0f );
    mixer._srcHasAlpha = hasAlphaChannel(src); //src->getPixelSizeInBits() == 32;
    mixer._destHasAlpha = hasAlphaChannel(dest); //dest->getPixelSizeInBits() == 32;

    mixer.accept( src, dest );

    return true;
}

osg::Image*
ImageUtils::cropImage(const osg::Image* image,
                      double src_minx, double src_miny, double src_maxx, double src_maxy,
                      double &dst_minx, double &dst_miny, double &dst_maxx, double &dst_maxy)
{
    if ( image == 0L )
        return 0L;

    //Compute the desired cropping rectangle
    int windowX        = osg::clampBetween( (int)floor( (dst_minx - src_minx) / (src_maxx - src_minx) * (double)image->s()), 0, image->s()-1);
    int windowY        = osg::clampBetween( (int)floor( (dst_miny - src_miny) / (src_maxy - src_miny) * (double)image->t()), 0, image->t()-1);
    int windowWidth    = osg::clampBetween( (int)ceil(  (dst_maxx - src_minx) / (src_maxx - src_minx) * (double)image->s()) - windowX, 0, image->s());
    int windowHeight   = osg::clampBetween( (int)ceil(  (dst_maxy - src_miny) / (src_maxy - src_miny) * (double)image->t()) - windowY, 0, image->t());

    if (windowX + windowWidth > image->s())
    {
        windowWidth = image->s() - windowX;
    }

    if (windowY + windowHeight > image->t())
    {
        windowHeight = image->t() - windowY;
    }

    if ((windowWidth * windowHeight) == 0)
    {
        return NULL;
    }

    //Compute the actual bounds of the area we are computing
    double res_s = (src_maxx - src_minx) / (double)image->s();
    double res_t = (src_maxy - src_miny) / (double)image->t();

    dst_minx = src_minx + (double)windowX * res_s;
    dst_miny = src_miny + (double)windowY * res_t;
    dst_maxx = dst_minx + (double)windowWidth * res_s;
    dst_maxy = dst_miny + (double)windowHeight * res_t;

    //OE_NOTICE << "Copying from " << windowX << ", " << windowY << ", " << windowWidth << ", " << windowHeight << std::endl;

    //Allocate the croppped image
    osg::Image* cropped = new osg::Image;
    cropped->allocateImage(windowWidth, windowHeight, image->r(), image->getPixelFormat(), image->getDataType());
    cropped->setInternalTextureFormat( image->getInternalTextureFormat() );

    for (int layer=0; layer<image->r(); ++layer)
    {
        for (int src_row = windowY, dst_row=0; dst_row < windowHeight; src_row++, dst_row++)
        {
            if (src_row > image->t()-1) OE_NOTICE << "HeightBroke" << std::endl;
            const void* src_data = image->data(windowX, src_row, layer);
            void* dst_data = cropped->data(0, dst_row, layer);
            memcpy( dst_data, src_data, cropped->getRowSizeInBytes());
        }
    }
    return cropped;
}

bool
ImageUtils::isPowerOfTwo(const osg::Image* image)
{
    return (((image->s() & (image->s()-1))==0) &&
            ((image->t() & (image->t()-1))==0));
}


osg::Image*
ImageUtils::createSharpenedImage( const osg::Image* input )
{
    int filter[9] = { 0, -1, 0, -1, 5, -1, 0, -1, 0 };
    osg::Image* output = ImageUtils::cloneImage(input);
    for( int r=0; r<input->r(); ++r)
    {
        for( int t=1; t<input->t()-1; t++ )
        {
            for( int s=1; s<input->s()-1; s++ )
            {
                int pixels[9] = {
                    *(int*)input->data(s-1,t-1,r), *(int*)input->data(s,t-1,r), *(int*)input->data(s+1,t-1,r),
                    *(int*)input->data(s-1,t  ,r), *(int*)input->data(s,t  ,r), *(int*)input->data(s+1,t  ,r),
                    *(int*)input->data(s-1,t+1,r), *(int*)input->data(s,t+1,r), *(int*)input->data(s+1,t+1,r) };

                int shifts[4] = { 0, 8, 16, 24 };

                for( int c=0; c<4; c++ ) // components
                {
                    int mask = 0xff << shifts[c];
                    int sum = 0;
                    for( int i=0; i<9; i++ )
                    {
                        sum += ((pixels[i] & mask) >> shifts[c]) * filter[i];
                    }
                    sum = sum > 255? 255 : sum < 0? 0 : sum;
                    output->data(s,t,r)[c] = sum;
                }
            }
        }
    }
    return output;
}

namespace
{
    static Threading::Mutex         s_emptyImageMutex;
    static osg::ref_ptr<osg::Image> s_emptyImage;
}

osg::Image*
ImageUtils::createEmptyImage()
{
    if (!s_emptyImage.valid())
    {
        Threading::ScopedMutexLock exclusive( s_emptyImageMutex );
        if (!s_emptyImage.valid())
        {
            s_emptyImage = createEmptyImage( 1, 1 );
        }
    }
    return s_emptyImage.get();
}

osg::Image*
ImageUtils::createEmptyImage(unsigned int s, unsigned int t, unsigned int r)
{
    osg::Image* empty = new osg::Image;
    empty->allocateImage(s,t, r, GL_RGBA, GL_UNSIGNED_BYTE);
    empty->setInternalTextureFormat( GL_RGB8A_INTERNAL );
    unsigned char *data = empty->data(0,0);
    memset(data, 0, 4 * s * t * r);
    return empty;
}

bool
ImageUtils::isEmptyImage(const osg::Image* image, float alphaThreshold)
{
    if ( !hasAlphaChannel(image) || !PixelReader::supports(image) )
        return false;

    PixelReader read(image);
    for(unsigned r=0; r<(unsigned)image->r(); ++r)
    {
        for(unsigned t=0; t<(unsigned)image->t(); ++t)
        {
            for(unsigned s=0; s<(unsigned)image->s(); ++s)
            {
                osg::Vec4 color = read(s, t, r);
                if ( color.a() > alphaThreshold )
                    return false;
            }
        }
    }
    return true;
}

osg::Image*
ImageUtils::createOnePixelImage(const osg::Vec4& color)
{
    osg::Image* image = new osg::Image;
    image->allocateImage(1,1,1, GL_RGBA, GL_UNSIGNED_BYTE);
    image->setInternalTextureFormat( GL_RGB8A_INTERNAL );
    PixelWriter write(image);
    write(color, 0, 0);
    return image;
}

bool
ImageUtils::isSingleColorImage(const osg::Image* image, float threshold)
{
    if ( !PixelReader::supports(image) )
        return false;

    PixelReader read(image);

    osg::Vec4 referenceColor = read(0, 0, 0);
    float refR = referenceColor.r();
    float refG = referenceColor.g();
    float refB = referenceColor.b();
    float refA = referenceColor.a();

    for(unsigned r=0; r<(unsigned)image->r(); ++r)
    {
        for(unsigned t=0; t<(unsigned)image->t(); ++t)
        {
            for(unsigned s=0; s<(unsigned)image->s(); ++s)
            {
                osg::Vec4 color = read(s, t, r);
                if (   (fabs(color.r()-refR) > threshold)
                    || (fabs(color.g()-refG) > threshold)
                    || (fabs(color.b()-refB) > threshold)
                    || (fabs(color.a()-refA) > threshold) )
                {
                    return false;
                }
            }
        }
    }
    return true;
}

bool
ImageUtils::computeTextureCompressionMode(const osg::Image*                 image,
                                          osg::Texture::InternalFormatMode& out_mode)
{
    if (!image)
        return false;

    const Capabilities& caps = Registry::capabilities();

#if !defined(OSG_GLES2_AVAILABLE) && !defined(OSG_GLES3_AVAILABLE)

    if (image->getPixelFormat() == GL_RGBA && image->getPixelSizeInBits() == 32)
    {
        if (caps.supportsTextureCompression(osg::Texture::USE_S3TC_DXT5_COMPRESSION))
        {
            out_mode = osg::Texture::USE_S3TC_DXT5_COMPRESSION;
            return true;
        }
        //todo: add ETC2
        else if (caps.supportsTextureCompression(osg::Texture::USE_ARB_COMPRESSION))
        {
            out_mode = osg::Texture::USE_ARB_COMPRESSION;
            return true;
        }
    }
    else if (image->getPixelFormat() == GL_RGB && image->getPixelSizeInBits() == 24)
    {
        if (caps.supportsTextureCompression(osg::Texture::USE_S3TC_DXT1_COMPRESSION))
        {
            out_mode = osg::Texture::USE_S3TC_DXT1_COMPRESSION;
            return true;
        }
        else if (caps.supportsTextureCompression(osg::Texture::USE_ETC_COMPRESSION))
        {
            // ETC1 is RGB only
            out_mode = osg::Texture::USE_ETC_COMPRESSION;
            return true;
        }
        else if (caps.supportsTextureCompression(osg::Texture::USE_ARB_COMPRESSION))
        {
            out_mode = osg::Texture::USE_ARB_COMPRESSION;
            return true;
        }
    }

#else // OSG_GLES2_AVAILABLE

    if (caps.supportsTextureCompression(osg::Texture::USE_PVRTC_4BPP_COMPRESSION))
    {
        out_mode = osg::Texture::USE_PVRTC_4BPP_COMPRESSION;
        return true;
    }
    else if (caps.supportsTextureCompression(osg::Texture::USE_PVRTC_2BPP_COMPRESSION))
    {
        out_mode = osg::Texture::USE_PVRTC_2BPP_COMPRESSION;
        return true;
    }
    else if (caps.supportsTextureCompression(osg::Texture::USE_ETC_COMPRESSION))
    {
        out_mode = osg::Texture::USE_ETC_COMPRESSION;
        return true;
    }

#endif

    return false;
}

bool
ImageUtils::replaceNoDataValues(osg::Image*       target,
                                const Bounds&     targetBounds,
                                const osg::Image* reference,
                                const Bounds&     referenceBounds)
{
    if (target == 0L ||
        reference == 0L ||
        !targetBounds.intersects(referenceBounds) )
    {
        return false;
    }

    float
        xscale = targetBounds.width()/referenceBounds.width(),
        yscale = targetBounds.height()/referenceBounds.height();

    float
        xbias = targetBounds.xMin() - referenceBounds.xMin(),
        ybias = targetBounds.yMin() - referenceBounds.yMin();

    PixelReader readTarget(target);
    PixelWriter writeTarget(target);
    PixelReader readReference(reference);

    for(int s=0; s<target->s(); ++s)
    {
        for(int t=0; t<target->t(); ++t)
        {
            osg::Vec4f pixel = readTarget(s, t);
            if ( pixel.r() == NO_DATA_VALUE )
            {
                float nx = (float)s / (float)(target->s()-1);
                float ny = (float)t / (float)(target->t()-1);
                osg::Vec4f refValue = readReference( xscale*nx+xbias, yscale*ny+ybias );
                writeTarget(refValue, s, t);
            }
        }
    }

    return true;
}

bool
ImageUtils::canConvert( const osg::Image* image, GLenum pixelFormat, GLenum dataType )
{
    if ( !image ) return false;
    return PixelReader::supports( image ) && PixelWriter::supports(pixelFormat, dataType);
}

osg::Image*
ImageUtils::convert(const osg::Image* image, GLenum pixelFormat, GLenum dataType)
{
    if ( !image )
        return 0L;

    // Very fast conversion if possible : clone image
    if ( image->getPixelFormat() == pixelFormat && image->getDataType() == dataType)
    {
        GLenum texFormat = image->getInternalTextureFormat();
        if (dataType != GL_UNSIGNED_BYTE
            || (pixelFormat == GL_RGB  && texFormat == GL_RGB8_INTERNAL)
            || (pixelFormat == GL_RGBA && texFormat == GL_RGB8A_INTERNAL))
        return cloneImage(image);
    }

    // Fast conversion if possible : RGB8 to RGBA8
    if ( dataType == GL_UNSIGNED_BYTE && pixelFormat == GL_RGBA && image->getDataType() == GL_UNSIGNED_BYTE && image->getPixelFormat() == GL_RGB)
    {
        // Do fast conversion
        osg::Image* result = new osg::Image();
        result->allocateImage(image->s(), image->t(), image->r(), GL_RGBA, GL_UNSIGNED_BYTE);
        result->setInternalTextureFormat(GL_RGBA8);

        const unsigned char* pSrcData = image->data();
        unsigned char* pDstData = result->data();
        int srcIndex = 0;
        int dstIndex = 0;

        // Convert all pixels except last one by reading 32bits chunks
        for (int i=0; i<image->t()*image->s()*image->r()-1; i++)
        {
            unsigned int srcValue = *((const unsigned int*) (pSrcData + srcIndex)) | 0xFF000000;
            *((unsigned int*) (pDstData + dstIndex)) = srcValue;

            srcIndex += 3;
            dstIndex += 4;
        }

        // Convert last pixel
        pDstData[dstIndex + 0] = pSrcData[srcIndex + 0];
        pDstData[dstIndex + 1] = pSrcData[srcIndex + 1];
        pDstData[dstIndex + 2] = pSrcData[srcIndex + 2];
        pDstData[dstIndex + 3] = 0xFF;

        return result;
    }

    // Test if generic conversion is possible
    if ( !canConvert(image, pixelFormat, dataType) )
        return 0L;

    // Generic conversion : use PixelVisitor
    osg::Image* result = new osg::Image();
    result->allocateImage(image->s(), image->t(), image->r(), pixelFormat, dataType);
    memset(result->data(), 0, result->getTotalSizeInBytes());

    if ( pixelFormat == GL_RGB && dataType == GL_UNSIGNED_BYTE )
        result->setInternalTextureFormat( GL_RGB8_INTERNAL );
    else if ( pixelFormat == GL_RGBA && dataType == GL_UNSIGNED_BYTE )
        result->setInternalTextureFormat( GL_RGB8A_INTERNAL );
    else
        result->setInternalTextureFormat( pixelFormat );

    PixelVisitor<CopyImage>().accept( image, result );

    return result;
}

osg::Image*
ImageUtils::convertToRGB8(const osg::Image *image)
{
    return convert( image, GL_RGB, GL_UNSIGNED_BYTE );
}

osg::Image*
ImageUtils::convertToRGBA8(const osg::Image* image)
{
    return convert( image, GL_RGBA, GL_UNSIGNED_BYTE );
}

bool
ImageUtils::areEquivalent(const osg::Image *lhs, const osg::Image *rhs)
{
    if (lhs == rhs) return true;

    if ((lhs->s() == rhs->s()) &&
        (lhs->t() == rhs->t()) &&
        (lhs->r() == rhs->r()) &&
        (lhs->getInternalTextureFormat() == rhs->getInternalTextureFormat()) &&
        (lhs->getPixelFormat() == rhs->getPixelFormat()) &&
        (lhs->getDataType() == rhs->getDataType()) &&
        (lhs->getPacking() == rhs->getPacking()) &&
        (lhs->getImageSizeInBytes() == rhs->getImageSizeInBytes()))
    {
        unsigned int size = lhs->getImageSizeInBytes();
        const unsigned char* ptr1 = lhs->data();
        const unsigned char* ptr2 = rhs->data();
        for (unsigned int i = 0; i < size; ++i)
        {
            if ( *ptr1++ != *ptr2++ )
                return false;
        }

        return true;
    }

    return false;
}

bool
ImageUtils::hasAlphaChannel(const osg::Image* image)
{
    return image && (
        image->getPixelFormat() == GL_RGBA ||
        image->getPixelFormat() == GL_BGRA ||
        image->getPixelFormat() == GL_LUMINANCE_ALPHA ||
        image->getPixelFormat() == GL_COMPRESSED_RGBA_S3TC_DXT1_EXT ||
        image->getPixelFormat() == GL_COMPRESSED_RGBA_S3TC_DXT3_EXT ||
        image->getPixelFormat() == GL_COMPRESSED_RGBA_S3TC_DXT5_EXT ||
        image->getPixelFormat() == GL_COMPRESSED_RGBA_PVRTC_4BPPV1_IMG ||
        image->getPixelFormat() == GL_COMPRESSED_RGBA_PVRTC_2BPPV1_IMG );
}


bool
ImageUtils::hasTransparency(const osg::Image* image, float threshold)
{
    if ( !image || !hasAlphaChannel(image) || !PixelReader::supports(image) )
        return false;

    PixelReader read(image);
    for( int r=0; r<image->r(); ++r)
        for( int t=0; t<image->t(); ++t )
            for( int s=0; s<image->s(); ++s )
                if ( read(s, t, r).a() < threshold )
                    return true;

    return false;
}

bool
ImageUtils::generateMipmaps(osg::Texture* tex)
{
    // Verify that this texture requests mipmaps:
    osg::Texture::FilterMode minFilter = tex->getFilter(tex->MIN_FILTER);

    bool mipsRequested =
        minFilter == tex->LINEAR_MIPMAP_LINEAR ||
        minFilter == tex->LINEAR_MIPMAP_NEAREST ||
        minFilter == tex->NEAREST_MIPMAP_LINEAR ||
        minFilter == tex->NEAREST_MIPMAP_NEAREST;

    bool mipsAdded = false;

    if (mipsRequested && tex->getNumImages() > 0)
    {
        for (unsigned i = 0; i < tex->getNumImages(); ++i)
        {
           //Can't use || since it short circuits when optimizations are on.
            mipsAdded |= generateMipmaps(tex->getImage(i));
        }
    }

    if (mipsAdded)
    {
        tex->setUseHardwareMipMapGeneration(false);
    }

    return mipsAdded;
}


bool
ImageUtils::featherAlphaRegions(osg::Image* image, float maxAlpha)
{
    if ( !PixelReader::supports(image) || !PixelWriter::supports(image) )
        return false;

    PixelReader read (image);
    PixelWriter write(image);

    int ns = image->s();
    int nt = image->t();
    int nr = image->r();

    osg::Vec4 n;

    for( int r=0; r<nr; ++r )
    {
        for( int t=0; t<nt; ++t )
        {
            bool rowdone = false;
            for( int s=0; s<ns && !rowdone; ++s )
            {
                osg::Vec4 pixel = read(s, t, r);
                if ( pixel.a() <= maxAlpha )
                {
                    bool wrote = false;
                    if ( s < ns-1 ) {
                        n = read( s+1, t, r);
                        if ( n.a() > maxAlpha ) {
                            write( n, s, t, r);
                            wrote = true;
                        }
                    }
                    if ( !wrote && s > 0 ) {
                        n = read( s-1, t, r);
                        if ( n.a() > maxAlpha ) {
                            write( n, s, t, r);
                            rowdone = true;
                        }
                    }
                }
            }
        }

        for( int s=0; s<ns; ++s )
        {
            bool coldone = false;
            for( int t=0; t<nt && !coldone; ++t )
            {
                osg::Vec4 pixel = read(s, t, r);
                if ( pixel.a() <= maxAlpha )
                {
                    bool wrote = false;
                    if ( t < nt-1 ) {
                        n = read( s, t+1, r );
                        if ( n.a() > maxAlpha ) {
                            write( n, s, t, r );
                            wrote = true;
                        }
                    }
                    if ( !wrote && t > 0 ) {
                        n = read( s, t-1, r );
                        if ( n.a() > maxAlpha ) {
                            write( n, s, t, r);
                            coldone = true;
                        }
                    }
                }
            }
        }
    }

    return true;
}


bool
ImageUtils::convertToPremultipliedAlpha(osg::Image* image)
{
    if ( !PixelReader::supports(image) || !PixelWriter::supports(image) )
        return false;

    PixelReader read(image);
    PixelWriter write(image);
    for(int r=0; r<image->r(); ++r) {
        for(int s=0; s<image->s(); ++s) {
            for( int t=0; t<image->t(); ++t ) {
                osg::Vec4f c = read(s, t, r);
                write( osg::Vec4f(c.r()*c.a(), c.g()*c.a(), c.b()*c.a(), c.a()), s, t, r);
            }
        }
    }
    return true;
}


bool
ImageUtils::isCompressed(const osg::Image *image)
{
    //Later versions of OSG have an Image::isCompressed function but earlier versions like 2.8.3 do not.  This is a workaround so that
    //we can tell if an image is compressed on all versions of OSG.
    switch(image->getPixelFormat())
    {
        case(GL_COMPRESSED_ALPHA_ARB):
        case(GL_COMPRESSED_INTENSITY_ARB):
        case(GL_COMPRESSED_LUMINANCE_ALPHA_ARB):
        case(GL_COMPRESSED_LUMINANCE_ARB):
        case(GL_COMPRESSED_RGBA_ARB):
        case(GL_COMPRESSED_RGB_ARB):
        case(GL_COMPRESSED_RGB_S3TC_DXT1_EXT):
        case(GL_COMPRESSED_RGBA_S3TC_DXT1_EXT):
        case(GL_COMPRESSED_RGBA_S3TC_DXT3_EXT):
        case(GL_COMPRESSED_RGBA_S3TC_DXT5_EXT):
        case(GL_COMPRESSED_SIGNED_RED_RGTC1_EXT):
        case(GL_COMPRESSED_RED_RGTC1_EXT):
        case(GL_COMPRESSED_SIGNED_RED_GREEN_RGTC2_EXT):
        case(GL_COMPRESSED_RED_GREEN_RGTC2_EXT):
        case(GL_COMPRESSED_RGB_PVRTC_4BPPV1_IMG):
        case(GL_COMPRESSED_RGB_PVRTC_2BPPV1_IMG):
        case(GL_COMPRESSED_RGBA_PVRTC_4BPPV1_IMG):
        case(GL_COMPRESSED_RGBA_PVRTC_2BPPV1_IMG):
            return true;
        default:
            return false;
    }
}


bool
ImageUtils::isFloatingPointInternalFormat(GLint i)
{
    return
        (i >= 0x8C10 && i <= 0x8C17) || // GL_TEXTURE_RED_TYPE_ARB, et al
        (i >= 0x8814 && i <= 0x881F);   // GL_RGBA32F_ARB, et al
}

bool
ImageUtils::sameFormat(const osg::Image* lhs, const osg::Image* rhs)
{
    return
        lhs != 0L &&
        rhs != 0L &&
        lhs->getPixelFormat() == rhs->getPixelFormat() &&
        lhs->getDataType()    == rhs->getDataType();
}

bool
ImageUtils::textureArrayCompatible(const osg::Image* lhs, const osg::Image* rhs)
{
    return
        sameFormat(lhs, rhs) &&
        lhs->s() == rhs->s() &&
        lhs->t() == rhs->t() &&
        lhs->r() == rhs->r();
}

//------------------------------------------------------------------------

namespace
{
    //static const double r10= 1.0/1023.0;
    //static const double r8 = 1.0/255.0;
    //static const double r6 = 1.0/63.0;
    static const double r5 = 1.0/31.0;
    //static const double r4 = 1.0/15.0;
    static const double r3 = 1.0/7.0;
    static const double r2 = 1.0/3.0;

    // The scale factors to convert from an image data type to a
    // float. This is copied from OSG; I think the factors for the signed
    // types are wrong, but need to investigate further.

    template<typename T> struct GLTypeTraits;

    template<> struct GLTypeTraits<GLbyte>
    {
        static double scale(bool norm) { return norm? 1.0/128.0 : 1.0; } // XXX
    };

    template<> struct GLTypeTraits<GLubyte>
    {
        static double scale(bool norm) { return norm? 1.0/255.0 : 1.0; }
    };

    template<> struct GLTypeTraits<GLshort>
    {
        static double scale(bool norm) { return norm? 1.0/32768.0 : 1.0; } // XXX
    };

    template<> struct GLTypeTraits<GLushort>
    {
        static double scale(bool norm) { return norm? 1.0/65535.0 : 1.0; }
    };

    template<> struct GLTypeTraits<GLint>
    {
        static double scale(bool norm) { return norm? 1.0/2147483648.0 : 1.0; } // XXX
    };

    template<> struct GLTypeTraits<GLuint>
    {
        static double scale(bool norm) { return norm? 1.0/4294967295.0 : 1.0; }
    };

    template<> struct GLTypeTraits<GLfloat>
    {
        static double scale(bool norm) { return 1.0; }
    };

    // The Reader function that performs the read.
    template<int Format, typename T> struct ColorReader;
    template<int Format, typename T> struct ColorWriter;

    template<typename T>
    struct ColorReader<GL_DEPTH_COMPONENT, T>
    {
        static void read(const ImageUtils::PixelReader* ia, osg::Vec4f& out, int s, int t, int r, int m)
        {
            const T* ptr = (const T*)ia->data(s, t, r, m);
            float d = float(*ptr) * GLTypeTraits<T>::scale(ia->_normalized);
            out.set(d, d, d, 1.0f);
        }
    };

    template<typename T>
    struct ColorWriter<GL_DEPTH_COMPONENT, T>
    {
        static void write(const ImageUtils::PixelWriter* iw, const osg::Vec4f& c, int s, int t, int r, int m)
        {
            T* ptr = (T*)iw->data(s, t, r, m);
            (*ptr) = (T)(c.r() / GLTypeTraits<T>::scale(iw->_normalized));
        }
    };

    template<typename T>
    struct ColorReader<GL_LUMINANCE, T>
    {
        static void read(const ImageUtils::PixelReader* ia, osg::Vec4f& out, int s, int t, int r, int m)
        {
            const T* ptr = (const T*)ia->data(s, t, r, m);
            float red = float(*ptr) * GLTypeTraits<T>::scale(ia->_normalized);
            out.set(red, red, red, 1.0f);
        }
    };

    template<typename T>
    struct ColorWriter<GL_LUMINANCE, T>
    {
        static void write(const ImageUtils::PixelWriter* iw, const osg::Vec4f& c, int s, int t, int r, int m)
        {
            T* ptr = (T*)iw->data(s, t, r, m);
            (*ptr) = (T)(c.r() / GLTypeTraits<T>::scale(iw->_normalized));
        }
    };

    template<typename T>
    struct ColorReader<GL_RED, T>
    {
        static void read(const ImageUtils::PixelReader* ia, osg::Vec4f& out, int s, int t, int r, int m)
        {
            const T* ptr = (const T*)ia->data(s, t, r, m);
            float red = float(*ptr) * GLTypeTraits<T>::scale(ia->_normalized);
            out.set(red, red, red, 1.0f);
        }
    };

    template<typename T>
    struct ColorWriter<GL_RED, T>
    {
        static void write(const ImageUtils::PixelWriter* iw, const osg::Vec4f& c, int s, int t, int r, int m)
        {
            T* ptr = (T*)iw->data(s, t, r, m);
            (*ptr) = (T)(c.r() / GLTypeTraits<T>::scale(iw->_normalized));
        }
    };

    template<typename T>
    struct ColorReader<GL_ALPHA, T>
    {
        static void read(const ImageUtils::PixelReader* ia, osg::Vec4f& out, int s, int t, int r, int m)
        {
            const T* ptr = (const T*)ia->data(s, t, r, m);
            float a = float(*ptr) * GLTypeTraits<T>::scale(ia->_normalized);
            out.set(1.0f, 1.0f, 1.0f, a);
        }
    };

    template<typename T>
    struct ColorWriter<GL_ALPHA, T>
    {
        static void write(const ImageUtils::PixelWriter* iw, const osg::Vec4f& c, int s, int t, int r, int m)
        {
            T* ptr = (T*)iw->data(s, t, r, m);
            (*ptr) = (T)(c.a() / GLTypeTraits<T>::scale(iw->_normalized));
        }
    };

    template<typename T>
    struct ColorReader<GL_LUMINANCE_ALPHA, T>
    {
        static void read(const ImageUtils::PixelReader* ia, osg::Vec4f& out, int s, int t, int r, int m)
        {
            const T* ptr = (const T*)ia->data(s, t, r, m);
            float l = float(*ptr++) * GLTypeTraits<T>::scale(ia->_normalized);
            float a = float(*ptr) * GLTypeTraits<T>::scale(ia->_normalized);
            out.set(l, l, l, a);
        }
    };

    template<typename T>
    struct ColorWriter<GL_LUMINANCE_ALPHA, T>
    {
        static void write(const ImageUtils::PixelWriter* iw, const osg::Vec4f& c, int s, int t, int r, int m )
        {
            T* ptr = (T*)iw->data(s, t, r, m);
            *ptr++ = (T)( c.r() / GLTypeTraits<T>::scale(iw->_normalized) );
            *ptr   = (T)( c.a() / GLTypeTraits<T>::scale(iw->_normalized) );
        }
    };

    template<typename T>
    struct ColorReader<GL_RG, T>
    {
        static void read(const ImageUtils::PixelReader* ia, osg::Vec4f& out, int s, int t, int r, int m)
        {
            const T* ptr = (const T*)ia->data(s, t, r, m);
            float red = float(*ptr++) * GLTypeTraits<T>::scale(ia->_normalized);
            float g = float(*ptr++) * GLTypeTraits<T>::scale(ia->_normalized);
            out.set(red, g, 0.0f, 1.0f);
        }
    };

    template<typename T>
    struct ColorWriter<GL_RG, T>
    {
        static void write(const ImageUtils::PixelWriter* iw, const osg::Vec4f& c, int s, int t, int r, int m )
        {
            T* ptr = (T*)iw->data(s, t, r, m);
            *ptr++ = (T)( c.r() / GLTypeTraits<T>::scale(iw->_normalized) );
            *ptr++ = (T)( c.g() / GLTypeTraits<T>::scale(iw->_normalized) );
        }
    };

    template<typename T>
    struct ColorReader<GL_RGB, T>
    {
        static void read(const ImageUtils::PixelReader* ia, osg::Vec4f& out, int s, int t, int r, int m)
        {
            const T* ptr = (const T*)ia->data(s, t, r, m);
            float red = float(*ptr++) * GLTypeTraits<T>::scale(ia->_normalized);
            float g = float(*ptr++) * GLTypeTraits<T>::scale(ia->_normalized);
            float b = float(*ptr) * GLTypeTraits<T>::scale(ia->_normalized);
            out.set(red, g, b, 1.0f);
        }
    };

    template<typename T>
    struct ColorWriter<GL_RGB, T>
    {
        static void write(const ImageUtils::PixelWriter* iw, const osg::Vec4f& c, int s, int t, int r, int m )
        {
            T* ptr = (T*)iw->data(s, t, r, m);
            *ptr++ = (T)( c.r() / GLTypeTraits<T>::scale(iw->_normalized) );
            *ptr++ = (T)( c.g() / GLTypeTraits<T>::scale(iw->_normalized) );
            *ptr++ = (T)( c.b() / GLTypeTraits<T>::scale(iw->_normalized) );
        }
    };

    template<typename T>
    struct ColorReader<GL_RGBA, T>
    {
        static void read(const ImageUtils::PixelReader* ia, osg::Vec4f& out, int s, int t, int r, int m)
        {
            const T* ptr = (const T*)ia->data(s, t, r, m);
            float red = float(*ptr++) * GLTypeTraits<T>::scale(ia->_normalized);
            float g = float(*ptr++) * GLTypeTraits<T>::scale(ia->_normalized);
            float b = float(*ptr++) * GLTypeTraits<T>::scale(ia->_normalized);
            float a = float(*ptr) * GLTypeTraits<T>::scale(ia->_normalized);
            out.set(red, g, b, a);
        }
    };

    template<typename T>
    struct ColorWriter<GL_RGBA, T>
    {
        static void write(const ImageUtils::PixelWriter* iw, const osg::Vec4f& c, int s, int t, int r, int m)
        {
            T* ptr = (T*)iw->data(s, t, r, m);
            *ptr++ = (T)( c.r() / GLTypeTraits<T>::scale(iw->_normalized) );
            *ptr++ = (T)( c.g() / GLTypeTraits<T>::scale(iw->_normalized) );
            *ptr++ = (T)( c.b() / GLTypeTraits<T>::scale(iw->_normalized) );
            *ptr++ = (T)( c.a() / GLTypeTraits<T>::scale(iw->_normalized) );
        }
    };

    template<typename T>
    struct ColorReader<GL_BGR, T>
    {
        static void read(const ImageUtils::PixelReader* ia, osg::Vec4f& out, int s, int t, int r, int m)
        {
            const T* ptr = (const T*)ia->data(s, t, r, m);
            float b = float(*ptr) * GLTypeTraits<T>::scale(ia->_normalized);
            float g = float(*ptr++) * GLTypeTraits<T>::scale(ia->_normalized);
            float red = float(*ptr++) * GLTypeTraits<T>::scale(ia->_normalized);
            out.set(red, g, b, 1.0f);
        }
    };

    template<typename T>
    struct ColorWriter<GL_BGR, T>
    {
        static void write(const ImageUtils::PixelWriter* iw, const osg::Vec4f& c, int s, int t, int r, int m )
        {
            T* ptr = (T*)iw->data(s, t, r, m);
            *ptr++ = (T)( c.b() / GLTypeTraits<T>::scale(iw->_normalized) );
            *ptr++ = (T)( c.g() / GLTypeTraits<T>::scale(iw->_normalized) );
            *ptr++ = (T)( c.r() / GLTypeTraits<T>::scale(iw->_normalized) );
        }
    };

    template<typename T>
    struct ColorReader<GL_BGRA, T>
    {
        static void read(const ImageUtils::PixelReader* ia, osg::Vec4f& out, int s, int t, int r, int m)
        {
            const T* ptr = (const T*)ia->data(s, t, r, m);
            float b = float(*ptr++) * GLTypeTraits<T>::scale(ia->_normalized);
            float g = float(*ptr++) * GLTypeTraits<T>::scale(ia->_normalized);
            float red = float(*ptr++) * GLTypeTraits<T>::scale(ia->_normalized);
            float a = float(*ptr) * GLTypeTraits<T>::scale(ia->_normalized);
            out.set(red, g, b, a);
        }
    };

    template<typename T>
    struct ColorWriter<GL_BGRA, T>
    {
        static void write(const ImageUtils::PixelWriter* iw, const osg::Vec4f& c, int s, int t, int r, int m )
        {
            T* ptr = (T*)iw->data(s, t, r, m);
            *ptr++ = (T)( c.b() / GLTypeTraits<T>::scale(iw->_normalized) );
            *ptr++ = (T)( c.g() / GLTypeTraits<T>::scale(iw->_normalized) );
            *ptr++ = (T)( c.r() / GLTypeTraits<T>::scale(iw->_normalized) );
            *ptr++ = (T)( c.a() / GLTypeTraits<T>::scale(iw->_normalized) );
        }
    };

    template<typename T>
    struct ColorReader<0, T>
    {
        static void read(const ImageUtils::PixelReader* ia, osg::Vec4f& out, int s, int t, int r, int m)
        {
            out.set(1.0f, 1.0f, 1.0f, 1.0f);
        }
    };

    template<typename T>
    struct ColorWriter<0, T>
    {
        static void write(const ImageUtils::PixelWriter* iw, const osg::Vec4f& c, int s, int t, int r, int m )
        {
            //nop
        }
    };

    template<>
    struct ColorReader<GL_UNSIGNED_SHORT_5_5_5_1, GLushort>
    {
        static void read(const ImageUtils::PixelReader* ia, osg::Vec4f& out, int s, int t, int r, int m)
        {
            GLushort p = *(const GLushort*)ia->data(s, t, r, m);
            //internal format GL_RGB5_A1 is implied
            out.set(
                r5*(float)(p>>11),
                r5*(float)((p&0x7c0)>>6),
                r5*(float)((p&0x3e)>>1),
                (float)(p&0x1));
        }
    };

    template<>
    struct ColorWriter<GL_UNSIGNED_SHORT_5_5_5_1, GLushort>
    {
        static void write(const ImageUtils::PixelWriter* iw, const osg::Vec4f& c, int s, int t, int r, int m )
        {
            GLushort
                red = (unsigned short)(c.r()*255),
                g = (unsigned short)(c.g()*255),
                b = (unsigned short)(c.b()*255),
                a = c.a() < 0.15 ? 0 : 1;

            GLushort* ptr = (GLushort*)iw->data(s, t, r, m);
            *ptr = (((red) & (0xf8)) << 8) | (((g) & (0xf8)) << 3) | (((b) & (0xF8)) >> 2) | a;
        }
    };

    template<>
    struct ColorReader<GL_UNSIGNED_BYTE_3_3_2, GLubyte>
    {
        static void read(const ImageUtils::PixelReader* ia, osg::Vec4f& out, int s, int t, int r, int m)
        {
            GLubyte p = *(const GLubyte*)ia->data(s,t,r,m);
            // internal format GL_R3_G3_B2 is implied
            out.set( r3*(float)(p>>5), r3*(float)((p&0x28)>>2), r2*(float)(p&0x3), 1.0f );
        }
    };

    template<>
    struct ColorWriter<GL_UNSIGNED_BYTE_3_3_2, GLubyte>
    {
        static void write(const ImageUtils::PixelWriter* iw, const osg::Vec4f& c, int s, int t, int r, int m )
        {
            GLubyte* ptr = (GLubyte*)iw->data(s,t,r,m);
            OE_WARN << LC << "Target GL_UNSIGNED_BYTE_3_3_2 not yet implemented" << std::endl;
        }
    };

    template<>
    struct ColorReader<GL_COMPRESSED_RGB_S3TC_DXT1_EXT, GLubyte>
    {
        static void read(const ImageUtils::PixelReader* pr, osg::Vec4f& out, int s, int t, int r, int m)
        {
            static const int BLOCK_BYTES = 8;

            unsigned int blocksPerRow = pr->_image->s()/4;
            unsigned int bs = s/4, bt = t/4;
            unsigned int blockStart = (bt*blocksPerRow+bs) * BLOCK_BYTES;

            const GLushort* p = (const GLushort*)(pr->data() + blockStart);

            GLushort c0p = *p++;
            osg::Vec4f c0(
                (float)(c0p >> 11)/31.0f,
                (float)((c0p & 0x07E0) >> 5)/63.0f,
                (float)((c0p & 0x001F))/31.0f,
                1.0f );

            GLushort c1p = *p++;
            osg::Vec4f c1(
                (float)(c1p >> 11)/31.0f,
                (float)((c1p & 0x07E0) >> 5)/63.0f,
                (float)((c1p & 0x001F))/31.0f,
                1.0f );

            static const float one_third  = 1.0f/3.0f;
            static const float two_thirds = 2.0f/3.0f;

            osg::Vec4f c2, c3;
            if ( c0p > c1p )
            {
                c2 = c0*two_thirds + c1*one_third;
                c3 = c0*one_third  + c1*two_thirds;
            }
            else
            {
                c2 = c0*0.5 + c1*0.5;
                c3.set(0,0,0,1);
            }

            unsigned int table = *(unsigned int*)p;
            int ls = s-4*bs, lt = t-4*bt; //int ls = s % 4, lt = t % 4;
            int x = ls + (4 * lt);

            unsigned int index = (table >> (2*x)) & 0x00000003;

            out =
                index == 0? c0 :
                index == 1? c1 :
                index == 2? c2 : c3;
        }
    };

    template<int GLFormat>
    inline ImageUtils::PixelReader::ReaderFunc
    chooseReader(GLenum dataType)
    {
        switch (dataType)
        {
        case GL_BYTE:
            return &ColorReader<GLFormat, GLbyte>::read;
        case GL_UNSIGNED_BYTE:
            return &ColorReader<GLFormat, GLubyte>::read;
        case GL_SHORT:
            return &ColorReader<GLFormat, GLshort>::read;
        case GL_UNSIGNED_SHORT:
            return &ColorReader<GLFormat, GLushort>::read;
        case GL_INT:
            return &ColorReader<GLFormat, GLint>::read;
        case GL_UNSIGNED_INT:
            return &ColorReader<GLFormat, GLuint>::read;
        case GL_FLOAT:
            return &ColorReader<GLFormat, GLfloat>::read;
        case GL_UNSIGNED_SHORT_5_5_5_1:
            return &ColorReader<GL_UNSIGNED_SHORT_5_5_5_1, GLushort>::read;
        case GL_UNSIGNED_BYTE_3_3_2:
            return &ColorReader<GL_UNSIGNED_BYTE_3_3_2, GLubyte>::read;
        case GL_UNSIGNED_INT_8_8_8_8_REV:
            return &ColorReader<GLFormat, GLubyte>::read;
        default:
            return &ColorReader<0, GLbyte>::read;
        }
    }

    inline ImageUtils::PixelReader::ReaderFunc
    getReader( GLenum pixelFormat, GLenum dataType )
    {
        switch( pixelFormat )
        {
        case GL_DEPTH_COMPONENT:
            return chooseReader<GL_DEPTH_COMPONENT>(dataType);
            break;
        case GL_LUMINANCE:
            return chooseReader<GL_LUMINANCE>(dataType);
            break;
        case GL_RED:
            return chooseReader<GL_RED>(dataType);
            break;
        case GL_ALPHA:
            return chooseReader<GL_ALPHA>(dataType);
            break;
        case GL_LUMINANCE_ALPHA:
            return chooseReader<GL_LUMINANCE_ALPHA>(dataType);
<<<<<<< HEAD
            break;
=======
            break;        
        case GL_RG:
            return chooseReader<GL_RG>(dataType);
            break;        
>>>>>>> 4ee7222d
        case GL_RGB:
            return chooseReader<GL_RGB>(dataType);
            break;
        case GL_RGBA:
            return chooseReader<GL_RGBA>(dataType);
            break;
        case GL_BGR:
            return chooseReader<GL_BGR>(dataType);
            break;
        case GL_BGRA:
            return chooseReader<GL_BGRA>(dataType);
            break;
        case GL_COMPRESSED_RGB_S3TC_DXT1_EXT:
            return &ColorReader<GL_COMPRESSED_RGB_S3TC_DXT1_EXT, GLubyte>::read;
            break;
        default:
            return 0L;
            break;
        }
    }
}

ImageUtils::PixelReader::PixelReader() :
    _bilinear(false),
    _sampleAsTexture(false),
    _sampleAsRepeatingTexture(false)
{
    setImage(NULL);
}

ImageUtils::PixelReader::PixelReader(const osg::Image* image) :
    _bilinear(false),
    _sampleAsTexture(false),
    _sampleAsRepeatingTexture(false)
{
    setImage(image);
}

void
ImageUtils::PixelReader::setImage(const osg::Image* image)
{
    _image = image;
    if (image)
    {
        _normalized = image->getDataType() == GL_UNSIGNED_BYTE;
        _colBytes = _image->getPixelSizeInBits() / 8;
        _rowBytes = _image->getRowStepInBytes(); //getRowSizeInBytes();
        _imageBytes = _image->getImageSizeInBytes();
        GLenum dataType = _image->getDataType();
        _reader = getReader( _image->getPixelFormat(), dataType );
        if ( !_reader )
        {
            OE_WARN << "[PixelReader] No reader found for pixel format " << std::hex << _image->getPixelFormat() << std::endl;
            _reader = &ColorReader<0,GLbyte>::read;
        }
    }
}

void
ImageUtils::PixelReader::setTexture(const osg::Texture* tex)
{
    if (tex)
    {
        setImage(tex->getImage(0));
        setSampleAsTexture(true);
        setBilinear(tex->getFilter(tex->MAG_FILTER) != tex->NEAREST);
        setSampleAsRepeatingTexture(tex->getWrap(tex->WRAP_S) == tex->REPEAT);
    }
}

osg::Vec4
ImageUtils::PixelReader::operator()(float u, float v, int r, int m) const
{
    osg::Vec4f temp;
    this->operator()(temp, u, v, r, m);
    return temp;
}

namespace {
    double fract(double x) {
        return x >= 0.0 ? (x - floor(x)) : (x - ceil(x));
    }
    float fractf(float x) {
        return x >= 0.0 ? (x - floorf(x)) : (x - ceilf(x));
    }
    float clamp(double x, double a, double b) {
        return x<a ? a : x>b ? b : x;
    }
    float clampf(float x, float a, float b) {
        return x<a ? a : x>b ? b : x;
    }
    double quantizeTo9bits(double x) {
        double frac, tmp = x - (double)(int)(x);
        double frac256 = (double)(int)(tmp*256.0 + 0.5);
        frac = frac256 / 256.0;
        return clamp(frac, 0.0, 1.0);
    }
    float quantizeTo9bitsf(float x) {
        float frac, tmp = x - (float)(int)(x);
        float frac256 = (float)(int)(tmp*256.0f + 0.5f);
        frac = frac256 / 256.0f;
        return clamp(frac, 0.0f, 1.0f);
    }

    // port of sample_2d_nearest from mesa
    /**
     * Sometimes we treat GLfloats as GLints.  On x86 systems, moving a float
     * as an int (thereby using integer registers instead of FP registers) is
     * a performance win.  Typically, this can be done with ordinary casts.
     * But with gcc's -fstrict-aliasing flag (which defaults to on in gcc 3.0)
     * these casts generate warnings.
     * The following union typedef is used to solve that.
     */
    typedef union { GLfloat f; GLint i; GLuint u; } fi_type;

    /** Return (as an integer) floor of float */
    static inline int ifloorf(float f)
    {
#if defined(USE_X86_ASM) && defined(__GNUC__) && defined(__i386__)
        /*
         * IEEE floor for computers that round to nearest or even.
         * 'f' must be between -4194304 and 4194303.
         * This floor operation is done by "(iround(f + .5) + iround(f - .5)) >> 1",
         * but uses some IEEE specific tricks for better speed.
         * Contributed by Josh Vanderhoof
         */
        int ai, bi;
        double af, bf;
        af = (3 << 22) + 0.5 + (double)f;
        bf = (3 << 22) + 0.5 - (double)f;
        /* GCC generates an extra fstp/fld without this. */
        __asm__("fstps %0" : "=m" (ai) : "t" (af) : "st");
        __asm__("fstps %0" : "=m" (bi) : "t" (bf) : "st");
        return (ai - bi) >> 1;
#else
        int ai, bi;
        double af, bf;
        fi_type u;
        af = (3 << 22) + 0.5 + (double)f;
        bf = (3 << 22) + 0.5 - (double)f;
        u.f = (float)af;  ai = u.i;
        u.f = (float)bf;  bi = u.i;
        return (ai - bi) >> 1;
#endif
    }
}

void
ImageUtils::PixelReader::operator()(osg::Vec4f& out, float u, float v, int r, int m) const
{
    if (!_bilinear)
    {
        // NN sample with clamp-to-edge from mesa in s_texfilter.c
        const float umin = 1.0f / (2.0f * (float)_image->s());
        const float vmin = 1.0f / (2.0f * (float)_image->t());
        int s = u<umin? 0 : u>(1.0f-umin)? _image->s()-1 : (int)floorf(u*(float)_image->s());
        int t = v<vmin? 0 : v>(1.0f-vmin)? _image->t()-1 : (int)floorf(v*(float)_image->t());
        (*_reader)(this, out, s, t, r, m);
    }

    else if (_sampleAsTexture)
    {
        // port of Mesa sample_2d_linear() in s_texfilter.c

        float tex_size_x = (float)_image->s();
        float tex_size_y = (float)_image->t();

        float unnorm_tex_coord_x = (u * tex_size_x) - 0.5f;
        float unnorm_tex_coord_y = (v * tex_size_y) - 0.5f;

        float snap_tex_coord_x = (floorf(unnorm_tex_coord_x) + 0.5f) / tex_size_x;
        float snap_tex_coord_y = (floorf(unnorm_tex_coord_y) + 0.5f) / tex_size_y;

        // wut?
        // NVIDIA uses 9-bit fixed point format with 8-bit fractional value.
        // So we have to quantize our coordinates to match. If you don't
        // do this you will have a bad time and coords > 0.5 will return
        // different values than in GLSL's texture method.
        // https://docs.nvidia.com/cuda/cuda-c-programming-guide/index.html#linear-filtering
        snap_tex_coord_x = quantizeTo9bitsf(snap_tex_coord_x);
        snap_tex_coord_y = quantizeTo9bitsf(snap_tex_coord_y);

        float sf = floorf(snap_tex_coord_x * (tex_size_x - 1.0f));
        float tf = floorf(snap_tex_coord_y * (tex_size_y - 1.0f));

        int s, t;

        if (_sampleAsRepeatingTexture)
        {
            s = sf >= 0.0 ? (int)sf : (int)fmodf(sf, tex_size_x);
            t = tf >= 0.0 ? (int)tf : (int)fmodf(tf, tex_size_y);
        }
        else
        {
            s = (int)sf;
            t = (int)tf;
        }

        float fx = fractf(unnorm_tex_coord_x);
        float fy = fractf(unnorm_tex_coord_y);

        int splus1, tplus1;
        if (_sampleAsRepeatingTexture)
        {
            splus1 = (s + 1 < _image->s()) ? s + 1 : 0;
            tplus1 = (t + 1 < _image->t()) ? t + 1 : 0;
        }
        else
        {
            splus1 = (s + 1 < _image->s()) ? s + 1 : s;
            tplus1 = (t + 1 < _image->t()) ? t + 1 : t;
        }

        osg::Vec4f p1, p2, p3, p4;
        (*_reader)(this, p1, s, t, r, m);
        (*_reader)(this, p2, splus1, t, r, m);
        (*_reader)(this, p3, s, tplus1, r, m);
        (*_reader)(this, p4, splus1, tplus1, r, m);

        p1 = p1 * (1.0 - fx) + p2 * fx;
        p2 = p3 * (1.0 - fx) + p4 * fx;
        out = p1 * (1.0 - fy) + p2 * fy;
    }

    else // sample as image
    {
        float sizeS = (float)(_image->s() - 1);
        float sizeT = (float)(_image->t() - 1);

        // u, v => [0..1]
        float s = u * sizeS;
        float t = v * sizeT;

        float s0 = osg::maximum(floorf(s), 0.0f);
        float s1 = osg::minimum(s0 + 1.0f, sizeS);
        float smix = s0 < s1 ? (s - s0) / (s1 - s0) : 0.0f;

        float t0 = osg::maximum(floorf(t), 0.0f);
        float t1 = osg::minimum(t0 + 1.0f, sizeT);
        float tmix = t0 < t1 ? (t - t0) / (t1 - t0) : 0.0f;

        osg::Vec4f UL, UR, LL, LR;

        (*_reader)(this, UL, (int)s0, (int)t0, r, m); // upper left
        (*_reader)(this, UR, (int)s1, (int)t0, r, m); // upper right
        (*_reader)(this, LL, (int)s0, (int)t1, r, m); // lower left
        (*_reader)(this, LR, (int)s1, (int)t1, r, m); // lower right

        osg::Vec4f TOP = UL * (1.0f - smix) + UR * smix;
        osg::Vec4f BOT = LL * (1.0f - smix) + LR * smix;

        out = TOP * (1.0f - tmix) + BOT * tmix;
    }
}

void
ImageUtils::PixelReader::operator()(osg::Vec4f& out, double u, double v, int r, int m) const
{
    if (!_bilinear)
    {
        // NN sample with clamp-to-edge from mesa in s_texfilter.c
        const double umin = 1.0 / (2.0 * (double)_image->s());
        const double vmin = 1.0 / (2.0 * (double)_image->t());
        int s = u<umin ? 0 : u>(1.0 - umin) ? _image->s() - 1 : (int)floorf(u*(double)_image->s());
        int t = v<vmin ? 0 : v>(1.0 - vmin) ? _image->t() - 1 : (int)floorf(v*(double)_image->t());
        (*_reader)(this, out, s, t, r, m);
    }

    else if (_sampleAsTexture)
    {
        // port of Mesa sample_2d_linear() in s_texfilter.c

        double tex_size_x = (double)_image->s();
        double tex_size_y = (double)_image->t();

        double unnorm_tex_coord_x = (u * tex_size_x) - 0.5;
        double unnorm_tex_coord_y = (v * tex_size_y) - 0.5;

        double snap_tex_coord_x = (floorf(unnorm_tex_coord_x) + 0.5) / tex_size_x;
        double snap_tex_coord_y = (floorf(unnorm_tex_coord_y) + 0.5) / tex_size_y;

        // wut?
        // NVIDIA uses 9-bit fixed point format with 8-bit fractional value.
        // So we have to quantize our coordinates to match. If you don't
        // do this you will have a bad time and coords > 0.5 will return
        // different values than in GLSL's texture method.
        // https://docs.nvidia.com/cuda/cuda-c-programming-guide/index.html#linear-filtering
        snap_tex_coord_x = quantizeTo9bitsf(snap_tex_coord_x);
        snap_tex_coord_y = quantizeTo9bitsf(snap_tex_coord_y);

        double sf = floor(snap_tex_coord_x * (tex_size_x - 1.0));
        double tf = floor(snap_tex_coord_y * (tex_size_y - 1.0));

        int s, t;

        if (_sampleAsRepeatingTexture)
        {
            s = sf >= 0.0 ? (int)sf : (int)fmod(sf, tex_size_x);
            t = tf >= 0.0 ? (int)tf : (int)fmod(tf, tex_size_y);
        }
        else
        {
            s = (int)sf;
            t = (int)tf;
        }

        double fx = fract(unnorm_tex_coord_x);
        double fy = fract(unnorm_tex_coord_y);

        int splus1, tplus1;
        if (_sampleAsRepeatingTexture)
        {
            splus1 = (s + 1 < _image->s()) ? s + 1 : 0;
            tplus1 = (t + 1 < _image->t()) ? t + 1 : 0;
        }
        else
        {
            splus1 = (s + 1 < _image->s()) ? s + 1 : s;
            tplus1 = (t + 1 < _image->t()) ? t + 1 : t;
        }

        osg::Vec4f p1, p2, p3, p4;
        (*_reader)(this, p1, s, t, r, m);
        (*_reader)(this, p2, splus1, t, r, m);
        (*_reader)(this, p3, s, tplus1, r, m);
        (*_reader)(this, p4, splus1, tplus1, r, m);

        p1 = p1 * (1.0 - fx) + p2 * fx;
        p2 = p3 * (1.0 - fx) + p4 * fx;
        out = p1 * (1.0 - fy) + p2 * fy;
    }

    else // sample as image
    {
        double sizeS = (double)(_image->s() - 1);
        double sizeT = (double)(_image->t() - 1);

        // u, v => [0..1]
        double s = u * sizeS;
        double t = v * sizeT;

        double s0 = osg::maximum(floor(s), 0.0);
        double s1 = osg::minimum(s0 + 1.0, sizeS);
        double smix = s0 < s1 ? (s - s0) / (s1 - s0) : 0.0;

        double t0 = osg::maximum(floor(t), 0.0);
        double t1 = osg::minimum(t0 + 1.0, sizeT);
        double tmix = t0 < t1 ? (t - t0) / (t1 - t0) : 0.0;

        osg::Vec4f UL, UR, LL, LR;

        (*_reader)(this, UL, (int)s0, (int)t0, r, m); // upper left
        (*_reader)(this, UR, (int)s1, (int)t0, r, m); // upper right
        (*_reader)(this, LL, (int)s0, (int)t1, r, m); // lower left
        (*_reader)(this, LR, (int)s1, (int)t1, r, m); // lower right

        osg::Vec4f TOP = UL * (1.0f - smix) + UR * smix;
        osg::Vec4f BOT = LL * (1.0f - smix) + LR * smix;

        out = TOP * (1.0f - tmix) + BOT * tmix;
    }
}

osg::Vec4f
ImageUtils::PixelReader::operator()(double u, double v, int r, int m) const
{
    osg::Vec4f temp;
    this->operator()(temp, u, v, r, m);
    return temp;
}

bool
ImageUtils::PixelReader::supports( GLenum pixelFormat, GLenum dataType )
{
    return getReader(pixelFormat, dataType) != 0L;
}

//------------------------------------------------------------------------

namespace
{
    template<int GLFormat>
    inline ImageUtils::PixelWriter::WriterFunc chooseWriter(GLenum dataType)
    {
        switch (dataType)
        {
        case GL_BYTE:
            return &ColorWriter<GLFormat, GLbyte>::write;
        case GL_UNSIGNED_BYTE:
            return &ColorWriter<GLFormat, GLubyte>::write;
        case GL_SHORT:
            return &ColorWriter<GLFormat, GLshort>::write;
        case GL_UNSIGNED_SHORT:
            return &ColorWriter<GLFormat, GLushort>::write;
        case GL_INT:
            return &ColorWriter<GLFormat, GLint>::write;
        case GL_UNSIGNED_INT:
            return &ColorWriter<GLFormat, GLuint>::write;
        case GL_FLOAT:
            return &ColorWriter<GLFormat, GLfloat>::write;
        case GL_UNSIGNED_SHORT_5_5_5_1:
            return &ColorWriter<GL_UNSIGNED_SHORT_5_5_5_1, GLushort>::write;
        case GL_UNSIGNED_BYTE_3_3_2:
            return &ColorWriter<GL_UNSIGNED_BYTE_3_3_2, GLubyte>::write;
        default:
            return 0L;
        }
    }

    inline ImageUtils::PixelWriter::WriterFunc getWriter(GLenum pixelFormat, GLenum dataType)
    {
        switch( pixelFormat )
        {
        case GL_DEPTH_COMPONENT:
            return chooseWriter<GL_DEPTH_COMPONENT>(dataType);
            break;
        case GL_LUMINANCE:
            return chooseWriter<GL_LUMINANCE>(dataType);
            break;
        case GL_RED:
            return chooseWriter<GL_RED>(dataType);
            break;
        case GL_ALPHA:
            return chooseWriter<GL_ALPHA>(dataType);
            break;
        case GL_LUMINANCE_ALPHA:
            return chooseWriter<GL_LUMINANCE_ALPHA>(dataType);
<<<<<<< HEAD
=======
            break;                
        case GL_RG:
            return chooseWriter<GL_RG>(dataType);
>>>>>>> 4ee7222d
            break;
        case GL_RGB:
            return chooseWriter<GL_RGB>(dataType);
            break;
        case GL_RGBA:
            return chooseWriter<GL_RGBA>(dataType);
            break;
        case GL_BGR:
            return chooseWriter<GL_BGR>(dataType);
            break;
        case GL_BGRA:
            return chooseWriter<GL_BGRA>(dataType);
            break;
        default:
            return 0L;
            break;
        }
    }
}

ImageUtils::PixelWriter::PixelWriter(osg::Image* image) :
_image(image)
{
    if (image)
    {
        _normalized = image->getDataType() == GL_UNSIGNED_BYTE;
        _colBytes = _image->getPixelSizeInBits() / 8;
        _rowBytes = _image->getRowStepInBytes();
        _imageBytes = _image->getImageSizeInBytes();
        GLenum dataType = _image->getDataType();
        _writer = getWriter( _image->getPixelFormat(), dataType );
        if ( !_writer )
        {
            OE_WARN << "[PixelWriter] No writer found for pixel format " << std::hex << _image->getPixelFormat() << std::endl;
            _writer = &ColorWriter<0, GLbyte>::write;
        }
    }
}

bool
ImageUtils::PixelWriter::supports( GLenum pixelFormat, GLenum dataType )
{
    return getWriter(pixelFormat, dataType) != 0L;
}

void
ImageUtils::PixelWriter::assign(const osg::Vec4& c)
{
    if (_image->valid())
    {
        for(int r=0; r<_image->r(); ++r)
            for(int t=0; t<_image->t(); ++t)
                for(int s=0; s<_image->s(); ++s)
                    (*this)(c, s, t, r);
    }
}

unsigned char*
ImageUtils::PixelWriter::data(int s, int t, int r, int m) const
{
    return m == 0 ?
        _image->data() + s*_colBytes + t*_rowBytes + r*_imageBytes :
        _image->getMipmapData(m) + (s)*_colBytes + (t)*(_rowBytes>>m) + r*(_imageBytes>>m);
//        _image->getMipmapData(m-1) + (s>>m)*_colBytes + (t>>m)*(_rowBytes>>m) + r*(_imageBytes>>m);
}

TextureAndImageVisitor::TextureAndImageVisitor() :
osg::NodeVisitor()
{
    setNodeMaskOverride( ~0L );
    setTraversalMode(TRAVERSE_ALL_CHILDREN);
}

void
TextureAndImageVisitor::apply(osg::Texture& texture)
{
    for (unsigned k = 0; k < texture.getNumImages(); ++k)
    {
        osg::Image* image = texture.getImage(k);
        if (image)
        {
            apply(*image);
        }
    }
}

void
TextureAndImageVisitor::apply(osg::Node& node)
{
    if (node.getStateSet())
        apply(*node.getStateSet());

    traverse(node);
}

void
TextureAndImageVisitor::apply(osg::StateSet& stateSet)
{
    osg::StateSet::TextureAttributeList& a = stateSet.getTextureAttributeList();
    for (osg::StateSet::TextureAttributeList::iterator i = a.begin(); i != a.end(); ++i)
    {
        osg::StateSet::AttributeList& b = *i;
        for (osg::StateSet::AttributeList::iterator j = b.begin(); j != b.end(); ++j)
        {
            osg::StateAttribute* sa = j->second.first.get();
            if (sa)
            {
                osg::Texture* tex = dynamic_cast<osg::Texture*>(sa);
                if (tex)
                {
                    apply(*tex);
                }
            }
        }
    }
}<|MERGE_RESOLUTION|>--- conflicted
+++ resolved
@@ -1875,14 +1875,10 @@
             break;
         case GL_LUMINANCE_ALPHA:
             return chooseReader<GL_LUMINANCE_ALPHA>(dataType);
-<<<<<<< HEAD
             break;
-=======
-            break;        
         case GL_RG:
             return chooseReader<GL_RG>(dataType);
             break;        
->>>>>>> 4ee7222d
         case GL_RGB:
             return chooseReader<GL_RGB>(dataType);
             break;
@@ -2310,12 +2306,9 @@
             break;
         case GL_LUMINANCE_ALPHA:
             return chooseWriter<GL_LUMINANCE_ALPHA>(dataType);
-<<<<<<< HEAD
-=======
             break;                
         case GL_RG:
             return chooseWriter<GL_RG>(dataType);
->>>>>>> 4ee7222d
             break;
         case GL_RGB:
             return chooseWriter<GL_RGB>(dataType);
