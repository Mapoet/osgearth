/* -*-c++-*- */
/* osgEarth - Geospatial SDK for OpenSceneGraph
 * Copyright 2018 Pelican Mapping
 * http://osgearth.org
 *
 * osgEarth is free software; you can redistribute it and/or modify
 * it under the terms of the GNU Lesser General Public License as published by
 * the Free Software Foundation; either version 2 of the License, or
 * (at your option) any later version.
 *
 * This program is distributed in the hope that it will be useful,
 * but WITHOUT ANY WARRANTY; without even the implied warranty of
 * MERCHANTABILITY or FITNESS FOR A PARTICULAR PURPOSE.  See the
 * GNU Lesser General Public License for more details.
 *
 * You should have received a copy of the GNU Lesser General Public License
 * along with this program.  If not, see <http://www.gnu.org/licenses/>
 */

#include <osgEarth/ImageUtils>
#include <osgEarth/Registry>
#include <osgEarth/Capabilities>
#include <osgEarth/Random>
#include <osgDB/Registry>

#include <osg/ValueObject>

#define LC "[ImageUtils] "


#if defined(OSG_GLES1_AVAILABLE) || defined(OSG_GLES2_AVAILABLE) || defined(OSG_GLES3_AVAILABLE)
#    define GL_RGB8_INTERNAL  GL_RGB8_OES
#    define GL_RGB8A_INTERNAL GL_RGBA8_OES
#else
#    define GL_RGB8_INTERNAL  GL_RGB8
#    define GL_RGB8A_INTERNAL GL_RGBA8
#endif


using namespace osgEarth;
using namespace osgEarth::Util;


osg::Image*
ImageUtils::cloneImage( const osg::Image* input )
{
    // Why not just call image->clone()? Because, the osg::Image copy constructor does not
    // clear out the underlying BufferData/BufferObject's GL handles. This can cause 
    // exepected results if you are cloning an image that has already been used in GL.
    // Calling clone->dirty() might work, but we are not sure.

    if ( !input ) return 0L;
    
    osg::Image* clone = osg::clone( input, osg::CopyOp::DEEP_COPY_ALL );
    clone->dirty();
    return clone;
}

bool
ImageUtils::copyAsSubImage(const osg::Image* src, osg::Image* dst, int dst_start_col, int dst_start_row)
{
    if (!src || !dst ||
        dst_start_col + src->s() > dst->s() ||
        dst_start_row + src->t() > dst->t() ||
        src->r() != dst->r())
    {
        return false;
    }

    // check for fast bytewise copy:
    if (src->getPacking() == dst->getPacking() &&
        src->getDataType() == dst->getDataType() &&
        src->getPixelFormat() == dst->getPixelFormat() )
    {
        for(int r=0; r<src->r(); ++r) // each layer
        {
            for( int src_row=0, dst_row=dst_start_row; src_row < src->t(); src_row++, dst_row++ )
            {
                const void* src_data = src->data( 0, src_row, r );
                void* dst_data = dst->data( dst_start_col, dst_row, r );
                memcpy( dst_data, src_data, src->getRowSizeInBytes() );
            }
        }
    }

    // otherwise loop through an convert pixel-by-pixel.
    else
    {
        if ( !PixelReader::supports(src) || !PixelWriter::supports(dst) )
            return false;

        PixelReader read(src);
        PixelWriter write(dst);

        for( int r=0; r<src->r(); ++r)
        {
            for( int src_t=0, dst_t=dst_start_row; src_t < src->t(); src_t++, dst_t++ )
            {
                for( int src_s=0, dst_s=dst_start_col; src_s < src->s(); src_s++, dst_s++ )
                {           
                    write(read(src_s, src_t, r), dst_s, dst_t, r);
                }
            }
        }
    }

    return true;
}  

osg::Image*
ImageUtils::createBumpMap(const osg::Image* input)
{
    if ( !PixelReader::supports(input) || !PixelWriter::supports(input) )
        return 0L;

    osg::Image* output = osg::clone(input, osg::CopyOp::DEEP_COPY_ALL);

    static const float kernel[] = {
        -1.0, -1.0, 0.0,
        -1.0,  0.0, 1.0,
         0.0,  1.0, 1.0 
    };

    PixelReader read(input);
    PixelWriter write(output);

    osg::Vec4f mid(0.5f,0.5f,0.5f,0.5f);

    for( int t=0; t<input->t(); ++t )
    {
        for( int s=0; s<input->s(); ++s )
        {
            if ( t == 0 || t == input->t()-1 || s == 0 || s == input->s()-1 )
            {
                write( mid, s, t );
            }
            else
            {
                osg::Vec4f sum;

                // run the emboss kernel:
                for( int tt=0; tt<=2; ++tt )
                    for( int ss=0; ss<=2; ++ss )
                        sum += read(s+ss-1,t+tt-1) * kernel[tt*3+ss];
                sum /= 9.0f;

                // bias for bumpmapping:
                sum += osg::Vec4f(0.5f,0.5f,0.5f,0.5f);

                // convert to greyscale:
                sum.r() *= 0.2989f;
                sum.g() *= 0.5870f;
                sum.b() *= 0.1140f;

                sum.a() = read(s,t).a();
                write( sum, s, t );
            }
        }
    }
    return output;
}

bool
ImageUtils::resizeImage(const osg::Image* input,
                        unsigned int out_s, unsigned int out_t,
                        osg::ref_ptr<osg::Image>& output,
                        unsigned int mipmapLevel,
                        bool bilinear)
{
    if ( !input && out_s == 0 && out_t == 0 )
        return false;

    if ( !PixelReader::supports(input) )
    {
        OE_WARN << LC << "resizeImage: unsupported format" << std::endl;
        return false;
    }

    if ( output.valid() && !PixelWriter::supports(output.get()) )
    {
        OE_WARN << LC << "resizeImage: pre-allocated output image is in an unsupported format" << std::endl;
        return false;
    }

    unsigned int in_s = input->s();
    unsigned int in_t = input->t();

    if ( !output.valid() )
    {
        output = new osg::Image();

        if ( PixelWriter::supports(input) )
        {
            output->allocateImage( out_s, out_t, input->r(), input->getPixelFormat(), input->getDataType(), input->getPacking() );
            output->setInternalTextureFormat( input->getInternalTextureFormat() );
        }
        else
        {
            // for unsupported write formats, convert to normalized RGBA8 automatically.
            output->allocateImage( out_s, out_t, input->r(), GL_RGBA, GL_UNSIGNED_BYTE );
            output->setInternalTextureFormat( GL_RGB8A_INTERNAL );
        }
    }
    else
    {
        // make sure they match up
        output->setInternalTextureFormat( input->getInternalTextureFormat() );
    }

    if ( in_s == out_s && in_t == out_t && mipmapLevel == 0 && input->getInternalTextureFormat() == output->getInternalTextureFormat() )
    {
        memcpy( output->data(), input->data(), input->getTotalSizeInBytes() );
    }
    else
    {
        PixelReader read( input );
        PixelWriter write( output.get() );

        for( unsigned int output_row=0; output_row < out_t; output_row++ )
        {
            // get an appropriate input row
            float output_row_ratio = (float)output_row/(float)out_t;
            float input_row = output_row_ratio * (float)in_t;
            if ( input_row >= input->t() ) input_row = in_t-1;
            else if ( input_row < 0 ) input_row = 0;

            for( unsigned int output_col = 0; output_col < out_s; output_col++ )
            {
                float output_col_ratio = (float)output_col/(float)out_s;
                float input_col =  output_col_ratio * (float)in_s;
                if ( input_col >= (int)in_s ) input_col = in_s-1;
                else if ( input_col < 0 ) input_col = 0.0f;                

                osg::Vec4 color;

                for(int layer=0; layer<input->r(); ++layer)
                {
                    if (bilinear)
                    {
                        // Do a billinear interpolation for the image
                        int rowMin = osg::maximum((int)floor(input_row), 0);
                        int rowMax = osg::maximum(osg::minimum((int)ceil(input_row), (int)(input->t()-1)), 0);
                        int colMin = osg::maximum((int)floor(input_col), 0);
                        int colMax = osg::maximum(osg::minimum((int)ceil(input_col), (int)(input->s()-1)), 0);                    

                        if (rowMin > rowMax) rowMin = rowMax;
                        if (colMin > colMax) colMin = colMax;  

                        osg::Vec4 urColor = read(colMax, rowMax, layer);
                        osg::Vec4 llColor = read(colMin, rowMin, layer);
                        osg::Vec4 ulColor = read(colMin, rowMax, layer);
                        osg::Vec4 lrColor = read(colMax, rowMin, layer);
                    
                        if ((colMax == colMin) && (rowMax == rowMin))
                        {
                            // Exact value
                            color = urColor;
                        }
                        else if (colMax == colMin)
                        {                     
                            // Linear interpolate vertically            
                            color = llColor * ((double)rowMax - input_row) + ulColor * (input_row - (double)rowMin);
                        }
                        else if (rowMax == rowMin)
                        {                     
                            // Linear interpolate horizontally
                            color = llColor * ((double)colMax - input_col) + lrColor * (input_col - (double)colMin);
                        }
                        else
                        {                        
                            // Bilinear interpolate
                            osg::Vec4 r1 = llColor * ((double)colMax - input_col) + lrColor * (input_col - (double)colMin);
                            osg::Vec4 r2 = ulColor * ((double)colMax - input_col) + urColor * (input_col - (double)colMin);                      
                            color = r1 * ((double)rowMax - input_row) + r2 * (input_row - (double)rowMin);
                        }                         
                    }
                    else
                    {
                        // nearest neighbor:
                        int col = (input_col-(int)input_col) <= (ceil(input_col)-input_col) ?
                            (int)input_col :
                            osg::minimum( 1+(int)input_col, (int)in_s-1 );

                        int row = (input_row-(int)input_row) <= (ceil(input_row)-input_row) ?
                            (int)input_row :
                            osg::minimum( 1+(int)input_row, (int)in_t-1 );

                        color = read(col, row, layer); // read pixel from mip level 0.

                        // old code
                        //color = read( (int)input_col, (int)input_row, layer ); // read pixel from mip level 0
                    }

                    write( color, output_col, output_row, layer, mipmapLevel ); // write to target mip level
                }
            }
        }
    }

    return true;
}

bool
ImageUtils::flattenImage(osg::Image*                             input,
                         std::vector<osg::ref_ptr<osg::Image> >& output)
{
    if (input == 0L)
        return false;

    if ( input->r() == 1 )
    {
        output.push_back( input );
        return true;
    }

    for(int r=0; r<input->r(); ++r)
    {
        osg::Image* layer = new osg::Image();
        layer->allocateImage(input->s(), input->t(), 1, input->getPixelFormat(), input->getDataType(), input->getPacking());
        layer->setPixelAspectRatio(input->getPixelAspectRatio());

        layer->setRowLength(input->getRowLength());
        layer->setOrigin(input->getOrigin());
        layer->setFileName(input->getFileName());
        layer->setWriteHint(input->getWriteHint());
        layer->setInternalTextureFormat(input->getInternalTextureFormat());
        ::memcpy(layer->data(), input->data(0,0,r), layer->getTotalSizeInBytes());
        output.push_back(layer);
    }

    return true;
}

bool
ImageUtils::bicubicUpsample(const osg::Image* source,
                            osg::Image* target,
                            unsigned quadrant,
                            unsigned stride)
{
    const int border = 1; // don't change this.

    int width = ((source->s() - 2*border)/2)+1 + 2*border;
    int height = ((source->t() - 2*border)/2)+1 + 2*border;

    int s_off = quadrant == 0 || quadrant == 2 ? 0 : source->s()-width;
    int t_off = quadrant == 2 || quadrant == 3 ? 0 : source->t()-height;

    ImageUtils::PixelReader readSource(source);
    ImageUtils::PixelWriter writeTarget(target);
    ImageUtils::PixelReader readTarget(target);

    // copy the main box, which is all odd-numbered cells when there is a border size = 1.
    for (int t = 1; t<height-1; ++t)
    {
        for (int s = 1; s<width-1; ++s)
        {
            osg::Vec4 value = readSource(s_off+s, t_off+t);
            writeTarget(value, (s-1)*2+1, (t-1)*2+1);
        }
    }

    // copy the corner border cells.
    writeTarget(readSource(s_off, t_off), 0, 0); // upper left.
    writeTarget(readSource(s_off + width - 1, t_off), target->s()-1, 0);
    writeTarget(readSource(s_off, t_off + height - 1), 0, target->t()-1);
    writeTarget(readSource(s_off + width - 1, t_off + height - 1), target->s() - 1, target->t() - 1);

    // copy the border intermediate cells.
    for (int s=1; s<width-1; ++s) // top/bottom:
    {
        writeTarget(readSource(s_off+s, t_off), (s-1)*2+1, 0);
        writeTarget(readSource(s_off+s, t_off + height - 1), (s-1)*2+1, target->t()-1);
    }
    for (int t = 1; t < height-1; ++t) // left/right:
    {
        writeTarget(readSource(s_off, t_off+t), 0, (t-1)*2+1);
        writeTarget(readSource(s_off + width - 1, t_off + t), target->s()-1, (t-1)*2+1);
    }

    // now interpolate the missing columns, including the border cells.
    for (int s = 2; s<target->s()-2; s += 2)
    {
        for (int t = 0; t < target->t(); )
        {
            int offset = (s-1) % stride; // the minus1 accounts for the border
            int s0 = osg::maximum(s - offset, 0);
            int s1 = osg::minimum(s0 + (int)stride, target->s()-1);
            double mu = (double)offset / (double)(s1-s0);
            osg::Vec4 p1 = readTarget(s0, t);
            osg::Vec4 p2 = readTarget(s1, t);
            double mu2 = (1.0 - cos(mu*osg::PI))*0.5;
            osg::Vec4 v = (p1*(1.0-mu2)) + (p2*mu2);
            writeTarget(v, s, t);

            if (t == 0 || t == target->t()-2) t+=1; else t+=2;
        }
    }

    // next interpolate the odd numbered rows
    for (int s = 0; s < target->s();)
    {
        for (int t = 2; t<target->t()-2; t += 2)
        {
            int offset = (t-1) % stride; // the minus1 accounts for the border
            int t0 = osg::maximum(t - offset, 0);
            int t1 = osg::minimum(t0 + (int)stride, target->t()-1);
            double mu = (double)offset / double(t1-t0);

            osg::Vec4 p1 = readTarget(s, t0);
            osg::Vec4 p2 = readTarget(s, t1);
            double mu2 = (1.0 - cos(mu*osg::PI))*0.5;
            osg::Vec4 v = (p1*(1.0-mu2)) + (p2*mu2);
            writeTarget(v, s, t);
        }

        if (s == 0 || s == target->s()-2) s+=1; else s+=2;
    }

    // then interpolate the centers
    for (int s = 2; s<target->s()-2; s += 2)
    {
        for (int t = 2; t<target->t()-2; t += 2)
        {
            int s_offset = (s-1) % stride;
            int s0 = osg::maximum(s - s_offset, 0);
            int s1 = osg::minimum(s0 + (int)stride, target->s()-1);

            int t_offset = (t-1) % stride;
            int t0 = osg::maximum(t - t_offset, 0);
            int t1 = osg::minimum(t0 + (int)stride, target->t()-1);

            double mu, mu2;

            osg::Vec4 p1 = readTarget(s0, t);
            osg::Vec4 p2 = readTarget(s1, t);
            mu = (double)s_offset / (double)(s1-s0);
            mu2 = (1.0 - cos(mu*osg::PI))*0.5;
            osg::Vec4 v1 = (p1*(1.0-mu2)) + (p2*mu2);
            
            osg::Vec4 p3 = readTarget(s, t0);
            osg::Vec4 p4 = readTarget(s, t1);
            mu = (double)t_offset / (double)(t1-t0);
            mu2 = (1.0 - cos(mu*osg::PI))*0.5;
            osg::Vec4 v2 = (p3*(1.0-mu2)) + (p4*mu2);

            osg::Vec4 v = (v1+v2)*0.5;

            writeTarget(v, s, t);
        }
    }
    
    return true;
}

osg::Image*
ImageUtils::buildNearestNeighborMipmaps(const osg::Image* input)
{
    // first, build the image that will hold all the mipmap levels.
    int numMipmapLevels = osg::Image::computeNumberOfMipmapLevels( input->s(), input->t() );
    int pixelSizeBytes  = osg::Image::computeRowWidthInBytes( input->s(), input->getPixelFormat(), input->getDataType(), input->getPacking() ) / input->s();
    int totalSizeBytes  = 0;
    std::vector< unsigned int > mipmapDataOffsets;

    mipmapDataOffsets.reserve( numMipmapLevels-1 );

    for( int i=0; i<numMipmapLevels; ++i )
    {
        if ( i > 0 )
            mipmapDataOffsets.push_back( totalSizeBytes );

        int level_s = input->s() >> i;
        int level_t = input->t() >> i;
        int levelSizeBytes = level_s * level_t * pixelSizeBytes;

        totalSizeBytes += levelSizeBytes;
    }

    unsigned char* data = new unsigned char[totalSizeBytes];

    osg::ref_ptr<osg::Image> result = new osg::Image();
    result->setImage(
        input->s(), input->t(), 1,
        input->getInternalTextureFormat(), 
        input->getPixelFormat(), 
        input->getDataType(), 
        data, osg::Image::USE_NEW_DELETE );

    result->setMipmapLevels( mipmapDataOffsets );

    // now, populate the image levels.
    int level_s = input->s();
    int level_t = input->t();

    osg::ref_ptr<const osg::Image> input2 = input;
    for( int level=0; level<numMipmapLevels; ++level )
    {
        osg::ref_ptr<osg::Image> temp;
        ImageUtils::resizeImage(input2.get(), level_s, level_t, result, level, false);
        ImageUtils::resizeImage(input2.get(), level_s, level_t, temp, 0, false);
        level_s >>= 1;
        level_t >>= 1;
        input2 = temp.get();
    }

    return result.release();
}

osg::Image*
ImageUtils::createMipmapBlendedImage( const osg::Image* primary, const osg::Image* secondary )
{
    // ASSUMPTION: primary and secondary are the same size, same format.

    // first, build the image that will hold all the mipmap levels.
    int numMipmapLevels = osg::Image::computeNumberOfMipmapLevels( primary->s(), primary->t() );
    int pixelSizeBytes  = osg::Image::computeRowWidthInBytes( primary->s(), primary->getPixelFormat(), primary->getDataType(), primary->getPacking() ) / primary->s();
    int totalSizeBytes  = 0;
    std::vector< unsigned int > mipmapDataOffsets;

    mipmapDataOffsets.reserve( numMipmapLevels-1 );

    for( int i=0; i<numMipmapLevels; ++i )
    {
        if ( i > 0 )
            mipmapDataOffsets.push_back( totalSizeBytes );

        int level_s = primary->s() >> i;
        int level_t = primary->t() >> i;
        int levelSizeBytes = level_s * level_t * pixelSizeBytes;

        totalSizeBytes += levelSizeBytes;
    }

    unsigned char* data = new unsigned char[totalSizeBytes];

    osg::ref_ptr<osg::Image> result = new osg::Image();
    result->setImage(
        primary->s(), primary->t(), 1,
        primary->getInternalTextureFormat(), 
        primary->getPixelFormat(), 
        primary->getDataType(), 
        data, osg::Image::USE_NEW_DELETE );

    result->setMipmapLevels( mipmapDataOffsets );

    // now, populate the image levels.
    int level_s = primary->s();
    int level_t = primary->t();

    for( int level=0; level<numMipmapLevels; ++level )
    {
        if ( secondary && level > 0 )
            ImageUtils::resizeImage( secondary, level_s, level_t, result, level );
        else
            ImageUtils::resizeImage( primary, level_s, level_t, result, level );

        level_s >>= 1;
        level_t >>= 1;
    }

    return result.release();
}

osgDB::ReaderWriter*
ImageUtils::getReaderWriterForStream(std::istream& stream) {
    // Modified from https://oroboro.com/image-format-magic-bytes/

    // Get the length of the stream
    stream.seekg(0, std::ios::end);
    unsigned int len = stream.tellg();
    stream.seekg(0, std::ios::beg);

    if (len < 16) return 0;

    //const char* data = input.c_str();
    // Read a 16 byte header
    char data[16];
    stream.read(data, 16);
    // Reset reading
    stream.seekg(0, std::ios::beg);

    // .jpg:  FF D8 FF
    // .png:  89 50 4E 47 0D 0A 1A 0A
    // .gif:  GIF87a      
    //        GIF89a
    // .tiff: 49 49 2A 00
    //        4D 4D 00 2A
    // .bmp:  BM 
    // .webp: RIFF ???? WEBP 
    // .ico   00 00 01 00
    //        00 00 02 00 ( cursor files )
    switch (data[0])
    {
    case '\xFF':
        return (!strncmp((const char*)data, "\xFF\xD8\xFF", 3)) ?
            osgDB::Registry::instance()->getReaderWriterForExtension("jpg") : 0;

    case '\x89':
        return (!strncmp((const char*)data,
            "\x89\x50\x4E\x47\x0D\x0A\x1A\x0A", 8)) ?
            osgDB::Registry::instance()->getReaderWriterForExtension("png") : 0;

    case 'G':
        return (!strncmp((const char*)data, "GIF87a", 6) ||
            !strncmp((const char*)data, "GIF89a", 6)) ?
            osgDB::Registry::instance()->getReaderWriterForExtension("gif") : 0;

    case 'I':
        return (!strncmp((const char*)data, "\x49\x49\x2A\x00", 4)) ?
            osgDB::Registry::instance()->getReaderWriterForExtension("tif") : 0;

    case 'M':
        return (!strncmp((const char*)data, "\x4D\x4D\x00\x2A", 4)) ?
            osgDB::Registry::instance()->getReaderWriterForExtension("tif") : 0;

    case 'B':
        return ((data[1] == 'M')) ?
            osgDB::Registry::instance()->getReaderWriterForExtension("bmp") : 0;

    default:
        return 0;
    }
}

osg::Image*
ImageUtils::readStream(std::istream& stream, const osgDB::Options* options) {

    osgDB::ReaderWriter* rw = getReaderWriterForStream(stream);
    if (!rw) {
        return 0;
    }

    osgDB::ReaderWriter::ReadResult rr = rw->readImage(stream, options);
    if (rr.validImage()) {
        return rr.takeImage();
    }
    return 0;
}

namespace
{
    struct MixImage
    {
        float _a;
        bool _srcHasAlpha, _destHasAlpha;

        bool operator()( const osg::Vec4f& src, osg::Vec4f& dest )
        {
            float sa = _srcHasAlpha ? _a * src.a() : _a;
            float da = _destHasAlpha ? dest.a() : 1.0f;
            dest.set(
                dest.r()*(1.0f-sa) + src.r()*sa,
                dest.g()*(1.0f-sa) + src.g()*sa,
                dest.b()*(1.0f-sa) + src.b()*sa,
                osg::maximum(sa, da) );             
            return true;
        }
    };
}

bool
ImageUtils::mix(osg::Image* dest, const osg::Image* src, float a)
{
    if (!dest || !src || dest->s() != src->s() || dest->t() != src->t() || src->r() != dest->r() ||
        !PixelReader::supports(src) ||
        !PixelWriter::supports(dest) )
    {
        return false;
    }
    
    PixelVisitor<MixImage> mixer;
    mixer._a = osg::clampBetween( a, 0.0f, 1.0f );
    mixer._srcHasAlpha = hasAlphaChannel(src); //src->getPixelSizeInBits() == 32;
    mixer._destHasAlpha = hasAlphaChannel(dest); //dest->getPixelSizeInBits() == 32;

    mixer.accept( src, dest );  

    return true;
}

osg::Image*
ImageUtils::cropImage(const osg::Image* image,
                      double src_minx, double src_miny, double src_maxx, double src_maxy,
                      double &dst_minx, double &dst_miny, double &dst_maxx, double &dst_maxy)
{
    if ( image == 0L )
        return 0L;

    //Compute the desired cropping rectangle
    int windowX        = osg::clampBetween( (int)floor( (dst_minx - src_minx) / (src_maxx - src_minx) * (double)image->s()), 0, image->s()-1);
    int windowY        = osg::clampBetween( (int)floor( (dst_miny - src_miny) / (src_maxy - src_miny) * (double)image->t()), 0, image->t()-1);
    int windowWidth    = osg::clampBetween( (int)ceil(  (dst_maxx - src_minx) / (src_maxx - src_minx) * (double)image->s()) - windowX, 0, image->s());
    int windowHeight   = osg::clampBetween( (int)ceil(  (dst_maxy - src_miny) / (src_maxy - src_miny) * (double)image->t()) - windowY, 0, image->t());    

    if (windowX + windowWidth > image->s())
    {
        windowWidth = image->s() - windowX;        
    }

    if (windowY + windowHeight > image->t())
    {
        windowHeight = image->t() - windowY;
    }
    
    if ((windowWidth * windowHeight) == 0)
    {
        return NULL;
    }

    //Compute the actual bounds of the area we are computing
    double res_s = (src_maxx - src_minx) / (double)image->s();
    double res_t = (src_maxy - src_miny) / (double)image->t();

    dst_minx = src_minx + (double)windowX * res_s;
    dst_miny = src_miny + (double)windowY * res_t;
    dst_maxx = dst_minx + (double)windowWidth * res_s;
    dst_maxy = dst_miny + (double)windowHeight * res_t;

    //OE_NOTICE << "Copying from " << windowX << ", " << windowY << ", " << windowWidth << ", " << windowHeight << std::endl;

    //Allocate the croppped image
    osg::Image* cropped = new osg::Image;
    cropped->allocateImage(windowWidth, windowHeight, image->r(), image->getPixelFormat(), image->getDataType());
    cropped->setInternalTextureFormat( image->getInternalTextureFormat() );
    
    for (int layer=0; layer<image->r(); ++layer)
    {
        for (int src_row = windowY, dst_row=0; dst_row < windowHeight; src_row++, dst_row++)
        {
            if (src_row > image->t()-1) OE_NOTICE << "HeightBroke" << std::endl;
            const void* src_data = image->data(windowX, src_row, layer);
            void* dst_data = cropped->data(0, dst_row, layer);
            memcpy( dst_data, src_data, cropped->getRowSizeInBytes());
        }
    }
    return cropped;
}

bool
ImageUtils::isPowerOfTwo(const osg::Image* image)
{
    return (((image->s() & (image->s()-1))==0) &&
            ((image->t() & (image->t()-1))==0));
}


osg::Image*
ImageUtils::createSharpenedImage( const osg::Image* input )
{
    int filter[9] = { 0, -1, 0, -1, 5, -1, 0, -1, 0 };
    osg::Image* output = ImageUtils::cloneImage(input);
    for( int r=0; r<input->r(); ++r)
    {
        for( int t=1; t<input->t()-1; t++ )
        {
            for( int s=1; s<input->s()-1; s++ )
            {
                int pixels[9] = {
                    *(int*)input->data(s-1,t-1,r), *(int*)input->data(s,t-1,r), *(int*)input->data(s+1,t-1,r),
                    *(int*)input->data(s-1,t  ,r), *(int*)input->data(s,t  ,r), *(int*)input->data(s+1,t  ,r),
                    *(int*)input->data(s-1,t+1,r), *(int*)input->data(s,t+1,r), *(int*)input->data(s+1,t+1,r) };

                int shifts[4] = { 0, 8, 16, 32 };

                for( int c=0; c<4; c++ ) // components
                {
                    int mask = 0xff << shifts[c];
                    int sum = 0;
                    for( int i=0; i<9; i++ )
                    {
                        sum += ((pixels[i] & mask) >> shifts[c]) * filter[i];
                    }
                    sum = sum > 255? 255 : sum < 0? 0 : sum;
                    output->data(s,t,r)[c] = sum;
                }
            }
        }
    }
    return output;
}

namespace
{
    static Threading::Mutex         s_emptyImageMutex;
    static osg::ref_ptr<osg::Image> s_emptyImage;
}

osg::Image*
ImageUtils::createEmptyImage()
{
    if (!s_emptyImage.valid())
    {
        Threading::ScopedMutexLock exclusive( s_emptyImageMutex );
        if (!s_emptyImage.valid())
        {            
            s_emptyImage = createEmptyImage( 1, 1 );
        }     
    }
    return s_emptyImage.get();
}

osg::Image*
ImageUtils::createEmptyImage(unsigned int s, unsigned int t)
{
    osg::Image* empty = new osg::Image;
    empty->allocateImage(s,t,1, GL_RGBA, GL_UNSIGNED_BYTE);
    empty->setInternalTextureFormat( GL_RGB8A_INTERNAL );
    unsigned char *data = empty->data(0,0);
    memset(data, 0, 4 * s * t);
    return empty;
}

bool
ImageUtils::isEmptyImage(const osg::Image* image, float alphaThreshold)
{
    if ( !hasAlphaChannel(image) || !PixelReader::supports(image) )
        return false;

    PixelReader read(image);
    for(unsigned r=0; r<(unsigned)image->r(); ++r)
    {
        for(unsigned t=0; t<(unsigned)image->t(); ++t) 
        {
            for(unsigned s=0; s<(unsigned)image->s(); ++s)
            {
                osg::Vec4 color = read(s, t, r);
                if ( color.a() > alphaThreshold )
                    return false;
            }
        }
    }
    return true;
}


osg::Image*
ImageUtils::createOnePixelImage(const osg::Vec4& color)
{
    osg::Image* image = new osg::Image;
    image->allocateImage(1,1,1, GL_RGBA, GL_UNSIGNED_BYTE);
    image->setInternalTextureFormat( GL_RGB8A_INTERNAL );
    PixelWriter write(image);
    write(color, 0, 0);
    return image;
}

osg::Image*
ImageUtils::upSampleNN(const osg::Image* src, int quadrant)
{
    int soff = quadrant == 0 || quadrant == 2 ? 0 : src->s()/2;
    int toff = quadrant == 2 || quadrant == 3 ? 0 : src->t()/2;
    osg::Image* dst = new osg::Image();
    dst->allocateImage(src->s(), src->t(), 1, src->getPixelFormat(), src->getDataType(), src->getPacking());

    PixelReader readSrc(src);
    PixelWriter writeDst(dst);

    // first, copy the quadrant into the new image at every other pixel (s and t).
    for(int s=0; s<src->s()/2; ++s)
    {
        for(int t=0; t<src->t()/2; ++t)
        {           
            writeDst(readSrc(soff+s,toff+t), 2*s, 2*t);
        }
    }

    // next fill in the rows - simply copy the pixel from the left.
    PixelReader readDst(dst);
    int seed = *(int*)dst->data(0,0);

    Random rng(seed+quadrant);

    for(int t=0; t<dst->t(); t+=2)
    {
        for(int s=1; s<dst->s(); s+=2)
        {
            int ss = rng.next(2)%2 && s<dst->s()-1 ? s+1 : s-1;
            writeDst( readDst(ss,t), s, t );
        }
    }

    // fill in the columns - copy the pixel above.
    for(int t=1; t<dst->t(); t+=2)
    {
        for(int s=0; s<dst->s(); s+=2)
        {
            int tt = rng.next(2)%2 && t<dst->t()-1 ? t+1 : t-1;
            writeDst( readDst(s,tt), s, t );
        }
    }

    // fill in the LRs.
    for(int t=1; t<dst->t(); t+=2)
    {
        bool last_t = t+2 >= dst->t();
        for(int s=1; s<dst->s(); s+=2)
        {
            bool last_s = s+2 >= dst->s();

            if (!last_s && !last_t)
            {
                bool d1 = readDst(s-1,t-1)==readDst(s+1,t+1);
                bool d2 = readDst(s-1,t+1)==readDst(s+1,t-1);

                if (d1 && !d2)
                {
                    writeDst( readDst(s-1,t-1), s, t);
                }
                else if (!d1 && d2)
                {
                    writeDst( readDst(s+1,t-1), s, t);
                }
                else if (d1 && d2)
                {
                    writeDst( readDst(s-1,t-1), s, t);
                }
                else
                {
                    int ss = rng.next(2)%2 ? s+1 : s-1, tt = rng.next(2)%2 ? t+1 : t-1;
                    //int ss = (c++)%2? s+1, s-1, tt = (c++)%2? t+1 : t-1;
                    writeDst( readDst(ss, tt), s, t );
                }

            }
            else if ( last_s && !last_t )
            {
                writeDst( readDst(s,t-1), s, t );
                //if ( readDst(s, t-1) == readDst(s, t+1) )
                //{
                //    writeDst( readDst(s, t-1), s, t );
                //}
                //else
                //{
                //    writeDst( readDst(s-1, t-1), s, t );
                //}
            }
            else if ( !last_s && last_t )
            {
                writeDst( readDst(s-1,t), s, t );
                //if ( readDst(s-1, t) == readDst(s+1, t) )
                //{
                //    writeDst( readDst(s-1,t), s, t );
                //}
                //else
                //{
                //    writeDst( readDst(s-1,t-1), s, t );
                //}
            }
            else
            {
                writeDst( readDst(s-1,t-1), s, t);
            }
        }
    }

    return dst;
}

bool
ImageUtils::isSingleColorImage(const osg::Image* image, float threshold)
{
    if ( !PixelReader::supports(image) )
        return false;

    PixelReader read(image);

    osg::Vec4 referenceColor = read(0, 0, 0);
    float refR = referenceColor.r();
    float refG = referenceColor.g();
    float refB = referenceColor.b();
    float refA = referenceColor.a();

    for(unsigned r=0; r<(unsigned)image->r(); ++r)
    {
        for(unsigned t=0; t<(unsigned)image->t(); ++t) 
        {
            for(unsigned s=0; s<(unsigned)image->s(); ++s)
            {
                osg::Vec4 color = read(s, t, r);
                if (   (fabs(color.r()-refR) > threshold)
                    || (fabs(color.g()-refG) > threshold)
                    || (fabs(color.b()-refB) > threshold)
                    || (fabs(color.a()-refA) > threshold) )
                {
                    return false;
                }
            }
        }
    }
    return true;
}

bool
ImageUtils::computeTextureCompressionMode(const osg::Image*                 image,
                                          osg::Texture::InternalFormatMode& out_mode)
{
    if (!image)
        return false;

    const Capabilities& caps = Registry::capabilities();

#if !defined(OSG_GLES2_AVAILABLE) && !defined(OSG_GLES3_AVAILABLE)

    if (image->getPixelFormat() == GL_RGBA && image->getPixelSizeInBits() == 32) 
    {
        if (caps.supportsTextureCompression(osg::Texture::USE_S3TC_DXT5_COMPRESSION))
        {
            out_mode = osg::Texture::USE_S3TC_DXT5_COMPRESSION;
            return true;
        }
        //todo: add ETC2
        else if (caps.supportsTextureCompression(osg::Texture::USE_ARB_COMPRESSION))
        {
            out_mode = osg::Texture::USE_ARB_COMPRESSION;
            return true;
        }
    }
    else if (image->getPixelFormat() == GL_RGB && image->getPixelSizeInBits() == 24)
    {
        if (caps.supportsTextureCompression(osg::Texture::USE_S3TC_DXT1_COMPRESSION))
        {
            out_mode = osg::Texture::USE_S3TC_DXT1_COMPRESSION;
            return true;
        }
        else if (caps.supportsTextureCompression(osg::Texture::USE_ETC_COMPRESSION))
        {
            // ETC1 is RGB only
            out_mode = osg::Texture::USE_ETC_COMPRESSION;
            return true;
        }
        else if (caps.supportsTextureCompression(osg::Texture::USE_ARB_COMPRESSION))
        {
            out_mode = osg::Texture::USE_ARB_COMPRESSION;
            return true;
        }
    }

#else // OSG_GLES2_AVAILABLE

    if (caps.supportsTextureCompression(osg::Texture::USE_PVRTC_4BPP_COMPRESSION))
    {
        out_mode = osg::Texture::USE_PVRTC_4BPP_COMPRESSION;
        return true;
    }
    else if (caps.supportsTextureCompression(osg::Texture::USE_PVRTC_2BPP_COMPRESSION))
    {
        out_mode = osg::Texture::USE_PVRTC_2BPP_COMPRESSION;
        return true;
    }
    else if (caps.supportsTextureCompression(osg::Texture::USE_ETC_COMPRESSION))
    {
        out_mode = osg::Texture::USE_ETC_COMPRESSION;
        return true;
    }

#endif

    return false;
}

bool 
ImageUtils::replaceNoDataValues(osg::Image*       target,
                                const Bounds&     targetBounds,
                                const osg::Image* reference,
                                const Bounds&     referenceBounds)
{
    if (target == 0L ||
        reference == 0L ||
        !targetBounds.intersects(referenceBounds) )
    {
        return false;
    }

    float
        xscale = targetBounds.width()/referenceBounds.width(),
        yscale = targetBounds.height()/referenceBounds.height();

    float
        xbias = targetBounds.xMin() - referenceBounds.xMin(),
        ybias = targetBounds.yMin() - referenceBounds.yMin();

    PixelReader readTarget(target);
    PixelWriter writeTarget(target);
    PixelReader readReference(reference);

    for(int s=0; s<target->s(); ++s)
    {
        for(int t=0; t<target->t(); ++t)
        {
            osg::Vec4f pixel = readTarget(s, t);
            if ( pixel.r() == NO_DATA_VALUE )
            {
                float nx = (float)s / (float)(target->s()-1);
                float ny = (float)t / (float)(target->t()-1);
                osg::Vec4f refValue = readReference( xscale*nx+xbias, yscale*ny+ybias );
                writeTarget(refValue, s, t);
            }
        }
    }

    return true;
}

bool
ImageUtils::canConvert( const osg::Image* image, GLenum pixelFormat, GLenum dataType )
{
    if ( !image ) return false;
    return PixelReader::supports( image ) && PixelWriter::supports(pixelFormat, dataType);
}

osg::Image*
ImageUtils::convert(const osg::Image* image, GLenum pixelFormat, GLenum dataType)
{
    if ( !image )
        return 0L;

    // Very fast conversion if possible : clone image
    if ( image->getPixelFormat() == pixelFormat && image->getDataType() == dataType)
    {
        GLenum texFormat = image->getInternalTextureFormat();
        if (dataType != GL_UNSIGNED_BYTE
            || (pixelFormat == GL_RGB  && texFormat == GL_RGB8_INTERNAL)
            || (pixelFormat == GL_RGBA && texFormat == GL_RGB8A_INTERNAL))
        return cloneImage(image);
    }

    // Fast conversion if possible : RGB8 to RGBA8
    if ( dataType == GL_UNSIGNED_BYTE && pixelFormat == GL_RGBA && image->getDataType() == GL_UNSIGNED_BYTE && image->getPixelFormat() == GL_RGB)
    {
        // Do fast conversion
        osg::Image* result = new osg::Image();
        result->allocateImage(image->s(), image->t(), image->r(), GL_RGBA, GL_UNSIGNED_BYTE);
        result->setInternalTextureFormat(GL_RGBA8);

        const unsigned char* pSrcData = image->data();
        unsigned char* pDstData = result->data();
        int srcIndex = 0;
        int dstIndex = 0;

        // Convert all pixels except last one by reading 32bits chunks
        for (int i=0; i<image->t()*image->s()*image->r()-1; i++)
        {
            unsigned int srcValue = *((const unsigned int*) (pSrcData + srcIndex)) | 0xFF000000;
            *((unsigned int*) (pDstData + dstIndex)) = srcValue;

            srcIndex += 3;
            dstIndex += 4;
        }

        // Convert last pixel
        pDstData[dstIndex + 0] = pSrcData[srcIndex + 0];
        pDstData[dstIndex + 1] = pSrcData[srcIndex + 1];
        pDstData[dstIndex + 2] = pSrcData[srcIndex + 2];
        pDstData[dstIndex + 3] = 0xFF;

        return result;
    }

    // Test if generic conversion is possible
    if ( !canConvert(image, pixelFormat, dataType) )
        return 0L;

    // Generic conversion : use PixelVisitor
    osg::Image* result = new osg::Image();
    result->allocateImage(image->s(), image->t(), image->r(), pixelFormat, dataType);
    memset(result->data(), 0, result->getTotalSizeInBytes());
    
    if ( pixelFormat == GL_RGB && dataType == GL_UNSIGNED_BYTE )
        result->setInternalTextureFormat( GL_RGB8_INTERNAL );
    else if ( pixelFormat == GL_RGBA && dataType == GL_UNSIGNED_BYTE )
        result->setInternalTextureFormat( GL_RGB8A_INTERNAL );
    else
        result->setInternalTextureFormat( pixelFormat );

    PixelVisitor<CopyImage>().accept( image, result );

    return result;
}

osg::Image*
ImageUtils::convertToRGB8(const osg::Image *image)
{
    return convert( image, GL_RGB, GL_UNSIGNED_BYTE );
}

osg::Image*
ImageUtils::convertToRGBA8(const osg::Image* image)
{
    return convert( image, GL_RGBA, GL_UNSIGNED_BYTE );
}

bool 
ImageUtils::areEquivalent(const osg::Image *lhs, const osg::Image *rhs)
{
    if (lhs == rhs) return true;

    if ((lhs->s() == rhs->s()) &&
        (lhs->t() == rhs->t()) &&
        (lhs->r() == rhs->r()) &&
        (lhs->getInternalTextureFormat() == rhs->getInternalTextureFormat()) &&
        (lhs->getPixelFormat() == rhs->getPixelFormat()) &&
        (lhs->getDataType() == rhs->getDataType()) &&
        (lhs->getPacking() == rhs->getPacking()) &&
        (lhs->getImageSizeInBytes() == rhs->getImageSizeInBytes()))
    {
        unsigned int size = lhs->getImageSizeInBytes();
        const unsigned char* ptr1 = lhs->data();
        const unsigned char* ptr2 = rhs->data();
        for (unsigned int i = 0; i < size; ++i)
        {
            if ( *ptr1++ != *ptr2++ )
                return false;
        }

        return true;
    }

    return false;
}

bool
ImageUtils::hasAlphaChannel(const osg::Image* image) 
{
    return image && (
        image->getPixelFormat() == GL_RGBA ||
        image->getPixelFormat() == GL_BGRA ||
        image->getPixelFormat() == GL_LUMINANCE_ALPHA ||
        image->getPixelFormat() == GL_COMPRESSED_RGBA_S3TC_DXT1_EXT ||
        image->getPixelFormat() == GL_COMPRESSED_RGBA_S3TC_DXT3_EXT ||
        image->getPixelFormat() == GL_COMPRESSED_RGBA_S3TC_DXT5_EXT ||
        image->getPixelFormat() == GL_COMPRESSED_RGBA_PVRTC_4BPPV1_IMG ||
        image->getPixelFormat() == GL_COMPRESSED_RGBA_PVRTC_2BPPV1_IMG );
}


bool
ImageUtils::hasTransparency(const osg::Image* image, float threshold)
{
    if ( !image || !hasAlphaChannel(image) || !PixelReader::supports(image) )
        return false;

    PixelReader read(image);
    for( int r=0; r<image->r(); ++r)
        for( int t=0; t<image->t(); ++t )
            for( int s=0; s<image->s(); ++s )
                if ( read(s, t, r).a() < threshold )
                    return true;

    return false;
}


void
ImageUtils::activateMipMaps(osg::Image* image)
{
<<<<<<< HEAD
#ifdef OSGEARTH_ENABLE_NVTT_CPU_MIPMAPS
   if (image == 0L)
      return;

   if (image->getNumMipmapLevels() > 1)
       return;

   // NVTT doest not like 1-channel images; can crash
   if (osg::Image::computeNumComponents(image->getPixelFormat()) < 3)
       return;

   // Fint the NVTT plugin
   osgDB::ImageProcessor* ip = osgDB::Registry::instance()->getImageProcessor();
   if (!ip)
      return;

    ip->generateMipMap(*image, true, ip->USE_CPU);

    //VRV_PATCH
    //Withouth the format explicitly setup it just picked srgb8 which don't need
    //gamma correction, but we gamma correction everything in vrv.
=======
    return;

#ifdef OSGEARTH_ENABLE_NVTT_CPU_MIPMAPS
    if (image == 0L)
        return;

    if (image->getNumMipmapLevels() > 1)
        return;

    // NVTT doest not like 1-channel images; can crash
    if (osg::Image::computeNumComponents(image->getPixelFormat()) < 3)
        return;

    // Fint the NVTT plugin
    osgDB::ImageProcessor* ip = osgDB::Registry::instance()->getImageProcessor();
    if (!ip)
        return;

    ip->generateMipMap(*image, true, ip->USE_CPU);

>>>>>>> 2c299e4b
    if (image->getInternalTextureFormat() == GL_RGB)
    {
        image->setInternalTextureFormat(GL_RGB8);
    }
    else if (image->getInternalTextureFormat() == GL_RGBA)
    {
        image->setInternalTextureFormat(GL_RGBA8);
    }
#endif
}


void
ImageUtils::activateMipMaps(osg::Texture* tex)
{
<<<<<<< HEAD
 #ifdef OSGEARTH_ENABLE_NVTT_CPU_MIPMAPS
   // #TODO we should modify activateMipMaps to use the normal map mipmaping algo in nvtt
   
   if (tex == 0L)
        return;

   osg::CVMarkerSeries objectCreation("SubloadTask");
   osg::CVSpan creationSpan(objectCreation, 4, "oe::mipmap");
   if (tex->getImage(0)->getFileName().length()) {
      objectCreation.write_alert(tex->getImage(0)->getFileName().c_str());
   }
   // Verify that this texture requests mipmaps:
=======
    // Verify that this texture requests mipmaps:
>>>>>>> 2c299e4b
    osg::Texture::FilterMode minFilter = tex->getFilter(tex->MIN_FILTER);

    bool needsMipmaps =
        minFilter == tex->LINEAR_MIPMAP_LINEAR ||
        minFilter == tex->LINEAR_MIPMAP_NEAREST ||
        minFilter == tex->NEAREST_MIPMAP_LINEAR ||
        minFilter == tex->NEAREST_MIPMAP_NEAREST;

    if (needsMipmaps && tex->getNumImages() > 0)
    {
        for (unsigned i = 0; i < tex->getNumImages(); ++i)
        {
            activateMipMaps(tex->getImage(i));
        }
    }
}


bool
ImageUtils::featherAlphaRegions(osg::Image* image, float maxAlpha)
{
    if ( !PixelReader::supports(image) || !PixelWriter::supports(image) )
        return false;

    PixelReader read (image);
    PixelWriter write(image);

    int ns = image->s();
    int nt = image->t();
    int nr = image->r();

    osg::Vec4 n;

    for( int r=0; r<nr; ++r )
    {
        for( int t=0; t<nt; ++t )
        {
            bool rowdone = false;
            for( int s=0; s<ns && !rowdone; ++s )
            {
                osg::Vec4 pixel = read(s, t, r);
                if ( pixel.a() <= maxAlpha )
                {
                    bool wrote = false;
                    if ( s < ns-1 ) {
                        n = read( s+1, t, r);
                        if ( n.a() > maxAlpha ) {
                            write( n, s, t, r);
                            wrote = true;
                        }
                    }
                    if ( !wrote && s > 0 ) {
                        n = read( s-1, t, r);
                        if ( n.a() > maxAlpha ) {
                            write( n, s, t, r);
                            rowdone = true;
                        }
                    }
                }
            }
        }

        for( int s=0; s<ns; ++s )
        {
            bool coldone = false;
            for( int t=0; t<nt && !coldone; ++t )
            {
                osg::Vec4 pixel = read(s, t, r);
                if ( pixel.a() <= maxAlpha )
                {
                    bool wrote = false;
                    if ( t < nt-1 ) {
                        n = read( s, t+1, r );
                        if ( n.a() > maxAlpha ) {
                            write( n, s, t, r );
                            wrote = true;
                        }
                    }
                    if ( !wrote && t > 0 ) {
                        n = read( s, t-1, r );
                        if ( n.a() > maxAlpha ) {
                            write( n, s, t, r);
                            coldone = true;
                        }
                    }
                }
            }
        }
    }

    return true;
}


bool
ImageUtils::convertToPremultipliedAlpha(osg::Image* image)
{
    if ( !PixelReader::supports(image) || !PixelWriter::supports(image) )
        return false;

    PixelReader read(image);
    PixelWriter write(image);
    for(int r=0; r<image->r(); ++r) {
        for(int s=0; s<image->s(); ++s) {
            for( int t=0; t<image->t(); ++t ) {
                osg::Vec4f c = read(s, t, r);
                write( osg::Vec4f(c.r()*c.a(), c.g()*c.a(), c.b()*c.a(), c.a()), s, t, r);
            }
        }
    }
    return true;
}


bool
ImageUtils::isCompressed(const osg::Image *image)
{
    //Later versions of OSG have an Image::isCompressed function but earlier versions like 2.8.3 do not.  This is a workaround so that 
    //we can tell if an image is compressed on all versions of OSG.
    switch(image->getPixelFormat())
    {
        case(GL_COMPRESSED_ALPHA_ARB):
        case(GL_COMPRESSED_INTENSITY_ARB):
        case(GL_COMPRESSED_LUMINANCE_ALPHA_ARB):
        case(GL_COMPRESSED_LUMINANCE_ARB):
        case(GL_COMPRESSED_RGBA_ARB):
        case(GL_COMPRESSED_RGB_ARB):
        case(GL_COMPRESSED_RGB_S3TC_DXT1_EXT):
        case(GL_COMPRESSED_RGBA_S3TC_DXT1_EXT):
        case(GL_COMPRESSED_RGBA_S3TC_DXT3_EXT):
        case(GL_COMPRESSED_RGBA_S3TC_DXT5_EXT):
        case(GL_COMPRESSED_SIGNED_RED_RGTC1_EXT):
        case(GL_COMPRESSED_RED_RGTC1_EXT):
        case(GL_COMPRESSED_SIGNED_RED_GREEN_RGTC2_EXT):
        case(GL_COMPRESSED_RED_GREEN_RGTC2_EXT):
        case(GL_COMPRESSED_RGB_PVRTC_4BPPV1_IMG): 
        case(GL_COMPRESSED_RGB_PVRTC_2BPPV1_IMG):
        case(GL_COMPRESSED_RGBA_PVRTC_4BPPV1_IMG):
        case(GL_COMPRESSED_RGBA_PVRTC_2BPPV1_IMG):
            return true;
        default:
            return false;
    }
}


bool
ImageUtils::isFloatingPointInternalFormat(GLint i)
{
    return 
        (i >= 0x8C10 && i <= 0x8C17) || // GL_TEXTURE_RED_TYPE_ARB, et al
        (i >= 0x8814 && i <= 0x881F);   // GL_RGBA32F_ARB, et al
}

bool
ImageUtils::sameFormat(const osg::Image* lhs, const osg::Image* rhs)
{
    return 
        lhs != 0L &&
        rhs != 0L &&
        lhs->getPixelFormat() == rhs->getPixelFormat() &&
        lhs->getDataType()    == rhs->getDataType();
}

bool
ImageUtils::textureArrayCompatible(const osg::Image* lhs, const osg::Image* rhs)
{
    return
        sameFormat(lhs, rhs) &&
        lhs->s() == rhs->s() &&
        lhs->t() == rhs->t() &&
        lhs->r() == rhs->r();
}

//------------------------------------------------------------------------

namespace
{
    //static const double r10= 1.0/1023.0;
    //static const double r8 = 1.0/255.0;
    //static const double r6 = 1.0/63.0;
    static const double r5 = 1.0/31.0;
    //static const double r4 = 1.0/15.0;
    static const double r3 = 1.0/7.0;
    static const double r2 = 1.0/3.0;

    // The scale factors to convert from an image data type to a
    // float. This is copied from OSG; I think the factors for the signed
    // types are wrong, but need to investigate further.

    template<typename T> struct GLTypeTraits;

    template<> struct GLTypeTraits<GLbyte>
    {
        static double scale(bool norm) { return norm? 1.0/128.0 : 1.0; } // XXX
    };

    template<> struct GLTypeTraits<GLubyte>
    {
        static double scale(bool norm) { return norm? 1.0/255.0 : 1.0; }
    };

    template<> struct GLTypeTraits<GLshort>
    {
        static double scale(bool norm) { return norm? 1.0/32768.0 : 1.0; } // XXX
    };

    template<> struct GLTypeTraits<GLushort>
    {
        static double scale(bool norm) { return norm? 1.0/65535.0 : 1.0; }
    };

    template<> struct GLTypeTraits<GLint>
    {
        static double scale(bool norm) { return norm? 1.0/2147483648.0 : 1.0; } // XXX
    };

    template<> struct GLTypeTraits<GLuint>
    {
        static double scale(bool norm) { return norm? 1.0/4294967295.0 : 1.0; }
    };

    template<> struct GLTypeTraits<GLfloat>
    {
        static double scale(bool norm) { return 1.0; }
    };

    // The Reader function that performs the read.
    template<int Format, typename T> struct ColorReader;
    template<int Format, typename T> struct ColorWriter;

    template<typename T>
    struct ColorReader<GL_DEPTH_COMPONENT, T>
    {
        static void read(const ImageUtils::PixelReader* ia, osg::Vec4f& out, int s, int t, int r, int m)
        {
            const T* ptr = (const T*)ia->data(s, t, r, m);
            float d = float(*ptr) * GLTypeTraits<T>::scale(ia->_normalized);
            out.set(d, d, d, 1.0f);
        }
    };

    template<typename T>
    struct ColorWriter<GL_DEPTH_COMPONENT, T>
    {
        static void write(const ImageUtils::PixelWriter* iw, const osg::Vec4f& c, int s, int t, int r, int m)
        {
            T* ptr = (T*)iw->data(s, t, r, m);
            (*ptr) = (T)(c.r() / GLTypeTraits<T>::scale(iw->_normalized));
        }
    };

    template<typename T>
    struct ColorReader<GL_LUMINANCE, T>
    {
        static void read(const ImageUtils::PixelReader* ia, osg::Vec4f& out, int s, int t, int r, int m)
        {
            const T* ptr = (const T*)ia->data(s, t, r, m);
            float red = float(*ptr) * GLTypeTraits<T>::scale(ia->_normalized);
            out.set(red, red, red, 1.0f);
        }
    };

    template<typename T>
    struct ColorWriter<GL_LUMINANCE, T>
    {
        static void write(const ImageUtils::PixelWriter* iw, const osg::Vec4f& c, int s, int t, int r, int m)
        {
            T* ptr = (T*)iw->data(s, t, r, m);
            (*ptr) = (T)(c.r() / GLTypeTraits<T>::scale(iw->_normalized));
        }
    };

    template<typename T>
    struct ColorReader<GL_RED, T>
    {
        static void read(const ImageUtils::PixelReader* ia, osg::Vec4f& out, int s, int t, int r, int m)
        {
            const T* ptr = (const T*)ia->data(s, t, r, m);
            float red = float(*ptr) * GLTypeTraits<T>::scale(ia->_normalized);
            out.set(red, red, red, 1.0f);
        }
    };

    template<typename T>
    struct ColorWriter<GL_RED, T>
    {
        static void write(const ImageUtils::PixelWriter* iw, const osg::Vec4f& c, int s, int t, int r, int m)
        {
            T* ptr = (T*)iw->data(s, t, r, m);
            (*ptr) = (T)(c.r() / GLTypeTraits<T>::scale(iw->_normalized));
        }
    };

    template<typename T>
    struct ColorReader<GL_ALPHA, T>
    {
        static void read(const ImageUtils::PixelReader* ia, osg::Vec4f& out, int s, int t, int r, int m)
        {
            const T* ptr = (const T*)ia->data(s, t, r, m);
            float a = float(*ptr) * GLTypeTraits<T>::scale(ia->_normalized);
            out.set(1.0f, 1.0f, 1.0f, a);
        }
    };

    template<typename T>
    struct ColorWriter<GL_ALPHA, T>
    {
        static void write(const ImageUtils::PixelWriter* iw, const osg::Vec4f& c, int s, int t, int r, int m)
        {
            T* ptr = (T*)iw->data(s, t, r, m);
            (*ptr) = (T)(c.a() / GLTypeTraits<T>::scale(iw->_normalized));
        }
    };

    template<typename T>
    struct ColorReader<GL_LUMINANCE_ALPHA, T>
    {
        static void read(const ImageUtils::PixelReader* ia, osg::Vec4f& out, int s, int t, int r, int m)
        {
            const T* ptr = (const T*)ia->data(s, t, r, m);
            float l = float(*ptr++) * GLTypeTraits<T>::scale(ia->_normalized);
            float a = float(*ptr) * GLTypeTraits<T>::scale(ia->_normalized);
            out.set(l, l, l, a);
        }
    };

    template<typename T>
    struct ColorWriter<GL_LUMINANCE_ALPHA, T>
    {
        static void write(const ImageUtils::PixelWriter* iw, const osg::Vec4f& c, int s, int t, int r, int m )
        {
            T* ptr = (T*)iw->data(s, t, r, m);
            *ptr++ = (T)( c.r() / GLTypeTraits<T>::scale(iw->_normalized) );
            *ptr   = (T)( c.a() / GLTypeTraits<T>::scale(iw->_normalized) );
        }
    };

    template<typename T>
    struct ColorReader<GL_RGB, T>
    {
        static void read(const ImageUtils::PixelReader* ia, osg::Vec4f& out, int s, int t, int r, int m)
        {
            const T* ptr = (const T*)ia->data(s, t, r, m);
            float red = float(*ptr++) * GLTypeTraits<T>::scale(ia->_normalized);
            float g = float(*ptr++) * GLTypeTraits<T>::scale(ia->_normalized);
            float b = float(*ptr) * GLTypeTraits<T>::scale(ia->_normalized);
            out.set(red, g, b, 1.0f);
        }
    };

    template<typename T>
    struct ColorWriter<GL_RGB, T>
    {
        static void write(const ImageUtils::PixelWriter* iw, const osg::Vec4f& c, int s, int t, int r, int m )
        {
            T* ptr = (T*)iw->data(s, t, r, m);
            *ptr++ = (T)( c.r() / GLTypeTraits<T>::scale(iw->_normalized) );
            *ptr++ = (T)( c.g() / GLTypeTraits<T>::scale(iw->_normalized) );
            *ptr++ = (T)( c.b() / GLTypeTraits<T>::scale(iw->_normalized) );
        }
    };

    template<typename T>
    struct ColorReader<GL_RGBA, T>
    {
        static void read(const ImageUtils::PixelReader* ia, osg::Vec4f& out, int s, int t, int r, int m)
        {
            const T* ptr = (const T*)ia->data(s, t, r, m);
            float red = float(*ptr++) * GLTypeTraits<T>::scale(ia->_normalized);
            float g = float(*ptr++) * GLTypeTraits<T>::scale(ia->_normalized);
            float b = float(*ptr++) * GLTypeTraits<T>::scale(ia->_normalized);
            float a = float(*ptr) * GLTypeTraits<T>::scale(ia->_normalized);
            out.set(red, g, b, a);
        }
    };

    template<typename T>
    struct ColorWriter<GL_RGBA, T>
    {
        static void write(const ImageUtils::PixelWriter* iw, const osg::Vec4f& c, int s, int t, int r, int m)
        {
            T* ptr = (T*)iw->data(s, t, r, m);
            *ptr++ = (T)( c.r() / GLTypeTraits<T>::scale(iw->_normalized) );
            *ptr++ = (T)( c.g() / GLTypeTraits<T>::scale(iw->_normalized) );
            *ptr++ = (T)( c.b() / GLTypeTraits<T>::scale(iw->_normalized) );
            *ptr++ = (T)( c.a() / GLTypeTraits<T>::scale(iw->_normalized) );
        }
    };

    template<typename T>
    struct ColorReader<GL_BGR, T>
    {
        static void read(const ImageUtils::PixelReader* ia, osg::Vec4f& out, int s, int t, int r, int m)
        {
            const T* ptr = (const T*)ia->data(s, t, r, m);
            float b = float(*ptr) * GLTypeTraits<T>::scale(ia->_normalized);
            float g = float(*ptr++) * GLTypeTraits<T>::scale(ia->_normalized);
            float red = float(*ptr++) * GLTypeTraits<T>::scale(ia->_normalized);
            out.set(red, g, b, 1.0f);
        }
    };

    template<typename T>
    struct ColorWriter<GL_BGR, T>
    {
        static void write(const ImageUtils::PixelWriter* iw, const osg::Vec4f& c, int s, int t, int r, int m )
        {
            T* ptr = (T*)iw->data(s, t, r, m);
            *ptr++ = (T)( c.b() / GLTypeTraits<T>::scale(iw->_normalized) );
            *ptr++ = (T)( c.g() / GLTypeTraits<T>::scale(iw->_normalized) );
            *ptr++ = (T)( c.r() / GLTypeTraits<T>::scale(iw->_normalized) );
        }
    };

    template<typename T>
    struct ColorReader<GL_BGRA, T>
    {
        static void read(const ImageUtils::PixelReader* ia, osg::Vec4f& out, int s, int t, int r, int m)
        {
            const T* ptr = (const T*)ia->data(s, t, r, m);
            float b = float(*ptr++) * GLTypeTraits<T>::scale(ia->_normalized);
            float g = float(*ptr++) * GLTypeTraits<T>::scale(ia->_normalized);
            float red = float(*ptr++) * GLTypeTraits<T>::scale(ia->_normalized);
            float a = float(*ptr) * GLTypeTraits<T>::scale(ia->_normalized);
            out.set(red, g, b, a);
        }
    };

    template<typename T>
    struct ColorWriter<GL_BGRA, T>
    {
        static void write(const ImageUtils::PixelWriter* iw, const osg::Vec4f& c, int s, int t, int r, int m )
        {
            T* ptr = (T*)iw->data(s, t, r, m);
            *ptr++ = (T)( c.b() / GLTypeTraits<T>::scale(iw->_normalized) );
            *ptr++ = (T)( c.g() / GLTypeTraits<T>::scale(iw->_normalized) );
            *ptr++ = (T)( c.r() / GLTypeTraits<T>::scale(iw->_normalized) );
            *ptr++ = (T)( c.a() / GLTypeTraits<T>::scale(iw->_normalized) );
        }
    };

    template<typename T>
    struct ColorReader<0, T>
    {
        static void read(const ImageUtils::PixelReader* ia, osg::Vec4f& out, int s, int t, int r, int m)
        {
            out.set(1.0f, 1.0f, 1.0f, 1.0f);
        }
    };

    template<typename T>
    struct ColorWriter<0, T>
    {
        static void write(const ImageUtils::PixelWriter* iw, const osg::Vec4f& c, int s, int t, int r, int m )
        {
            //nop
        }
    };

    template<>
    struct ColorReader<GL_UNSIGNED_SHORT_5_5_5_1, GLushort>
    {
        static void read(const ImageUtils::PixelReader* ia, osg::Vec4f& out, int s, int t, int r, int m)
        {
            GLushort p = *(const GLushort*)ia->data(s, t, r, m);
            //internal format GL_RGB5_A1 is implied
            out.set(
                r5*(float)(p>>11), 
                r5*(float)((p&0x7c0)>>6), 
                r5*(float)((p&0x3e)>>1), 
                (float)(p&0x1));
        }
    };

    template<>
    struct ColorWriter<GL_UNSIGNED_SHORT_5_5_5_1, GLushort>
    {
        static void write(const ImageUtils::PixelWriter* iw, const osg::Vec4f& c, int s, int t, int r, int m )
        {
            GLushort
                red = (unsigned short)(c.r()*255),
                g = (unsigned short)(c.g()*255),
                b = (unsigned short)(c.b()*255),
                a = c.a() < 0.15 ? 0 : 1;

            GLushort* ptr = (GLushort*)iw->data(s, t, r, m);
            *ptr = (((red) & (0xf8)) << 8) | (((g) & (0xf8)) << 3) | (((b) & (0xF8)) >> 2) | a;
        }
    };

    template<>
    struct ColorReader<GL_UNSIGNED_BYTE_3_3_2, GLubyte>
    {
        static void read(const ImageUtils::PixelReader* ia, osg::Vec4f& out, int s, int t, int r, int m)
        {
            GLubyte p = *(const GLubyte*)ia->data(s,t,r,m);
            // internal format GL_R3_G3_B2 is implied
            out.set( r3*(float)(p>>5), r3*(float)((p&0x28)>>2), r2*(float)(p&0x3), 1.0f );
        }
    };

    template<>
    struct ColorWriter<GL_UNSIGNED_BYTE_3_3_2, GLubyte>
    {
        static void write(const ImageUtils::PixelWriter* iw, const osg::Vec4f& c, int s, int t, int r, int m )
        {
            GLubyte* ptr = (GLubyte*)iw->data(s,t,r,m);
            OE_WARN << LC << "Target GL_UNSIGNED_BYTE_3_3_2 not yet implemented" << std::endl;
        }
    };

    template<>
    struct ColorReader<GL_COMPRESSED_RGB_S3TC_DXT1_EXT, GLubyte>
    {
        static void read(const ImageUtils::PixelReader* pr, osg::Vec4f& out, int s, int t, int r, int m)
        {
            static const int BLOCK_BYTES = 8;

            unsigned int blocksPerRow = pr->_image->s()/4;
            unsigned int bs = s/4, bt = t/4;
            unsigned int blockStart = (bt*blocksPerRow+bs) * BLOCK_BYTES;

            const GLushort* p = (const GLushort*)(pr->data() + blockStart);

            GLushort c0p = *p++;
            osg::Vec4f c0(
                (float)(c0p >> 11)/31.0f,
                (float)((c0p & 0x07E0) >> 5)/63.0f,
                (float)((c0p & 0x001F))/31.0f,
                1.0f );

            GLushort c1p = *p++;
            osg::Vec4f c1(
                (float)(c1p >> 11)/31.0f,
                (float)((c1p & 0x07E0) >> 5)/63.0f,
                (float)((c1p & 0x001F))/31.0f,
                1.0f );

            static const float one_third  = 1.0f/3.0f;
            static const float two_thirds = 2.0f/3.0f;

            osg::Vec4f c2, c3;
            if ( c0p > c1p )
            {
                c2 = c0*two_thirds + c1*one_third;
                c3 = c0*one_third  + c1*two_thirds;
            }
            else
            {
                c2 = c0*0.5 + c1*0.5;
                c3.set(0,0,0,1);
            }

            unsigned int table = *(unsigned int*)p;
            int ls = s-4*bs, lt = t-4*bt; //int ls = s % 4, lt = t % 4;
            int x = ls + (4 * lt);

            unsigned int index = (table >> (2*x)) & 0x00000003;

            out =
                index == 0? c0 :
                index == 1? c1 :
                index == 2? c2 : c3;
        }
    };

    template<int GLFormat>
    inline ImageUtils::PixelReader::ReaderFunc
    chooseReader(GLenum dataType)
    {
        switch (dataType)
        {
        case GL_BYTE:
            return &ColorReader<GLFormat, GLbyte>::read;
        case GL_UNSIGNED_BYTE:
            return &ColorReader<GLFormat, GLubyte>::read;
        case GL_SHORT:
            return &ColorReader<GLFormat, GLshort>::read;
        case GL_UNSIGNED_SHORT:
            return &ColorReader<GLFormat, GLushort>::read;
        case GL_INT:
            return &ColorReader<GLFormat, GLint>::read;
        case GL_UNSIGNED_INT:
            return &ColorReader<GLFormat, GLuint>::read;
        case GL_FLOAT:
            return &ColorReader<GLFormat, GLfloat>::read;       
        case GL_UNSIGNED_SHORT_5_5_5_1:
            return &ColorReader<GL_UNSIGNED_SHORT_5_5_5_1, GLushort>::read;
        case GL_UNSIGNED_BYTE_3_3_2:
            return &ColorReader<GL_UNSIGNED_BYTE_3_3_2, GLubyte>::read;
        case GL_UNSIGNED_INT_8_8_8_8_REV:
            return &ColorReader<GLFormat, GLubyte>::read;
        default:
            return &ColorReader<0, GLbyte>::read;
        }
    }

    inline ImageUtils::PixelReader::ReaderFunc
    getReader( GLenum pixelFormat, GLenum dataType )
    {
        switch( pixelFormat )
        {
        case GL_DEPTH_COMPONENT:
            return chooseReader<GL_DEPTH_COMPONENT>(dataType);
            break;
        case GL_LUMINANCE:
            return chooseReader<GL_LUMINANCE>(dataType);
            break;   
        case GL_RED:
            return chooseReader<GL_RED>(dataType);
            break;       
        case GL_ALPHA:
            return chooseReader<GL_ALPHA>(dataType);
            break;        
        case GL_LUMINANCE_ALPHA:
            return chooseReader<GL_LUMINANCE_ALPHA>(dataType);
            break;        
        case GL_RGB:
            return chooseReader<GL_RGB>(dataType);
            break;        
        case GL_RGBA:
            return chooseReader<GL_RGBA>(dataType);
            break;        
        case GL_BGR:
            return chooseReader<GL_BGR>(dataType);
            break;        
        case GL_BGRA:
            return chooseReader<GL_BGRA>(dataType);
            break; 
        case GL_COMPRESSED_RGB_S3TC_DXT1_EXT:
            return &ColorReader<GL_COMPRESSED_RGB_S3TC_DXT1_EXT, GLubyte>::read;
            break;
        default:
            return 0L;
            break;
        }
    }
}
    
ImageUtils::PixelReader::PixelReader(const osg::Image* image) :
_bilinear  (false)
{
    setImage(image);
}

void
ImageUtils::PixelReader::setImage(const osg::Image* image)
{
    _image = image;
    if (image)
    {
        _normalized = image->getDataType() == GL_UNSIGNED_BYTE;
        _colMult = _image->getPixelSizeInBits() / 8;
        _rowMult = _image->getRowSizeInBytes();
        _imageSize = _image->getImageSizeInBytes();
        GLenum dataType = _image->getDataType();
        _reader = getReader( _image->getPixelFormat(), dataType );
        if ( !_reader )
        {
            OE_WARN << "[PixelReader] No reader found for pixel format " << std::hex << _image->getPixelFormat() << std::endl; 
            _reader = &ColorReader<0,GLbyte>::read;
        }
    }
}

osg::Vec4
ImageUtils::PixelReader::operator()(float u, float v, int r, int m) const
{
    return operator()((double)u, (double)v, r, m);
}

void
ImageUtils::PixelReader::operator()(osg::Vec4f& out, float u, float v, int r, int m) const
{
    return operator()(out, (double)u, (double)v, r, m);
}

void
ImageUtils::PixelReader::operator()(osg::Vec4f& out, double u, double v, int r, int m) const
{
     if ( _bilinear )
     {
         double sizeS = (double)(_image->s()-1);
         double sizeT = (double)(_image->t()-1);

         // u, v => [0..1]
         double s = u * sizeS;
         double t = v * sizeT;

         double s0 = osg::maximum(floorf(s), 0.0f);
         double s1 = osg::minimum(s0+1.0f, sizeS);
         double smix = s0 < s1 ? (s-s0)/(s1-s0) : 0.0f;

         double t0 = osg::maximum(floorf(t), 0.0f);
         double t1 = osg::minimum(t0+1.0f, sizeT);
         double tmix = t0 < t1 ? (t-t0)/(t1-t0) : 0.0f;

         osg::Vec4f UL, UR, LL, LR;

         (*_reader)(this, UL, (int)s0, (int)t0, r, m); // upper left
         (*_reader)(this, UR, (int)s1, (int)t0, r, m); // upper right
         (*_reader)(this, LL, (int)s0, (int)t1, r, m); // lower left
         (*_reader)(this, LR, (int)s1, (int)t1, r, m); // lower right

         osg::Vec4f TOP = UL*(1.0f-smix) + UR*smix;
         osg::Vec4f BOT = LL*(1.0f-smix) + LR*smix;

         out = TOP*(1.0f-tmix) + BOT*tmix;
     }
     else
     {
         (*_reader)(this,
             out,
             (int)(u * (double)(_image->s()-1)),
             (int)(v * (double)(_image->t()-1)),
             r, m);
     }
}

osg::Vec4f
ImageUtils::PixelReader::operator()(double u, double v, int r, int m) const
{
    osg::Vec4f temp;
    this->operator()(temp, u, v, r, m);
    return temp;
}

bool
ImageUtils::PixelReader::supports( GLenum pixelFormat, GLenum dataType )
{
    return getReader(pixelFormat, dataType) != 0L;
}

//------------------------------------------------------------------------

namespace
{
    template<int GLFormat>
    inline ImageUtils::PixelWriter::WriterFunc chooseWriter(GLenum dataType)
    {
        switch (dataType)
        {
        case GL_BYTE:
            return &ColorWriter<GLFormat, GLbyte>::write;
        case GL_UNSIGNED_BYTE:
            return &ColorWriter<GLFormat, GLubyte>::write;
        case GL_SHORT:
            return &ColorWriter<GLFormat, GLshort>::write;
        case GL_UNSIGNED_SHORT:
            return &ColorWriter<GLFormat, GLushort>::write;
        case GL_INT:
            return &ColorWriter<GLFormat, GLint>::write;
        case GL_UNSIGNED_INT:
            return &ColorWriter<GLFormat, GLuint>::write;
        case GL_FLOAT:
            return &ColorWriter<GLFormat, GLfloat>::write;       
        case GL_UNSIGNED_SHORT_5_5_5_1:
            return &ColorWriter<GL_UNSIGNED_SHORT_5_5_5_1, GLushort>::write;
        case GL_UNSIGNED_BYTE_3_3_2:
            return &ColorWriter<GL_UNSIGNED_BYTE_3_3_2, GLubyte>::write;
        default:
            return 0L;
        }
    }

    inline ImageUtils::PixelWriter::WriterFunc getWriter(GLenum pixelFormat, GLenum dataType)
    {
        switch( pixelFormat )
        {
        case GL_DEPTH_COMPONENT:
            return chooseWriter<GL_DEPTH_COMPONENT>(dataType);
            break;
        case GL_LUMINANCE:
            return chooseWriter<GL_LUMINANCE>(dataType);
            break;      
        case GL_RED:
            return chooseWriter<GL_RED>(dataType);
            break;         
        case GL_ALPHA:
            return chooseWriter<GL_ALPHA>(dataType);
            break;        
        case GL_LUMINANCE_ALPHA:
            return chooseWriter<GL_LUMINANCE_ALPHA>(dataType);
            break;        
        case GL_RGB:
            return chooseWriter<GL_RGB>(dataType);
            break;        
        case GL_RGBA:
            return chooseWriter<GL_RGBA>(dataType);
            break;        
        case GL_BGR:
            return chooseWriter<GL_BGR>(dataType);
            break;        
        case GL_BGRA:
            return chooseWriter<GL_BGRA>(dataType);
            break; 
        default:
            return 0L;
            break;
        }
    }
}
    
ImageUtils::PixelWriter::PixelWriter(osg::Image* image) :
_image(image)
{
    if (image)
    {
        _normalized = image->getDataType() == GL_UNSIGNED_BYTE;
        _colMult = _image->getPixelSizeInBits() / 8;
        _rowMult = _image->getRowSizeInBytes();
        _imageSize = _image->getImageSizeInBytes();
        GLenum dataType = _image->getDataType();
        _writer = getWriter( _image->getPixelFormat(), dataType );
        if ( !_writer )
        {
            OE_WARN << "[PixelWriter] No writer found for pixel format " << std::hex << _image->getPixelFormat() << std::endl; 
            _writer = &ColorWriter<0, GLbyte>::write;
        }
    }
}

bool
ImageUtils::PixelWriter::supports( GLenum pixelFormat, GLenum dataType )
{
    return getWriter(pixelFormat, dataType) != 0L;
}

TextureAndImageVisitor::TextureAndImageVisitor() :
osg::NodeVisitor()
{
    setNodeMaskOverride( ~0L );
    setTraversalMode(TRAVERSE_ALL_CHILDREN);
}

void
TextureAndImageVisitor::apply(osg::Texture& texture)
{
    for (unsigned k = 0; k < texture.getNumImages(); ++k)
    {
        osg::Image* image = texture.getImage(k);
        if (image)
        {
            apply(*image);
        }
    }
}

void
TextureAndImageVisitor::apply(osg::Node& node)
{
    if (node.getStateSet())
        apply(*node.getStateSet());

    traverse(node);
}

void
TextureAndImageVisitor::apply(osg::StateSet& stateSet)
{
    osg::StateSet::TextureAttributeList& a = stateSet.getTextureAttributeList();
    for (osg::StateSet::TextureAttributeList::iterator i = a.begin(); i != a.end(); ++i)
    {
        osg::StateSet::AttributeList& b = *i;
        for (osg::StateSet::AttributeList::iterator j = b.begin(); j != b.end(); ++j)
        {
            osg::StateAttribute* sa = j->second.first.get();
            if (sa)
            {
                osg::Texture* tex = dynamic_cast<osg::Texture*>(sa);
                if (tex)
                {
                    apply(*tex);
                }
            }
        }
    }
}<|MERGE_RESOLUTION|>--- conflicted
+++ resolved
@@ -1252,29 +1252,6 @@
 void
 ImageUtils::activateMipMaps(osg::Image* image)
 {
-<<<<<<< HEAD
-#ifdef OSGEARTH_ENABLE_NVTT_CPU_MIPMAPS
-   if (image == 0L)
-      return;
-
-   if (image->getNumMipmapLevels() > 1)
-       return;
-
-   // NVTT doest not like 1-channel images; can crash
-   if (osg::Image::computeNumComponents(image->getPixelFormat()) < 3)
-       return;
-
-   // Fint the NVTT plugin
-   osgDB::ImageProcessor* ip = osgDB::Registry::instance()->getImageProcessor();
-   if (!ip)
-      return;
-
-    ip->generateMipMap(*image, true, ip->USE_CPU);
-
-    //VRV_PATCH
-    //Withouth the format explicitly setup it just picked srgb8 which don't need
-    //gamma correction, but we gamma correction everything in vrv.
-=======
     return;
 
 #ifdef OSGEARTH_ENABLE_NVTT_CPU_MIPMAPS
@@ -1295,7 +1272,6 @@
 
     ip->generateMipMap(*image, true, ip->USE_CPU);
 
->>>>>>> 2c299e4b
     if (image->getInternalTextureFormat() == GL_RGB)
     {
         image->setInternalTextureFormat(GL_RGB8);
@@ -1311,22 +1287,7 @@
 void
 ImageUtils::activateMipMaps(osg::Texture* tex)
 {
-<<<<<<< HEAD
- #ifdef OSGEARTH_ENABLE_NVTT_CPU_MIPMAPS
-   // #TODO we should modify activateMipMaps to use the normal map mipmaping algo in nvtt
-   
-   if (tex == 0L)
-        return;
-
-   osg::CVMarkerSeries objectCreation("SubloadTask");
-   osg::CVSpan creationSpan(objectCreation, 4, "oe::mipmap");
-   if (tex->getImage(0)->getFileName().length()) {
-      objectCreation.write_alert(tex->getImage(0)->getFileName().c_str());
-   }
-   // Verify that this texture requests mipmaps:
-=======
     // Verify that this texture requests mipmaps:
->>>>>>> 2c299e4b
     osg::Texture::FilterMode minFilter = tex->getFilter(tex->MIN_FILTER);
 
     bool needsMipmaps =
