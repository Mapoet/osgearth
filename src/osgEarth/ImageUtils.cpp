/* -*-c++-*- */
/* osgEarth - Geospatial SDK for OpenSceneGraph
 * Copyright 2019 Pelican Mapping
 * http://osgearth.org
 *
 * osgEarth is free software; you can redistribute it and/or modify
 * it under the terms of the GNU Lesser General Public License as published by
 * the Free Software Foundation; either version 2 of the License, or
 * (at your option) any later version.
 *
 * This program is distributed in the hope that it will be useful,
 * but WITHOUT ANY WARRANTY; without even the implied warranty of
 * MERCHANTABILITY or FITNESS FOR A PARTICULAR PURPOSE.  See the
 * GNU Lesser General Public License for more details.
 *
 * You should have received a copy of the GNU Lesser General Public License
 * along with this program.  If not, see <http://www.gnu.org/licenses/>
 */

#include <osgEarth/ImageUtils>
#include <osgEarth/Registry>
#include <osgEarth/Capabilities>
#include <osgEarth/Random>
#include <osgDB/Registry>
#include <osg/ConcurrencyViewerMacros>

#include <osg/ValueObject>

#define LC "[ImageUtils] "


#if defined(OSG_GLES1_AVAILABLE) || defined(OSG_GLES2_AVAILABLE) || defined(OSG_GLES3_AVAILABLE)
#    define GL_RGB8_INTERNAL  GL_RGB8_OES
#    define GL_RGB8A_INTERNAL GL_RGBA8_OES
#else
#    define GL_RGB8_INTERNAL  GL_RGB8
#    define GL_RGB8A_INTERNAL GL_RGBA8
#endif


using namespace osgEarth;


osg::Image*
ImageUtils::cloneImage( const osg::Image* input )
{
    // Why not just call image->clone()? Because, the osg::Image copy constructor does not
    // clear out the underlying BufferData/BufferObject's GL handles. This can cause 
    // exepected results if you are cloning an image that has already been used in GL.
    // Calling clone->dirty() might work, but we are not sure.

    if ( !input ) return 0L;
    
    osg::Image* clone = osg::clone( input, osg::CopyOp::DEEP_COPY_ALL );
    clone->dirty();
    if (isNormalized(input) != isNormalized(clone)) {
        OE_WARN << LC << "Fail in clone.\n";
    }
    return clone;
}

void
ImageUtils::fixInternalFormat( osg::Image* image )
{
    // OpenGL is lax about internal texture formats, and e.g. allows GL_RGBA to be used
    // instead of the proper GL_RGBA8, etc. Correct that here, since some of our compositors
    // rely on having a proper internal texture format.
    if ( image->getDataType() == GL_UNSIGNED_BYTE )
    {
        if ( image->getPixelFormat() == GL_RGB )
            image->setInternalTextureFormat( GL_RGB8_INTERNAL );
        else if ( image->getPixelFormat() == GL_RGBA )
            image->setInternalTextureFormat( GL_RGB8A_INTERNAL );
    }
}

void
ImageUtils::markAsUnNormalized(osg::Image* image, bool value)
{
    if ( image )
    {
        image->setUserValue("osgEarth.unnormalized", value);
    }
}

bool
ImageUtils::isUnNormalized(const osg::Image* image)
{
    if ( !image ) return false;
    bool result;
    return image->getUserValue("osgEarth.unnormalized", result) && (result == true);
}

bool
ImageUtils::copyAsSubImage(const osg::Image* src, osg::Image* dst, int dst_start_col, int dst_start_row)
{
    if (!src || !dst ||
        dst_start_col + src->s() > dst->s() ||
        dst_start_row + src->t() > dst->t() ||
        src->r() != dst->r())
    {
        return false;
    }

    // check for fast bytewise copy:
    if (src->getPacking() == dst->getPacking() &&
        src->getDataType() == dst->getDataType() &&
        src->getPixelFormat() == dst->getPixelFormat() )
    {
        for(int r=0; r<src->r(); ++r) // each layer
        {
            for( int src_row=0, dst_row=dst_start_row; src_row < src->t(); src_row++, dst_row++ )
            {
                const void* src_data = src->data( 0, src_row, r );
                void* dst_data = dst->data( dst_start_col, dst_row, r );
                memcpy( dst_data, src_data, src->getRowSizeInBytes() );
            }
        }
    }

    // otherwise loop through an convert pixel-by-pixel.
    else
    {
        if ( !PixelReader::supports(src) || !PixelWriter::supports(dst) )
            return false;

        PixelReader read(src);
        PixelWriter write(dst);

        for( int r=0; r<src->r(); ++r)
        {
            for( int src_t=0, dst_t=dst_start_row; src_t < src->t(); src_t++, dst_t++ )
            {
                for( int src_s=0, dst_s=dst_start_col; src_s < src->s(); src_s++, dst_s++ )
                {           
                    write(read(src_s, src_t, r), dst_s, dst_t, r);
                }
            }
        }
    }

    return true;
}  

osg::Image*
ImageUtils::createBumpMap(const osg::Image* input)
{
    if ( !PixelReader::supports(input) || !PixelWriter::supports(input) )
        return 0L;

    osg::Image* output = osg::clone(input, osg::CopyOp::DEEP_COPY_ALL);

    static const float kernel[] = {
        -1.0, -1.0, 0.0,
        -1.0,  0.0, 1.0,
         0.0,  1.0, 1.0 
    };

    PixelReader read(input);
    PixelWriter write(output);

    osg::Vec4f mid(0.5f,0.5f,0.5f,0.5f);

    for( int t=0; t<input->t(); ++t )
    {
        for( int s=0; s<input->s(); ++s )
        {
            if ( t == 0 || t == input->t()-1 || s == 0 || s == input->s()-1 )
            {
                write( mid, s, t );
            }
            else
            {
                osg::Vec4f sum;

                // run the emboss kernel:
                for( int tt=0; tt<=2; ++tt )
                    for( int ss=0; ss<=2; ++ss )
                        sum += read(s+ss-1,t+tt-1) * kernel[tt*3+ss];
                sum /= 9.0f;

                // bias for bumpmapping:
                sum += osg::Vec4f(0.5f,0.5f,0.5f,0.5f);

                // convert to greyscale:
                sum.r() *= 0.2989f;
                sum.g() *= 0.5870f;
                sum.b() *= 0.1140f;

                sum.a() = read(s,t).a();
                write( sum, s, t );
            }
        }
    }
    return output;
}

bool
ImageUtils::resizeImage(const osg::Image* input,
                        unsigned int out_s, unsigned int out_t,
                        osg::ref_ptr<osg::Image>& output,
                        unsigned int mipmapLevel,
                        bool bilinear)
{
    if ( !input && out_s == 0 && out_t == 0 )
        return false;

    if ( !PixelReader::supports(input) )
    {
        OE_WARN << LC << "resizeImage: unsupported format" << std::endl;
        return false;
    }

    if ( output.valid() && !PixelWriter::supports(output.get()) )
    {
        OE_WARN << LC << "resizeImage: pre-allocated output image is in an unsupported format" << std::endl;
        return false;
    }

    unsigned int in_s = input->s();
    unsigned int in_t = input->t();

    if ( !output.valid() )
    {
        output = new osg::Image();

        if ( PixelWriter::supports(input) )
        {
            output->allocateImage( out_s, out_t, input->r(), input->getPixelFormat(), input->getDataType(), input->getPacking() );
            output->setInternalTextureFormat( input->getInternalTextureFormat() );
            markAsNormalized(output.get(), isNormalized(input));
        }
        else
        {
            // for unsupported write formats, convert to normalized RGBA8 automatically.
            output->allocateImage( out_s, out_t, input->r(), GL_RGBA, GL_UNSIGNED_BYTE );
            output->setInternalTextureFormat( GL_RGB8A_INTERNAL );
        }
    }
    else
    {
        // make sure they match up
        output->setInternalTextureFormat( input->getInternalTextureFormat() );
    }

    if ( in_s == out_s && in_t == out_t && mipmapLevel == 0 && input->getInternalTextureFormat() == output->getInternalTextureFormat() )
    {
        memcpy( output->data(), input->data(), input->getTotalSizeInBytes() );
    }
    else
    {
        PixelReader read( input );
        PixelWriter write( output.get() );

        for( unsigned int output_row=0; output_row < out_t; output_row++ )
        {
            // get an appropriate input row
            float output_row_ratio = (float)output_row/(float)out_t;
            float input_row = output_row_ratio * (float)in_t;
            if ( input_row >= input->t() ) input_row = in_t-1;
            else if ( input_row < 0 ) input_row = 0;

            for( unsigned int output_col = 0; output_col < out_s; output_col++ )
            {
                float output_col_ratio = (float)output_col/(float)out_s;
                float input_col =  output_col_ratio * (float)in_s;
                if ( input_col >= (int)in_s ) input_col = in_s-1;
                else if ( input_col < 0 ) input_col = 0.0f;                

                osg::Vec4 color;

                for(int layer=0; layer<input->r(); ++layer)
                {
                    if (bilinear)
                    {
                        // Do a billinear interpolation for the image
                        int rowMin = osg::maximum((int)floor(input_row), 0);
                        int rowMax = osg::maximum(osg::minimum((int)ceil(input_row), (int)(input->t()-1)), 0);
                        int colMin = osg::maximum((int)floor(input_col), 0);
                        int colMax = osg::maximum(osg::minimum((int)ceil(input_col), (int)(input->s()-1)), 0);                    

                        if (rowMin > rowMax) rowMin = rowMax;
                        if (colMin > colMax) colMin = colMax;  

                        osg::Vec4 urColor = read(colMax, rowMax, layer);
                        osg::Vec4 llColor = read(colMin, rowMin, layer);
                        osg::Vec4 ulColor = read(colMin, rowMax, layer);
                        osg::Vec4 lrColor = read(colMax, rowMin, layer);
                    
                        if ((colMax == colMin) && (rowMax == rowMin))
                        {
                            // Exact value
                            color = urColor;
                        }
                        else if (colMax == colMin)
                        {                     
                            // Linear interpolate vertically            
                            color = llColor * ((double)rowMax - input_row) + ulColor * (input_row - (double)rowMin);
                        }
                        else if (rowMax == rowMin)
                        {                     
                            // Linear interpolate horizontally
                            color = llColor * ((double)colMax - input_col) + lrColor * (input_col - (double)colMin);
                        }
                        else
                        {                        
                            // Bilinear interpolate
                            osg::Vec4 r1 = llColor * ((double)colMax - input_col) + lrColor * (input_col - (double)colMin);
                            osg::Vec4 r2 = ulColor * ((double)colMax - input_col) + urColor * (input_col - (double)colMin);                      
                            color = r1 * ((double)rowMax - input_row) + r2 * (input_row - (double)rowMin);
                        }                         
                    }
                    else
                    {
                        // nearest neighbor:
                        int col = (input_col-(int)input_col) <= (ceil(input_col)-input_col) ?
                            (int)input_col :
                            osg::minimum( 1+(int)input_col, (int)in_s-1 );

                        int row = (input_row-(int)input_row) <= (ceil(input_row)-input_row) ?
                            (int)input_row :
                            osg::minimum( 1+(int)input_row, (int)in_t-1 );

                        color = read(col, row, layer); // read pixel from mip level 0.

                        // old code
                        //color = read( (int)input_col, (int)input_row, layer ); // read pixel from mip level 0
                    }

                    write( color, output_col, output_row, layer, mipmapLevel ); // write to target mip level
                }
            }
        }
    }

    return true;
}

bool
ImageUtils::flattenImage(osg::Image*                             input,
                         std::vector<osg::ref_ptr<osg::Image> >& output)
{
    if (input == 0L)
        return false;

    if ( input->r() == 1 )
    {
        output.push_back( input );
        return true;
    }

    for(int r=0; r<input->r(); ++r)
    {
        osg::Image* layer = new osg::Image();
        layer->allocateImage(input->s(), input->t(), 1, input->getPixelFormat(), input->getDataType(), input->getPacking());
        layer->setPixelAspectRatio(input->getPixelAspectRatio());
        markAsNormalized(layer, isNormalized(input));

        layer->setRowLength(input->getRowLength());
        layer->setOrigin(input->getOrigin());
        layer->setFileName(input->getFileName());
        layer->setWriteHint(input->getWriteHint());
        layer->setInternalTextureFormat(input->getInternalTextureFormat());
        ::memcpy(layer->data(), input->data(0,0,r), layer->getTotalSizeInBytes());
        output.push_back(layer);
    }

    return true;
}

bool
ImageUtils::bicubicUpsample(const osg::Image* source,
                            osg::Image* target,
                            unsigned quadrant,
                            unsigned stride)
{
    const int border = 1; // don't change this.

    int width = ((source->s() - 2*border)/2)+1 + 2*border;
    int height = ((source->t() - 2*border)/2)+1 + 2*border;

    int s_off = quadrant == 0 || quadrant == 2 ? 0 : source->s()-width;
    int t_off = quadrant == 2 || quadrant == 3 ? 0 : source->t()-height;

    ImageUtils::PixelReader readSource(source);
    ImageUtils::PixelWriter writeTarget(target);
    ImageUtils::PixelReader readTarget(target);

    // copy the main box, which is all odd-numbered cells when there is a border size = 1.
    for (int t = 1; t<height-1; ++t)
    {
        for (int s = 1; s<width-1; ++s)
        {
            osg::Vec4 value = readSource(s_off+s, t_off+t);
            writeTarget(value, (s-1)*2+1, (t-1)*2+1);
        }
    }

    // copy the corner border cells.
    writeTarget(readSource(s_off, t_off), 0, 0); // upper left.
    writeTarget(readSource(s_off + width - 1, t_off), target->s()-1, 0);
    writeTarget(readSource(s_off, t_off + height - 1), 0, target->t()-1);
    writeTarget(readSource(s_off + width - 1, t_off + height - 1), target->s() - 1, target->t() - 1);

    // copy the border intermediate cells.
    for (int s=1; s<width-1; ++s) // top/bottom:
    {
        writeTarget(readSource(s_off+s, t_off), (s-1)*2+1, 0);
        writeTarget(readSource(s_off+s, t_off + height - 1), (s-1)*2+1, target->t()-1);
    }
    for (int t = 1; t < height-1; ++t) // left/right:
    {
        writeTarget(readSource(s_off, t_off+t), 0, (t-1)*2+1);
        writeTarget(readSource(s_off + width - 1, t_off + t), target->s()-1, (t-1)*2+1);
    }

    // now interpolate the missing columns, including the border cells.
    for (int s = 2; s<target->s()-2; s += 2)
    {
        for (int t = 0; t < target->t(); )
        {
            int offset = (s-1) % stride; // the minus1 accounts for the border
            int s0 = osg::maximum(s - offset, 0);
            int s1 = osg::minimum(s0 + (int)stride, target->s()-1);
            double mu = (double)offset / (double)(s1-s0);
            osg::Vec4 p1 = readTarget(s0, t);
            osg::Vec4 p2 = readTarget(s1, t);
            double mu2 = (1.0 - cos(mu*osg::PI))*0.5;
            osg::Vec4 v = (p1*(1.0-mu2)) + (p2*mu2);
            writeTarget(v, s, t);

            if (t == 0 || t == target->t()-2) t+=1; else t+=2;
        }
    }

    // next interpolate the odd numbered rows
    for (int s = 0; s < target->s();)
    {
        for (int t = 2; t<target->t()-2; t += 2)
        {
            int offset = (t-1) % stride; // the minus1 accounts for the border
            int t0 = osg::maximum(t - offset, 0);
            int t1 = osg::minimum(t0 + (int)stride, target->t()-1);
            double mu = (double)offset / double(t1-t0);

            osg::Vec4 p1 = readTarget(s, t0);
            osg::Vec4 p2 = readTarget(s, t1);
            double mu2 = (1.0 - cos(mu*osg::PI))*0.5;
            osg::Vec4 v = (p1*(1.0-mu2)) + (p2*mu2);
            writeTarget(v, s, t);
        }

        if (s == 0 || s == target->s()-2) s+=1; else s+=2;
    }

    // then interpolate the centers
    for (int s = 2; s<target->s()-2; s += 2)
    {
        for (int t = 2; t<target->t()-2; t += 2)
        {
            int s_offset = (s-1) % stride;
            int s0 = osg::maximum(s - s_offset, 0);
            int s1 = osg::minimum(s0 + (int)stride, target->s()-1);

            int t_offset = (t-1) % stride;
            int t0 = osg::maximum(t - t_offset, 0);
            int t1 = osg::minimum(t0 + (int)stride, target->t()-1);

            double mu, mu2;

            osg::Vec4 p1 = readTarget(s0, t);
            osg::Vec4 p2 = readTarget(s1, t);
            mu = (double)s_offset / (double)(s1-s0);
            mu2 = (1.0 - cos(mu*osg::PI))*0.5;
            osg::Vec4 v1 = (p1*(1.0-mu2)) + (p2*mu2);
            
            osg::Vec4 p3 = readTarget(s, t0);
            osg::Vec4 p4 = readTarget(s, t1);
            mu = (double)t_offset / (double)(t1-t0);
            mu2 = (1.0 - cos(mu*osg::PI))*0.5;
            osg::Vec4 v2 = (p3*(1.0-mu2)) + (p4*mu2);

            osg::Vec4 v = (v1+v2)*0.5;

            writeTarget(v, s, t);
        }
    }
    
    return true;
}

osg::Image*
ImageUtils::buildNearestNeighborMipmaps(const osg::Image* input)
{
    // first, build the image that will hold all the mipmap levels.
    int numMipmapLevels = osg::Image::computeNumberOfMipmapLevels( input->s(), input->t() );
    int pixelSizeBytes  = osg::Image::computeRowWidthInBytes( input->s(), input->getPixelFormat(), input->getDataType(), input->getPacking() ) / input->s();
    int totalSizeBytes  = 0;
    std::vector< unsigned int > mipmapDataOffsets;

    mipmapDataOffsets.reserve( numMipmapLevels-1 );

    for( int i=0; i<numMipmapLevels; ++i )
    {
        if ( i > 0 )
            mipmapDataOffsets.push_back( totalSizeBytes );

        int level_s = input->s() >> i;
        int level_t = input->t() >> i;
        int levelSizeBytes = level_s * level_t * pixelSizeBytes;

        totalSizeBytes += levelSizeBytes;
    }

    unsigned char* data = new unsigned char[totalSizeBytes];

    osg::ref_ptr<osg::Image> result = new osg::Image();
    result->setImage(
        input->s(), input->t(), 1,
        input->getInternalTextureFormat(), 
        input->getPixelFormat(), 
        input->getDataType(), 
        data, osg::Image::USE_NEW_DELETE );

    result->setMipmapLevels( mipmapDataOffsets );

    // now, populate the image levels.
    int level_s = input->s();
    int level_t = input->t();

    osg::ref_ptr<const osg::Image> input2 = input;
    for( int level=0; level<numMipmapLevels; ++level )
    {
        osg::ref_ptr<osg::Image> temp;
        ImageUtils::resizeImage(input2.get(), level_s, level_t, result, level, false);
        ImageUtils::resizeImage(input2.get(), level_s, level_t, temp, 0, false);
        level_s >>= 1;
        level_t >>= 1;
        input2 = temp.get();
    }

    return result.release();
}

osg::Image*
ImageUtils::createMipmapBlendedImage( const osg::Image* primary, const osg::Image* secondary )
{
    // ASSUMPTION: primary and secondary are the same size, same format.

    // first, build the image that will hold all the mipmap levels.
    int numMipmapLevels = osg::Image::computeNumberOfMipmapLevels( primary->s(), primary->t() );
    int pixelSizeBytes  = osg::Image::computeRowWidthInBytes( primary->s(), primary->getPixelFormat(), primary->getDataType(), primary->getPacking() ) / primary->s();
    int totalSizeBytes  = 0;
    std::vector< unsigned int > mipmapDataOffsets;

    mipmapDataOffsets.reserve( numMipmapLevels-1 );

    for( int i=0; i<numMipmapLevels; ++i )
    {
        if ( i > 0 )
            mipmapDataOffsets.push_back( totalSizeBytes );

        int level_s = primary->s() >> i;
        int level_t = primary->t() >> i;
        int levelSizeBytes = level_s * level_t * pixelSizeBytes;

        totalSizeBytes += levelSizeBytes;
    }

    unsigned char* data = new unsigned char[totalSizeBytes];

    osg::ref_ptr<osg::Image> result = new osg::Image();
    result->setImage(
        primary->s(), primary->t(), 1,
        primary->getInternalTextureFormat(), 
        primary->getPixelFormat(), 
        primary->getDataType(), 
        data, osg::Image::USE_NEW_DELETE );

    result->setMipmapLevels( mipmapDataOffsets );

    // now, populate the image levels.
    int level_s = primary->s();
    int level_t = primary->t();

    for( int level=0; level<numMipmapLevels; ++level )
    {
        if ( secondary && level > 0 )
            ImageUtils::resizeImage( secondary, level_s, level_t, result, level );
        else
            ImageUtils::resizeImage( primary, level_s, level_t, result, level );

        level_s >>= 1;
        level_t >>= 1;
    }

    return result.release();
}

osgDB::ReaderWriter*
ImageUtils::getReaderWriterForStream(std::istream& stream) {
    // Modified from https://oroboro.com/image-format-magic-bytes/

    // Get the length of the stream
    stream.seekg(0, std::ios::end);
    unsigned int len = stream.tellg();
    stream.seekg(0, std::ios::beg);

    if (len < 16) return 0;

    //const char* data = input.c_str();
    // Read a 16 byte header
    char data[16];
    stream.read(data, 16);
    // Reset reading
    stream.seekg(0, std::ios::beg);

    // .jpg:  FF D8 FF
    // .png:  89 50 4E 47 0D 0A 1A 0A
    // .gif:  GIF87a      
    //        GIF89a
    // .tiff: 49 49 2A 00
    //        4D 4D 00 2A
    // .bmp:  BM 
    // .webp: RIFF ???? WEBP 
    // .ico   00 00 01 00
    //        00 00 02 00 ( cursor files )
    switch (data[0])
    {
    case '\xFF':
        return (!strncmp((const char*)data, "\xFF\xD8\xFF", 3)) ?
            osgDB::Registry::instance()->getReaderWriterForExtension("jpg") : 0;

    case '\x89':
        return (!strncmp((const char*)data,
            "\x89\x50\x4E\x47\x0D\x0A\x1A\x0A", 8)) ?
            osgDB::Registry::instance()->getReaderWriterForExtension("png") : 0;

    case 'G':
        return (!strncmp((const char*)data, "GIF87a", 6) ||
            !strncmp((const char*)data, "GIF89a", 6)) ?
            osgDB::Registry::instance()->getReaderWriterForExtension("gif") : 0;

    case 'I':
        return (!strncmp((const char*)data, "\x49\x49\x2A\x00", 4)) ?
            osgDB::Registry::instance()->getReaderWriterForExtension("tif") : 0;

    case 'M':
        return (!strncmp((const char*)data, "\x4D\x4D\x00\x2A", 4)) ?
            osgDB::Registry::instance()->getReaderWriterForExtension("tif") : 0;

    case 'B':
        return ((data[1] == 'M')) ?
            osgDB::Registry::instance()->getReaderWriterForExtension("bmp") : 0;

    default:
        return 0;
    }
}

osg::Image*
ImageUtils::readStream(std::istream& stream, const osgDB::Options* options) {

    osgDB::ReaderWriter* rw = getReaderWriterForStream(stream);
    if (!rw) {
        return 0;
    }

    osgDB::ReaderWriter::ReadResult rr = rw->readImage(stream, options);
    if (rr.validImage()) {
        return rr.takeImage();
    }
    return 0;
}

namespace
{
    struct MixImage
    {
        float _a;
        bool _srcHasAlpha, _destHasAlpha;

        bool operator()( const osg::Vec4f& src, osg::Vec4f& dest )
        {
            float sa = _srcHasAlpha ? _a * src.a() : _a;
            float da = _destHasAlpha ? dest.a() : 1.0f;
            dest.set(
                dest.r()*(1.0f-sa) + src.r()*sa,
                dest.g()*(1.0f-sa) + src.g()*sa,
                dest.b()*(1.0f-sa) + src.b()*sa,
                osg::maximum(sa, da) );             
            return true;
        }
    };
}

bool
ImageUtils::mix(osg::Image* dest, const osg::Image* src, float a)
{
    if (!dest || !src || dest->s() != src->s() || dest->t() != src->t() || src->r() != dest->r() ||
        !PixelReader::supports(src) ||
        !PixelWriter::supports(dest) )
    {
        return false;
    }
    
    PixelVisitor<MixImage> mixer;
    mixer._a = osg::clampBetween( a, 0.0f, 1.0f );
    mixer._srcHasAlpha = hasAlphaChannel(src); //src->getPixelSizeInBits() == 32;
    mixer._destHasAlpha = hasAlphaChannel(dest); //dest->getPixelSizeInBits() == 32;

    mixer.accept( src, dest );  

    return true;
}

osg::Image*
ImageUtils::cropImage(const osg::Image* image,
                      double src_minx, double src_miny, double src_maxx, double src_maxy,
                      double &dst_minx, double &dst_miny, double &dst_maxx, double &dst_maxy)
{
    if ( image == 0L )
        return 0L;

    //Compute the desired cropping rectangle
    int windowX        = osg::clampBetween( (int)floor( (dst_minx - src_minx) / (src_maxx - src_minx) * (double)image->s()), 0, image->s()-1);
    int windowY        = osg::clampBetween( (int)floor( (dst_miny - src_miny) / (src_maxy - src_miny) * (double)image->t()), 0, image->t()-1);
    int windowWidth    = osg::clampBetween( (int)ceil(  (dst_maxx - src_minx) / (src_maxx - src_minx) * (double)image->s()) - windowX, 0, image->s());
    int windowHeight   = osg::clampBetween( (int)ceil(  (dst_maxy - src_miny) / (src_maxy - src_miny) * (double)image->t()) - windowY, 0, image->t());    

    if (windowX + windowWidth > image->s())
    {
        windowWidth = image->s() - windowX;        
    }

    if (windowY + windowHeight > image->t())
    {
        windowHeight = image->t() - windowY;
    }
    
    if ((windowWidth * windowHeight) == 0)
    {
        return NULL;
    }

    //Compute the actual bounds of the area we are computing
    double res_s = (src_maxx - src_minx) / (double)image->s();
    double res_t = (src_maxy - src_miny) / (double)image->t();

    dst_minx = src_minx + (double)windowX * res_s;
    dst_miny = src_miny + (double)windowY * res_t;
    dst_maxx = dst_minx + (double)windowWidth * res_s;
    dst_maxy = dst_miny + (double)windowHeight * res_t;

    //OE_NOTICE << "Copying from " << windowX << ", " << windowY << ", " << windowWidth << ", " << windowHeight << std::endl;

    //Allocate the croppped image
    osg::Image* cropped = new osg::Image;
    cropped->allocateImage(windowWidth, windowHeight, image->r(), image->getPixelFormat(), image->getDataType());
    cropped->setInternalTextureFormat( image->getInternalTextureFormat() );
    ImageUtils::markAsNormalized( cropped, ImageUtils::isNormalized(image) );    
    
    for (int layer=0; layer<image->r(); ++layer)
    {
        for (int src_row = windowY, dst_row=0; dst_row < windowHeight; src_row++, dst_row++)
        {
            if (src_row > image->t()-1) OE_NOTICE << "HeightBroke" << std::endl;
            const void* src_data = image->data(windowX, src_row, layer);
            void* dst_data = cropped->data(0, dst_row, layer);
            memcpy( dst_data, src_data, cropped->getRowSizeInBytes());
        }
    }
    return cropped;
}

bool
ImageUtils::isPowerOfTwo(const osg::Image* image)
{
    return (((image->s() & (image->s()-1))==0) &&
            ((image->t() & (image->t()-1))==0));
}


osg::Image*
ImageUtils::createSharpenedImage( const osg::Image* input )
{
    int filter[9] = { 0, -1, 0, -1, 5, -1, 0, -1, 0 };
    osg::Image* output = ImageUtils::cloneImage(input);
    for( int r=0; r<input->r(); ++r)
    {
        for( int t=1; t<input->t()-1; t++ )
        {
            for( int s=1; s<input->s()-1; s++ )
            {
                int pixels[9] = {
                    *(int*)input->data(s-1,t-1,r), *(int*)input->data(s,t-1,r), *(int*)input->data(s+1,t-1,r),
                    *(int*)input->data(s-1,t  ,r), *(int*)input->data(s,t  ,r), *(int*)input->data(s+1,t  ,r),
                    *(int*)input->data(s-1,t+1,r), *(int*)input->data(s,t+1,r), *(int*)input->data(s+1,t+1,r) };

                int shifts[4] = { 0, 8, 16, 32 };

                for( int c=0; c<4; c++ ) // components
                {
                    int mask = 0xff << shifts[c];
                    int sum = 0;
                    for( int i=0; i<9; i++ )
                    {
                        sum += ((pixels[i] & mask) >> shifts[c]) * filter[i];
                    }
                    sum = sum > 255? 255 : sum < 0? 0 : sum;
                    output->data(s,t,r)[c] = sum;
                }
            }
        }
    }
    return output;
}

namespace
{
    static Threading::Mutex         s_emptyImageMutex;
    static osg::ref_ptr<osg::Image> s_emptyImage;
}

osg::Image*
ImageUtils::createEmptyImage()
{
    if (!s_emptyImage.valid())
    {
        Threading::ScopedMutexLock exclusive( s_emptyImageMutex );
        if (!s_emptyImage.valid())
        {            
            s_emptyImage = createEmptyImage( 1, 1 );
        }     
    }
    return s_emptyImage.get();
}

osg::Image*
ImageUtils::createEmptyImage(unsigned int s, unsigned int t)
{
    osg::Image* empty = new osg::Image;
    empty->setName("oe_empty_image");
    empty->allocateImage(s,t,1, GL_RGBA, GL_UNSIGNED_BYTE);
    empty->setInternalTextureFormat( GL_RGB8A_INTERNAL );
    unsigned char *data = empty->data(0,0);
    memset(data, 0, 4 * s * t);
    return empty;
}

bool
ImageUtils::isEmptyImage(const osg::Image* image, float alphaThreshold)
{
    if ( !hasAlphaChannel(image) || !PixelReader::supports(image) )
        return false;

    PixelReader read(image);
    for(unsigned r=0; r<(unsigned)image->r(); ++r)
    {
        for(unsigned t=0; t<(unsigned)image->t(); ++t) 
        {
            for(unsigned s=0; s<(unsigned)image->s(); ++s)
            {
                osg::Vec4 color = read(s, t, r);
                if ( color.a() > alphaThreshold )
                    return false;
            }
        }
    }
    return true;
}


osg::Image*
ImageUtils::createOnePixelImage(const osg::Vec4& color)
{
    osg::Image* image = new osg::Image;
    image->allocateImage(1,1,1, GL_RGBA, GL_UNSIGNED_BYTE);
    image->setInternalTextureFormat( GL_RGB8A_INTERNAL );
    PixelWriter write(image);
    write(color, 0, 0);
    return image;
}

osg::Image*
ImageUtils::upSampleNN(const osg::Image* src, int quadrant)
{
    int soff = quadrant == 0 || quadrant == 2 ? 0 : src->s()/2;
    int toff = quadrant == 2 || quadrant == 3 ? 0 : src->t()/2;
    osg::Image* dst = new osg::Image();
    dst->allocateImage(src->s(), src->t(), 1, src->getPixelFormat(), src->getDataType(), src->getPacking());

    PixelReader readSrc(src);
    PixelWriter writeDst(dst);

    // first, copy the quadrant into the new image at every other pixel (s and t).
    for(int s=0; s<src->s()/2; ++s)
    {
        for(int t=0; t<src->t()/2; ++t)
        {           
            writeDst(readSrc(soff+s,toff+t), 2*s, 2*t);
        }
    }

    // next fill in the rows - simply copy the pixel from the left.
    PixelReader readDst(dst);
    int seed = *(int*)dst->data(0,0);

    Random rng(seed+quadrant);

    for(int t=0; t<dst->t(); t+=2)
    {
        for(int s=1; s<dst->s(); s+=2)
        {
            int ss = rng.next(2)%2 && s<dst->s()-1 ? s+1 : s-1;
            writeDst( readDst(ss,t), s, t );
        }
    }

    // fill in the columns - copy the pixel above.
    for(int t=1; t<dst->t(); t+=2)
    {
        for(int s=0; s<dst->s(); s+=2)
        {
            int tt = rng.next(2)%2 && t<dst->t()-1 ? t+1 : t-1;
            writeDst( readDst(s,tt), s, t );
        }
    }

    // fill in the LRs.
    for(int t=1; t<dst->t(); t+=2)
    {
        bool last_t = t+2 >= dst->t();
        for(int s=1; s<dst->s(); s+=2)
        {
            bool last_s = s+2 >= dst->s();

            if (!last_s && !last_t)
            {
                bool d1 = readDst(s-1,t-1)==readDst(s+1,t+1);
                bool d2 = readDst(s-1,t+1)==readDst(s+1,t-1);

                if (d1 && !d2)
                {
                    writeDst( readDst(s-1,t-1), s, t);
                }
                else if (!d1 && d2)
                {
                    writeDst( readDst(s+1,t-1), s, t);
                }
                else if (d1 && d2)
                {
                    writeDst( readDst(s-1,t-1), s, t);
                }
                else
                {
                    int ss = rng.next(2)%2 ? s+1 : s-1, tt = rng.next(2)%2 ? t+1 : t-1;
                    //int ss = (c++)%2? s+1, s-1, tt = (c++)%2? t+1 : t-1;
                    writeDst( readDst(ss, tt), s, t );
                }

            }
            else if ( last_s && !last_t )
            {
                writeDst( readDst(s,t-1), s, t );
                //if ( readDst(s, t-1) == readDst(s, t+1) )
                //{
                //    writeDst( readDst(s, t-1), s, t );
                //}
                //else
                //{
                //    writeDst( readDst(s-1, t-1), s, t );
                //}
            }
            else if ( !last_s && last_t )
            {
                writeDst( readDst(s-1,t), s, t );
                //if ( readDst(s-1, t) == readDst(s+1, t) )
                //{
                //    writeDst( readDst(s-1,t), s, t );
                //}
                //else
                //{
                //    writeDst( readDst(s-1,t-1), s, t );
                //}
            }
            else
            {
                writeDst( readDst(s-1,t-1), s, t);
            }
        }
    }

    return dst;
}

bool
ImageUtils::isSingleColorImage(const osg::Image* image, float threshold)
{
    if ( !PixelReader::supports(image) )
        return false;

    PixelReader read(image);

    osg::Vec4 referenceColor = read(0, 0, 0);
    float refR = referenceColor.r();
    float refG = referenceColor.g();
    float refB = referenceColor.b();
    float refA = referenceColor.a();

    for(unsigned r=0; r<(unsigned)image->r(); ++r)
    {
        for(unsigned t=0; t<(unsigned)image->t(); ++t) 
        {
            for(unsigned s=0; s<(unsigned)image->s(); ++s)
            {
                osg::Vec4 color = read(s, t, r);
                if (   (fabs(color.r()-refR) > threshold)
                    || (fabs(color.g()-refG) > threshold)
                    || (fabs(color.b()-refB) > threshold)
                    || (fabs(color.a()-refA) > threshold) )
                {
                    return false;
                }
            }
        }
    }
    return true;
}

bool
ImageUtils::computeTextureCompressionMode(const osg::Image*                 image,
                                          osg::Texture::InternalFormatMode& out_mode)
{
    if (!image)
        return false;

    const Capabilities& caps = Registry::capabilities();

#if !defined(OSG_GLES2_AVAILABLE) && !defined(OSG_GLES3_AVAILABLE)

    if (image->getPixelFormat() == GL_RGBA && image->getPixelSizeInBits() == 32) 
    {
        if (caps.supportsTextureCompression(osg::Texture::USE_S3TC_DXT5_COMPRESSION))
        {
            out_mode = osg::Texture::USE_S3TC_DXT5_COMPRESSION;
            return true;
        }
        //todo: add ETC2
        else if (caps.supportsTextureCompression(osg::Texture::USE_ARB_COMPRESSION))
        {
            out_mode = osg::Texture::USE_ARB_COMPRESSION;
            return true;
        }
    }
    else if (image->getPixelFormat() == GL_RGB && image->getPixelSizeInBits() == 24)
    {
        if (caps.supportsTextureCompression(osg::Texture::USE_S3TC_DXT1_COMPRESSION))
        {
            out_mode = osg::Texture::USE_S3TC_DXT1_COMPRESSION;
            return true;
        }
        else if (caps.supportsTextureCompression(osg::Texture::USE_ETC_COMPRESSION))
        {
            // ETC1 is RGB only
            out_mode = osg::Texture::USE_ETC_COMPRESSION;
            return true;
        }
        else if (caps.supportsTextureCompression(osg::Texture::USE_ARB_COMPRESSION))
        {
            out_mode = osg::Texture::USE_ARB_COMPRESSION;
            return true;
        }
    }

#else // OSG_GLES2_AVAILABLE

    if (caps.supportsTextureCompression(osg::Texture::USE_PVRTC_4BPP_COMPRESSION))
    {
        out_mode = osg::Texture::USE_PVRTC_4BPP_COMPRESSION;
        return true;
    }
    else if (caps.supportsTextureCompression(osg::Texture::USE_PVRTC_2BPP_COMPRESSION))
    {
        out_mode = osg::Texture::USE_PVRTC_2BPP_COMPRESSION;
        return true;
    }
    else if (caps.supportsTextureCompression(osg::Texture::USE_ETC_COMPRESSION))
    {
        out_mode = osg::Texture::USE_ETC_COMPRESSION;
        return true;
    }

#endif

    return false;
}

bool 
ImageUtils::replaceNoDataValues(osg::Image*       target,
                                const Bounds&     targetBounds,
                                const osg::Image* reference,
                                const Bounds&     referenceBounds)
{
    if (target == 0L ||
        reference == 0L ||
        !targetBounds.intersects(referenceBounds) )
    {
        return false;
    }

    float
        xscale = targetBounds.width()/referenceBounds.width(),
        yscale = targetBounds.height()/referenceBounds.height();

    float
        xbias = targetBounds.xMin() - referenceBounds.xMin(),
        ybias = targetBounds.yMin() - referenceBounds.yMin();

    PixelReader readTarget(target);
    PixelWriter writeTarget(target);
    PixelReader readReference(reference);

    for(int s=0; s<target->s(); ++s)
    {
        for(int t=0; t<target->t(); ++t)
        {
            osg::Vec4f pixel = readTarget(s, t);
            if ( pixel.r() == NO_DATA_VALUE )
            {
                float nx = (float)s / (float)(target->s()-1);
                float ny = (float)t / (float)(target->t()-1);
                osg::Vec4f refValue = readReference( xscale*nx+xbias, yscale*ny+ybias );
                writeTarget(refValue, s, t);
            }
        }
    }

    return true;
}

bool
ImageUtils::canConvert( const osg::Image* image, GLenum pixelFormat, GLenum dataType )
{
    if ( !image ) return false;
    return PixelReader::supports( image ) && PixelWriter::supports(pixelFormat, dataType);
}

osg::Image*
ImageUtils::convert(const osg::Image* image, GLenum pixelFormat, GLenum dataType)
{
    if ( !image )
        return 0L;

    // Very fast conversion if possible : clone image
    if ( image->getPixelFormat() == pixelFormat && image->getDataType() == dataType)
    {
        GLenum texFormat = image->getInternalTextureFormat();
        if (dataType != GL_UNSIGNED_BYTE
            || (pixelFormat == GL_RGB  && texFormat == GL_RGB8_INTERNAL)
            || (pixelFormat == GL_RGBA && texFormat == GL_RGB8A_INTERNAL))
        return cloneImage(image);
    }

    // Fast conversion if possible : RGB8 to RGBA8
    if ( dataType == GL_UNSIGNED_BYTE && pixelFormat == GL_RGBA && image->getDataType() == GL_UNSIGNED_BYTE && image->getPixelFormat() == GL_RGB)
    {
        // Do fast conversion
        osg::Image* result = new osg::Image();
        result->allocateImage(image->s(), image->t(), image->r(), GL_RGBA, GL_UNSIGNED_BYTE);
        result->setInternalTextureFormat(GL_RGBA8);

        const unsigned char* pSrcData = image->data();
        unsigned char* pDstData = result->data();
        int srcIndex = 0;
        int dstIndex = 0;
        const int numPixels = image->t()*image->s()*image->r() - 1;

        // Convert all pixels except last one by reading 32bits chunks
        for (int i=0; i<numPixels; ++i)
        {
            const unsigned int srcValue = *((const unsigned int*) (pSrcData + srcIndex)) | 0xFF000000;
            *((unsigned int*) (pDstData + dstIndex)) = srcValue;

            srcIndex += 3;
            dstIndex += 4;
        }

        // Convert last pixel
        pDstData[dstIndex + 0] = pSrcData[srcIndex + 0];
        pDstData[dstIndex + 1] = pSrcData[srcIndex + 1];
        pDstData[dstIndex + 2] = pSrcData[srcIndex + 2];
        pDstData[dstIndex + 3] = 0xFF;

        return result;
    }

    // Test if generic conversion is possible
    if ( !canConvert(image, pixelFormat, dataType) )
        return 0L;

    // Generic conversion : use PixelVisitor
    osg::Image* result = new osg::Image();
    result->allocateImage(image->s(), image->t(), image->r(), pixelFormat, dataType);
    memset(result->data(), 0, result->getTotalSizeInBytes());
    markAsNormalized(result, isNormalized(image));

    if ( pixelFormat == GL_RGB && dataType == GL_UNSIGNED_BYTE )
        result->setInternalTextureFormat( GL_RGB8_INTERNAL );
    else if ( pixelFormat == GL_RGBA && dataType == GL_UNSIGNED_BYTE )
        result->setInternalTextureFormat( GL_RGB8A_INTERNAL );
    else
        result->setInternalTextureFormat( pixelFormat );

    PixelVisitor<CopyImage>().accept( image, result );

    return result;
}

osg::Image*
ImageUtils::convertToRGB8(const osg::Image *image)
{
    return convert( image, GL_RGB, GL_UNSIGNED_BYTE );
}

osg::Image*
ImageUtils::convertToRGBA8(const osg::Image* image)
{
    return convert( image, GL_RGBA, GL_UNSIGNED_BYTE );
}

bool 
ImageUtils::areEquivalent(const osg::Image *lhs, const osg::Image *rhs)
{
    if (lhs == rhs) return true;

    if ((lhs->s() == rhs->s()) &&
        (lhs->t() == rhs->t()) &&
        (lhs->r() == rhs->r()) &&
        (lhs->getInternalTextureFormat() == rhs->getInternalTextureFormat()) &&
        (lhs->getPixelFormat() == rhs->getPixelFormat()) &&
        (lhs->getDataType() == rhs->getDataType()) &&
        (lhs->getPacking() == rhs->getPacking()) &&
        (lhs->getImageSizeInBytes() == rhs->getImageSizeInBytes()))
    {
        unsigned int size = lhs->getImageSizeInBytes();
        const unsigned char* ptr1 = lhs->data();
        const unsigned char* ptr2 = rhs->data();
        for (unsigned int i = 0; i < size; ++i)
        {
            if ( *ptr1++ != *ptr2++ )
                return false;
        }

        return true;
    }

    return false;
}

bool
ImageUtils::hasAlphaChannel(const osg::Image* image) 
{
    return image && (
        image->getPixelFormat() == GL_RGBA ||
        image->getPixelFormat() == GL_BGRA ||
        image->getPixelFormat() == GL_LUMINANCE_ALPHA ||
        image->getPixelFormat() == GL_COMPRESSED_RGBA_S3TC_DXT1_EXT ||
        image->getPixelFormat() == GL_COMPRESSED_RGBA_S3TC_DXT3_EXT ||
        image->getPixelFormat() == GL_COMPRESSED_RGBA_S3TC_DXT5_EXT ||
        image->getPixelFormat() == GL_COMPRESSED_RGBA_PVRTC_4BPPV1_IMG ||
        image->getPixelFormat() == GL_COMPRESSED_RGBA_PVRTC_2BPPV1_IMG );
}


bool
ImageUtils::hasTransparency(const osg::Image* image, float threshold)
{
    if ( !image || !hasAlphaChannel(image) || !PixelReader::supports(image) )
        return false;

    PixelReader read(image);
    for( int r=0; r<image->r(); ++r)
        for( int t=0; t<image->t(); ++t )
            for( int s=0; s<image->s(); ++s )
                if ( read(s, t, r).a() < threshold )
                    return true;

    return false;
}


void
ImageUtils::activateMipMaps(osg::Image* image)
{
   if (image == 0L){
      return;
   }

   if (image->getInternalTextureFormat() == GL_LUMINANCE32F_ARB ||
       image->getInternalTextureFormat() == GL_LUMINANCE16F_ARB ||
       image->getInternalTextureFormat() == GL_R16F ||
       image->getInternalTextureFormat() == GL_R32F)
   {
       OE_DEBUG << LC << "WARNING! mipmapper can't currently handle luminance/red textures. Mipmapping: " << image->getName() << std::endl;
       return;
   }

   osgDB::ImageProcessor* ip = osgDB::Registry::instance()->getImageProcessor();
   if (!ip)
   {
      return;
   }

   if (image->getNumMipmapLevels() <= 1)
   {

      ip->generateMipMap(*image, true, ip->USE_CPU);
      //VRV_PATCH
      //Withouth the format explicitly setup it just picked srgb8 which don't need
      //gamma correction, but we gamma correction everything in vrv.
      if (image->getInternalTextureFormat() == GL_RGB)
      {
         image->setInternalTextureFormat(GL_RGB8);
      }
      else if (image->getInternalTextureFormat() == GL_RGBA)
      {
         image->setInternalTextureFormat(GL_RGBA8);
      }
   }

}

void
ImageUtils::activateMipMaps(osg::Texture* tex)
{
   #ifdef OSGEARTH_ENABLE_NVTT_CPU_MIPMAPS
   // #TODO we should modify activateMipMaps to use the normal map mipmaping algo in nvtt
   
   if (tex == 0L)
        return;

   osg::CVMarkerSeries objectCreation("SubloadTask");
   osg::CVSpan creationSpan(objectCreation, 4, "oe::mipmap");
   if (tex->getImage(0)->getFileName().length()) {
      objectCreation.write_alert(tex->getImage(0)->getFileName().c_str());
   }
   // Verify that this texture requests mipmaps:
    osg::Texture::FilterMode minFilter = tex->getFilter(tex->MIN_FILTER);

    bool needsMipmaps =
        minFilter == tex->LINEAR_MIPMAP_LINEAR ||
        minFilter == tex->LINEAR_MIPMAP_NEAREST ||
        minFilter == tex->NEAREST_MIPMAP_LINEAR ||
        minFilter == tex->NEAREST_MIPMAP_NEAREST;

    if (needsMipmaps && tex->getNumImages() > 0)
    {
        // See if we have a CPU mipmap generator:
        osgDB::ImageProcessor* ip = osgDB::Registry::instance()->getImageProcessor();
        if (ip)
        {
            for (unsigned i = 0; i < tex->getNumImages(); ++i)
            {
<<<<<<< HEAD
                //VRV_PATCH
                if (tex->getImage(i) == 0L)
                   continue;

                if (tex->getImage(i)->getDataPointer() == 0L)
                   continue;

                if (tex->getImage(i)->getInternalTextureFormat() == GL_LUMINANCE32F_ARB ||
                    tex->getImage(i)->getInternalTextureFormat() == GL_LUMINANCE16F_ARB ||
                    tex->getImage(i)->getInternalTextureFormat() == GL_R16F ||
                    tex->getImage(i)->getInternalTextureFormat() == GL_R32F)
=======
                // Note: NVTT has trouble with single-channel images so skip them -GW 20191024
                if (tex->getImage(i)->getNumMipmapLevels() <= 1 &&
                    osg::Image::computeNumComponents(tex->getImage(1)->getPixelFormat()) >= 3)
>>>>>>> 7c1a78b5
                {
                    //OE_DEBUG << LC << "WARNING! mipmapper can't currently handle luminance/red textures" << std::endl;
                    continue;
                }

                if (tex->getImage(i)->getNumMipmapLevels() <= 1)
		  	    {
                   ip->generateMipMap(*tex->getImage(i), true, ip->USE_CPU);
                   //VRV_PATCH
                   //Withouth the format explicitly setup it just picked srgb8 which don't need
                   //gamma correction, but we gamma correction everything in vrv.
                   if (tex->getImage(i)->getInternalTextureFormat() == GL_RGB)
                   {
                       tex->getImage(i)->setInternalTextureFormat(GL_RGB8);
                   }
                   else if (tex->getImage(i)->getInternalTextureFormat() == GL_RGBA)
                   {
                       tex->getImage(i)->setInternalTextureFormat(GL_RGBA8);
                   }
                }
            }
        }
    }
#endif
}


bool
ImageUtils::featherAlphaRegions(osg::Image* image, float maxAlpha)
{
    if ( !PixelReader::supports(image) || !PixelWriter::supports(image) )
        return false;

    PixelReader read (image);
    PixelWriter write(image);

    int ns = image->s();
    int nt = image->t();
    int nr = image->r();

    osg::Vec4 n;

    for( int r=0; r<nr; ++r )
    {
        for( int t=0; t<nt; ++t )
        {
            bool rowdone = false;
            for( int s=0; s<ns && !rowdone; ++s )
            {
                osg::Vec4 pixel = read(s, t, r);
                if ( pixel.a() <= maxAlpha )
                {
                    bool wrote = false;
                    if ( s < ns-1 ) {
                        n = read( s+1, t, r);
                        if ( n.a() > maxAlpha ) {
                            write( n, s, t, r);
                            wrote = true;
                        }
                    }
                    if ( !wrote && s > 0 ) {
                        n = read( s-1, t, r);
                        if ( n.a() > maxAlpha ) {
                            write( n, s, t, r);
                            rowdone = true;
                        }
                    }
                }
            }
        }

        for( int s=0; s<ns; ++s )
        {
            bool coldone = false;
            for( int t=0; t<nt && !coldone; ++t )
            {
                osg::Vec4 pixel = read(s, t, r);
                if ( pixel.a() <= maxAlpha )
                {
                    bool wrote = false;
                    if ( t < nt-1 ) {
                        n = read( s, t+1, r );
                        if ( n.a() > maxAlpha ) {
                            write( n, s, t, r );
                            wrote = true;
                        }
                    }
                    if ( !wrote && t > 0 ) {
                        n = read( s, t-1, r );
                        if ( n.a() > maxAlpha ) {
                            write( n, s, t, r);
                            coldone = true;
                        }
                    }
                }
            }
        }
    }

    return true;
}


bool
ImageUtils::convertToPremultipliedAlpha(osg::Image* image)
{
    if ( !PixelReader::supports(image) || !PixelWriter::supports(image) )
        return false;

    PixelReader read(image);
    PixelWriter write(image);
    for(int r=0; r<image->r(); ++r) {
        for(int s=0; s<image->s(); ++s) {
            for( int t=0; t<image->t(); ++t ) {
                osg::Vec4f c = read(s, t, r);
                write( osg::Vec4f(c.r()*c.a(), c.g()*c.a(), c.b()*c.a(), c.a()), s, t, r);
            }
        }
    }
    return true;
}


bool
ImageUtils::isCompressed(const osg::Image *image)
{
    //Later versions of OSG have an Image::isCompressed function but earlier versions like 2.8.3 do not.  This is a workaround so that 
    //we can tell if an image is compressed on all versions of OSG.
    switch(image->getPixelFormat())
    {
        case(GL_COMPRESSED_ALPHA_ARB):
        case(GL_COMPRESSED_INTENSITY_ARB):
        case(GL_COMPRESSED_LUMINANCE_ALPHA_ARB):
        case(GL_COMPRESSED_LUMINANCE_ARB):
        case(GL_COMPRESSED_RGBA_ARB):
        case(GL_COMPRESSED_RGB_ARB):
        case(GL_COMPRESSED_RGB_S3TC_DXT1_EXT):
        case(GL_COMPRESSED_RGBA_S3TC_DXT1_EXT):
        case(GL_COMPRESSED_RGBA_S3TC_DXT3_EXT):
        case(GL_COMPRESSED_RGBA_S3TC_DXT5_EXT):
        case(GL_COMPRESSED_SIGNED_RED_RGTC1_EXT):
        case(GL_COMPRESSED_RED_RGTC1_EXT):
        case(GL_COMPRESSED_SIGNED_RED_GREEN_RGTC2_EXT):
        case(GL_COMPRESSED_RED_GREEN_RGTC2_EXT):
        case(GL_COMPRESSED_RGB_PVRTC_4BPPV1_IMG): 
        case(GL_COMPRESSED_RGB_PVRTC_2BPPV1_IMG):
        case(GL_COMPRESSED_RGBA_PVRTC_4BPPV1_IMG):
        case(GL_COMPRESSED_RGBA_PVRTC_2BPPV1_IMG):
            return true;
        default:
            return false;
    }
}


bool
ImageUtils::isFloatingPointInternalFormat(GLint i)
{
    return 
        (i >= 0x8C10 && i <= 0x8C17) || // GL_TEXTURE_RED_TYPE_ARB, et al
        (i >= 0x8814 && i <= 0x881F);   // GL_RGBA32F_ARB, et al
}

bool
ImageUtils::sameFormat(const osg::Image* lhs, const osg::Image* rhs)
{
    return 
        lhs != 0L &&
        rhs != 0L &&
        lhs->getPixelFormat() == rhs->getPixelFormat() &&
        lhs->getDataType()    == rhs->getDataType();
}

bool
ImageUtils::textureArrayCompatible(const osg::Image* lhs, const osg::Image* rhs)
{
    return
        sameFormat(lhs, rhs) &&
        lhs->s() == rhs->s() &&
        lhs->t() == rhs->t() &&
        lhs->r() == rhs->r();
}

//------------------------------------------------------------------------

namespace
{
    //static const double r10= 1.0/1023.0;
    //static const double r8 = 1.0/255.0;
    //static const double r6 = 1.0/63.0;
    static const double r5 = 1.0/31.0;
    //static const double r4 = 1.0/15.0;
    static const double r3 = 1.0/7.0;
    static const double r2 = 1.0/3.0;

    // The scale factors to convert from an image data type to a
    // float. This is copied from OSG; I think the factors for the signed
    // types are wrong, but need to investigate further.

    template<typename T> struct GLTypeTraits;

    template<> struct GLTypeTraits<GLbyte>
    {
        static double scale(bool norm) { return norm? 1.0/128.0 : 1.0; } // XXX
    };

    template<> struct GLTypeTraits<GLubyte>
    {
        static double scale(bool norm) { return norm? 1.0/255.0 : 1.0; }
    };

    template<> struct GLTypeTraits<GLshort>
    {
        static double scale(bool norm) { return norm? 1.0/32768.0 : 1.0; } // XXX
    };

    template<> struct GLTypeTraits<GLushort>
    {
        static double scale(bool norm) { return norm? 1.0/65535.0 : 1.0; }
    };

    template<> struct GLTypeTraits<GLint>
    {
        static double scale(bool norm) { return norm? 1.0/2147483648.0 : 1.0; } // XXX
    };

    template<> struct GLTypeTraits<GLuint>
    {
        static double scale(bool norm) { return norm? 1.0/4294967295.0 : 1.0; }
    };

    template<> struct GLTypeTraits<GLfloat>
    {
        static double scale(bool norm) { return 1.0; }
    };

    // The Reader function that performs the read.
    template<int Format, typename T> struct ColorReader;
    template<int Format, typename T> struct ColorWriter;

    template<typename T>
    struct ColorReader<GL_DEPTH_COMPONENT, T>
    {
        static osg::Vec4 read(const ImageUtils::PixelReader* ia, int s, int t, int r, int m)
        {
            const T* ptr = (const T*)ia->data(s, t, r, m);
            float l = float(*ptr) * GLTypeTraits<T>::scale(ia->_normalized);
            return osg::Vec4(l, l, l, 1.0f);
        }
    };

    template<typename T>
    struct ColorWriter<GL_DEPTH_COMPONENT, T>
    {
        static void write(const ImageUtils::PixelWriter* iw, const osg::Vec4f& c, int s, int t, int r, int m)
        {
            T* ptr = (T*)iw->data(s, t, r, m);
            (*ptr) = (T)(c.r() / GLTypeTraits<T>::scale(iw->_normalized));
        }
    };

    template<typename T>
    struct ColorReader<GL_LUMINANCE, T>
    {
        static osg::Vec4 read(const ImageUtils::PixelReader* ia, int s, int t, int r, int m)
        {
            const T* ptr = (const T*)ia->data(s, t, r, m);
            float l = float(*ptr) * GLTypeTraits<T>::scale(ia->_normalized);
            return osg::Vec4(l, l, l, 1.0f);
        }
    };

    template<typename T>
    struct ColorWriter<GL_LUMINANCE, T>
    {
        static void write(const ImageUtils::PixelWriter* iw, const osg::Vec4f& c, int s, int t, int r, int m)
        {
            T* ptr = (T*)iw->data(s, t, r, m);
            (*ptr) = (T)(c.r() / GLTypeTraits<T>::scale(iw->_normalized));
        }
    };

    template<typename T>
    struct ColorReader<GL_RED, T>
    {
        static osg::Vec4 read(const ImageUtils::PixelReader* ia, int s, int t, int r, int m)
        {
            const T* ptr = (const T*)ia->data(s, t, r, m);
            float l = float(*ptr) * GLTypeTraits<T>::scale(ia->_normalized);
            return osg::Vec4(l, l, l, 1.0f);
        }
    };

    template<typename T>
    struct ColorWriter<GL_RED, T>
    {
        static void write(const ImageUtils::PixelWriter* iw, const osg::Vec4f& c, int s, int t, int r, int m)
        {
            T* ptr = (T*)iw->data(s, t, r, m);
            (*ptr) = (T)(c.r() / GLTypeTraits<T>::scale(iw->_normalized));
        }
    };

    template<typename T>
    struct ColorReader<GL_ALPHA, T>
    {
        static osg::Vec4 read(const ImageUtils::PixelReader* ia, int s, int t, int r, int m)
        {
            const T* ptr = (const T*)ia->data(s, t, r, m);
            float a = float(*ptr) * GLTypeTraits<T>::scale(ia->_normalized);
            return osg::Vec4(1.0f, 1.0f, 1.0f, a);
        }
    };

    template<typename T>
    struct ColorWriter<GL_ALPHA, T>
    {
        static void write(const ImageUtils::PixelWriter* iw, const osg::Vec4f& c, int s, int t, int r, int m)
        {
            T* ptr = (T*)iw->data(s, t, r, m);
            (*ptr) = (T)(c.a() / GLTypeTraits<T>::scale(iw->_normalized));
        }
    };

    template<typename T>
    struct ColorReader<GL_LUMINANCE_ALPHA, T>
    {
        static osg::Vec4 read(const ImageUtils::PixelReader* ia, int s, int t, int r, int m)
        {
            const T* ptr = (const T*)ia->data(s, t, r, m);
            float l = float(*ptr++) * GLTypeTraits<T>::scale(ia->_normalized);
            float a = float(*ptr) * GLTypeTraits<T>::scale(ia->_normalized);
            return osg::Vec4(l, l, l, a);
        }
    };

    template<typename T>
    struct ColorWriter<GL_LUMINANCE_ALPHA, T>
    {
        static void write(const ImageUtils::PixelWriter* iw, const osg::Vec4f& c, int s, int t, int r, int m )
        {
            T* ptr = (T*)iw->data(s, t, r, m);
            *ptr++ = (T)( c.r() / GLTypeTraits<T>::scale(iw->_normalized) );
            *ptr   = (T)( c.a() / GLTypeTraits<T>::scale(iw->_normalized) );
        }
    };

    template<typename T>
    struct ColorReader<GL_RGB, T>
    {
        static osg::Vec4 read(const ImageUtils::PixelReader* ia, int s, int t, int r, int m)
        {
            const T* ptr = (const T*)ia->data(s, t, r, m);
            float d = float(*ptr++) * GLTypeTraits<T>::scale(ia->_normalized);
            float g = float(*ptr++) * GLTypeTraits<T>::scale(ia->_normalized);
            float b = float(*ptr) * GLTypeTraits<T>::scale(ia->_normalized);
            return osg::Vec4(d, g, b, 1.0f);
        }
    };

    template<typename T>
    struct ColorWriter<GL_RGB, T>
    {
        static void write(const ImageUtils::PixelWriter* iw, const osg::Vec4f& c, int s, int t, int r, int m )
        {
            T* ptr = (T*)iw->data(s, t, r, m);
            *ptr++ = (T)( c.r() / GLTypeTraits<T>::scale(iw->_normalized) );
            *ptr++ = (T)( c.g() / GLTypeTraits<T>::scale(iw->_normalized) );
            *ptr++ = (T)( c.b() / GLTypeTraits<T>::scale(iw->_normalized) );
        }
    };

    template<typename T>
    struct ColorReader<GL_RGBA, T>
    {
        static osg::Vec4 read(const ImageUtils::PixelReader* ia, int s, int t, int r, int m)
        {
            const T* ptr = (const T*)ia->data(s, t, r, m);
            float d = float(*ptr++) * GLTypeTraits<T>::scale(ia->_normalized);
            float g = float(*ptr++) * GLTypeTraits<T>::scale(ia->_normalized);
            float b = float(*ptr++) * GLTypeTraits<T>::scale(ia->_normalized);
            float a = float(*ptr) * GLTypeTraits<T>::scale(ia->_normalized);
            return osg::Vec4(d, g, b, a);
        }
    };

    template<typename T>
    struct ColorWriter<GL_RGBA, T>
    {
        static void write(const ImageUtils::PixelWriter* iw, const osg::Vec4f& c, int s, int t, int r, int m)
        {
            T* ptr = (T*)iw->data(s, t, r, m);
            *ptr++ = (T)( c.r() / GLTypeTraits<T>::scale(iw->_normalized) );
            *ptr++ = (T)( c.g() / GLTypeTraits<T>::scale(iw->_normalized) );
            *ptr++ = (T)( c.b() / GLTypeTraits<T>::scale(iw->_normalized) );
            *ptr++ = (T)( c.a() / GLTypeTraits<T>::scale(iw->_normalized) );
        }
    };

    template<typename T>
    struct ColorReader<GL_BGR, T>
    {
        static osg::Vec4 read(const ImageUtils::PixelReader* ia, int s, int t, int r, int m)
        {
            const T* ptr = (const T*)ia->data(s, t, r, m);
            float b = float(*ptr) * GLTypeTraits<T>::scale(ia->_normalized);
            float g = float(*ptr++) * GLTypeTraits<T>::scale(ia->_normalized);
            float d = float(*ptr++) * GLTypeTraits<T>::scale(ia->_normalized);
            return osg::Vec4(d, g, b, 1.0f);
        }
    };

    template<typename T>
    struct ColorWriter<GL_BGR, T>
    {
        static void write(const ImageUtils::PixelWriter* iw, const osg::Vec4f& c, int s, int t, int r, int m )
        {
            T* ptr = (T*)iw->data(s, t, r, m);
            *ptr++ = (T)( c.b() / GLTypeTraits<T>::scale(iw->_normalized) );
            *ptr++ = (T)( c.g() / GLTypeTraits<T>::scale(iw->_normalized) );
            *ptr++ = (T)( c.r() / GLTypeTraits<T>::scale(iw->_normalized) );
        }
    };

    template<typename T>
    struct ColorReader<GL_BGRA, T>
    {
        static osg::Vec4 read(const ImageUtils::PixelReader* ia, int s, int t, int r, int m)
        {
            const T* ptr = (const T*)ia->data(s, t, r, m);
            float b = float(*ptr++) * GLTypeTraits<T>::scale(ia->_normalized);
            float g = float(*ptr++) * GLTypeTraits<T>::scale(ia->_normalized);
            float d = float(*ptr++) * GLTypeTraits<T>::scale(ia->_normalized);
            float a = float(*ptr) * GLTypeTraits<T>::scale(ia->_normalized);
            return osg::Vec4(d, g, b, a);
        }
    };

    template<typename T>
    struct ColorWriter<GL_BGRA, T>
    {
        static void write(const ImageUtils::PixelWriter* iw, const osg::Vec4f& c, int s, int t, int r, int m )
        {
            T* ptr = (T*)iw->data(s, t, r, m);
            *ptr++ = (T)( c.b() / GLTypeTraits<T>::scale(iw->_normalized) );
            *ptr++ = (T)( c.g() / GLTypeTraits<T>::scale(iw->_normalized) );
            *ptr++ = (T)( c.r() / GLTypeTraits<T>::scale(iw->_normalized) );
            *ptr++ = (T)( c.a() / GLTypeTraits<T>::scale(iw->_normalized) );
        }
    };

    template<typename T>
    struct ColorReader<0, T>
    {
        static osg::Vec4 read(const ImageUtils::PixelReader* ia, int s, int t, int r, int m)
        {
            return osg::Vec4(1.0f, 1.0f, 1.0f, 1.0f);
        }
    };

    template<typename T>
    struct ColorWriter<0, T>
    {
        static void write(const ImageUtils::PixelWriter* iw, const osg::Vec4f& c, int s, int t, int r, int m )
        {
            //nop
        }
    };

    template<>
    struct ColorReader<GL_UNSIGNED_SHORT_5_5_5_1, GLushort>
    {
        static osg::Vec4 read(const ImageUtils::PixelReader* ia, int s, int t, int r, int m)
        {
            GLushort p = *(const GLushort*)ia->data(s, t, r, m);
            //internal format GL_RGB5_A1 is implied
            return osg::Vec4(
                r5*(float)(p>>11), 
                r5*(float)((p&0x7c0)>>6), 
                r5*(float)((p&0x3e)>>1), 
                (float)(p&0x1));
        }
    };

    template<>
    struct ColorWriter<GL_UNSIGNED_SHORT_5_5_5_1, GLushort>
    {
        static void write(const ImageUtils::PixelWriter* iw, const osg::Vec4f& c, int s, int t, int r, int m )
        {
            GLushort
                red = (unsigned short)(c.r()*255),
                g = (unsigned short)(c.g()*255),
                b = (unsigned short)(c.b()*255),
                a = c.a() < 0.15 ? 0 : 1;

            GLushort* ptr = (GLushort*)iw->data(s, t, r, m);
            *ptr = (((red) & (0xf8)) << 8) | (((g) & (0xf8)) << 3) | (((b) & (0xF8)) >> 2) | a;
        }
    };

    template<>
    struct ColorReader<GL_UNSIGNED_BYTE_3_3_2, GLubyte>
    {
        static osg::Vec4 read(const ImageUtils::PixelReader* ia, int s, int t, int r, int m)
        {
              GLubyte p = *(const GLubyte*)ia->data(s,t,r,m);
            // internal format GL_R3_G3_B2 is implied
            return osg::Vec4( r3*(float)(p>>5), r3*(float)((p&0x28)>>2), r2*(float)(p&0x3), 1.0f );
        }
    };

    template<>
    struct ColorWriter<GL_UNSIGNED_BYTE_3_3_2, GLubyte>
    {
        static void write(const ImageUtils::PixelWriter* iw, const osg::Vec4f& c, int s, int t, int r, int m )
        {
            GLubyte* ptr = (GLubyte*)iw->data(s,t,r,m);
            OE_WARN << LC << "Target GL_UNSIGNED_BYTE_3_3_2 not yet implemented" << std::endl;
        }
    };

    template<>
    struct ColorReader<GL_COMPRESSED_RGB_S3TC_DXT1_EXT, GLubyte>
    {
        static osg::Vec4 read(const ImageUtils::PixelReader* pr, int s, int t, int r, int m)
        {
            static const int BLOCK_BYTES = 8;

            unsigned int blocksPerRow = pr->_image->s()/4;
            unsigned int bs = s/4, bt = t/4;
            unsigned int blockStart = (bt*blocksPerRow+bs) * BLOCK_BYTES;

            const GLushort* p = (const GLushort*)(pr->data() + blockStart);

            GLushort c0p = *p++;
            osg::Vec4f c0(
                (float)(c0p >> 11)/31.0f,
                (float)((c0p & 0x07E0) >> 5)/63.0f,
                (float)((c0p & 0x001F))/31.0f,
                1.0f );

            GLushort c1p = *p++;
            osg::Vec4f c1(
                (float)(c1p >> 11)/31.0f,
                (float)((c1p & 0x07E0) >> 5)/63.0f,
                (float)((c1p & 0x001F))/31.0f,
                1.0f );

            static const float one_third  = 1.0f/3.0f;
            static const float two_thirds = 2.0f/3.0f;

            osg::Vec4f c2, c3;
            if ( c0p > c1p )
            {
                c2 = c0*two_thirds + c1*one_third;
                c3 = c0*one_third  + c1*two_thirds;
            }
            else
            {
                c2 = c0*0.5 + c1*0.5;
                c3.set(0,0,0,1);
            }

            unsigned int table = *(unsigned int*)p;
            int ls = s-4*bs, lt = t-4*bt; //int ls = s % 4, lt = t % 4;
            int x = ls + (4 * lt);

            unsigned int index = (table >> (2*x)) & 0x00000003;

            return index==0? c0 : index==1? c1 : index==2? c2 : c3;
        }
    };

    template<int GLFormat>
    inline ImageUtils::PixelReader::ReaderFunc
    chooseReader(GLenum dataType)
    {
        switch (dataType)
        {
        case GL_BYTE:
            return &ColorReader<GLFormat, GLbyte>::read;
        case GL_UNSIGNED_BYTE:
            return &ColorReader<GLFormat, GLubyte>::read;
        case GL_SHORT:
            return &ColorReader<GLFormat, GLshort>::read;
        case GL_UNSIGNED_SHORT:
            return &ColorReader<GLFormat, GLushort>::read;
        case GL_INT:
            return &ColorReader<GLFormat, GLint>::read;
        case GL_UNSIGNED_INT:
            return &ColorReader<GLFormat, GLuint>::read;
        case GL_FLOAT:
            return &ColorReader<GLFormat, GLfloat>::read;       
        case GL_UNSIGNED_SHORT_5_5_5_1:
            return &ColorReader<GL_UNSIGNED_SHORT_5_5_5_1, GLushort>::read;
        case GL_UNSIGNED_BYTE_3_3_2:
            return &ColorReader<GL_UNSIGNED_BYTE_3_3_2, GLubyte>::read;
        case GL_UNSIGNED_INT_8_8_8_8_REV:
            return &ColorReader<GLFormat, GLubyte>::read;
        default:
            return &ColorReader<0, GLbyte>::read;
        }
    }

    inline ImageUtils::PixelReader::ReaderFunc
    getReader( GLenum pixelFormat, GLenum dataType )
    {
        switch( pixelFormat )
        {
        case GL_DEPTH_COMPONENT:
            return chooseReader<GL_DEPTH_COMPONENT>(dataType);
            break;
        case GL_LUMINANCE:
            return chooseReader<GL_LUMINANCE>(dataType);
            break;   
        case GL_RED:
            return chooseReader<GL_RED>(dataType);
            break;       
        case GL_ALPHA:
            return chooseReader<GL_ALPHA>(dataType);
            break;        
        case GL_LUMINANCE_ALPHA:
            return chooseReader<GL_LUMINANCE_ALPHA>(dataType);
            break;        
        case GL_RGB:
            return chooseReader<GL_RGB>(dataType);
            break;        
        case GL_RGBA:
            return chooseReader<GL_RGBA>(dataType);
            break;        
        case GL_BGR:
            return chooseReader<GL_BGR>(dataType);
            break;        
        case GL_BGRA:
            return chooseReader<GL_BGRA>(dataType);
            break; 
        case GL_COMPRESSED_RGB_S3TC_DXT1_EXT:
            return &ColorReader<GL_COMPRESSED_RGB_S3TC_DXT1_EXT, GLubyte>::read;
            break;
        default:
            return 0L;
            break;
        }
    }
}
    
ImageUtils::PixelReader::PixelReader(const osg::Image* image) :
_bilinear  (false)
{
    setImage(image);
}

void
ImageUtils::PixelReader::setImage(const osg::Image* image)
{
    _image = image;
    if (image)
    {
        _normalized = ImageUtils::isNormalized(image);
        _colMult = _image->getPixelSizeInBits() / 8;
        _rowMult = _image->getRowSizeInBytes();
        _imageSize = _image->getImageSizeInBytes();
        GLenum dataType = _image->getDataType();
        _reader = getReader( _image->getPixelFormat(), dataType );
        if ( !_reader )
        {
            OE_WARN << "[PixelReader] No reader found for pixel format " << std::hex << _image->getPixelFormat() << std::endl; 
            _reader = &ColorReader<0,GLbyte>::read;
        }
    }
}

osg::Vec4
ImageUtils::PixelReader::operator()(float u, float v, int r, int m) const
{
    return operator()((double)u, (double)v, r, m);
}

osg::Vec4
ImageUtils::PixelReader::operator()(double u, double v, int r, int m) const
 {
     if ( _bilinear )
     {
         double sizeS = (double)(_image->s()-1);
         double sizeT = (double)(_image->t()-1);

         // u, v => [0..1]
         double s = u * sizeS;
         double t = v * sizeT;

         double s0 = osg::maximum(floorf(s), 0.0f);
         double s1 = osg::minimum(s0+1.0f, sizeS);
         double smix = s0 < s1 ? (s-s0)/(s1-s0) : 0.0f;

         double t0 = osg::maximum(floorf(t), 0.0f);
         double t1 = osg::minimum(t0+1.0f, sizeT);
         double tmix = t0 < t1 ? (t-t0)/(t1-t0) : 0.0f;

         osg::Vec4 UL = (*_reader)(this, (int)s0, (int)t0, r, m); // upper left
         osg::Vec4 UR = (*_reader)(this, (int)s1, (int)t0, r, m); // upper right
         osg::Vec4 LL = (*_reader)(this, (int)s0, (int)t1, r, m); // lower left
         osg::Vec4 LR = (*_reader)(this, (int)s1, (int)t1, r, m); // lower right

         osg::Vec4 TOP = UL*(1.0f-smix) + UR*smix;
         osg::Vec4 BOT = LL*(1.0f-smix) + LR*smix;

         return TOP*(1.0f-tmix) + BOT*tmix;
     }
     else
     {
         return (*_reader)(this,
             (int)(u * (double)(_image->s()-1)),
             (int)(v * (double)(_image->t()-1)),
             r, m);
     }
}

bool
ImageUtils::PixelReader::supports( GLenum pixelFormat, GLenum dataType )
{
    return getReader(pixelFormat, dataType) != 0L;
}

//------------------------------------------------------------------------

namespace
{
    template<int GLFormat>
    inline ImageUtils::PixelWriter::WriterFunc chooseWriter(GLenum dataType)
    {
        switch (dataType)
        {
        case GL_BYTE:
            return &ColorWriter<GLFormat, GLbyte>::write;
        case GL_UNSIGNED_BYTE:
            return &ColorWriter<GLFormat, GLubyte>::write;
        case GL_SHORT:
            return &ColorWriter<GLFormat, GLshort>::write;
        case GL_UNSIGNED_SHORT:
            return &ColorWriter<GLFormat, GLushort>::write;
        case GL_INT:
            return &ColorWriter<GLFormat, GLint>::write;
        case GL_UNSIGNED_INT:
            return &ColorWriter<GLFormat, GLuint>::write;
        case GL_FLOAT:
            return &ColorWriter<GLFormat, GLfloat>::write;       
        case GL_UNSIGNED_SHORT_5_5_5_1:
            return &ColorWriter<GL_UNSIGNED_SHORT_5_5_5_1, GLushort>::write;
        case GL_UNSIGNED_BYTE_3_3_2:
            return &ColorWriter<GL_UNSIGNED_BYTE_3_3_2, GLubyte>::write;
        default:
            return 0L;
        }
    }

    inline ImageUtils::PixelWriter::WriterFunc getWriter(GLenum pixelFormat, GLenum dataType)
    {
        switch( pixelFormat )
        {
        case GL_DEPTH_COMPONENT:
            return chooseWriter<GL_DEPTH_COMPONENT>(dataType);
            break;
        case GL_LUMINANCE:
            return chooseWriter<GL_LUMINANCE>(dataType);
            break;      
        case GL_RED:
            return chooseWriter<GL_RED>(dataType);
            break;         
        case GL_ALPHA:
            return chooseWriter<GL_ALPHA>(dataType);
            break;        
        case GL_LUMINANCE_ALPHA:
            return chooseWriter<GL_LUMINANCE_ALPHA>(dataType);
            break;        
        case GL_RGB:
            return chooseWriter<GL_RGB>(dataType);
            break;        
        case GL_RGBA:
            return chooseWriter<GL_RGBA>(dataType);
            break;        
        case GL_BGR:
            return chooseWriter<GL_BGR>(dataType);
            break;        
        case GL_BGRA:
            return chooseWriter<GL_BGRA>(dataType);
            break; 
        default:
            return 0L;
            break;
        }
    }
}
    
ImageUtils::PixelWriter::PixelWriter(osg::Image* image) :
_image(image)
{
    if (image)
    {
        _normalized = ImageUtils::isNormalized(image);
        _colMult = _image->getPixelSizeInBits() / 8;
        _rowMult = _image->getRowSizeInBytes();
        _imageSize = _image->getImageSizeInBytes();
        GLenum dataType = _image->getDataType();
        _writer = getWriter( _image->getPixelFormat(), dataType );
        if ( !_writer )
        {
            OE_WARN << "[PixelWriter] No writer found for pixel format " << std::hex << _image->getPixelFormat() << std::endl; 
            _writer = &ColorWriter<0, GLbyte>::write;
        }
    }
}

bool
ImageUtils::PixelWriter::supports( GLenum pixelFormat, GLenum dataType )
{
    return getWriter(pixelFormat, dataType) != 0L;
}

TextureAndImageVisitor::TextureAndImageVisitor() :
osg::NodeVisitor()
{
    setNodeMaskOverride( ~0L );
    setTraversalMode(TRAVERSE_ALL_CHILDREN);
}

void
TextureAndImageVisitor::apply(osg::Texture& texture)
{
    for (unsigned k = 0; k < texture.getNumImages(); ++k)
    {
        osg::Image* image = texture.getImage(k);
        if (image)
        {
            apply(*image);
        }
    }
}

void
TextureAndImageVisitor::apply(osg::Node& node)
{
    if (node.getStateSet())
        apply(*node.getStateSet());

    traverse(node);
}

void
TextureAndImageVisitor::apply(osg::StateSet& stateSet)
{
    osg::StateSet::TextureAttributeList& a = stateSet.getTextureAttributeList();
    for (osg::StateSet::TextureAttributeList::iterator i = a.begin(); i != a.end(); ++i)
    {
        osg::StateSet::AttributeList& b = *i;
        for (osg::StateSet::AttributeList::iterator j = b.begin(); j != b.end(); ++j)
        {
            osg::StateAttribute* sa = j->second.first.get();
            if (sa)
            {
                osg::Texture* tex = dynamic_cast<osg::Texture*>(sa);
                if (tex)
                {
                    apply(*tex);
                }
            }
        }
    }
}<|MERGE_RESOLUTION|>--- conflicted
+++ resolved
@@ -1362,7 +1362,6 @@
         {
             for (unsigned i = 0; i < tex->getNumImages(); ++i)
             {
-<<<<<<< HEAD
                 //VRV_PATCH
                 if (tex->getImage(i) == 0L)
                    continue;
@@ -1370,21 +1369,10 @@
                 if (tex->getImage(i)->getDataPointer() == 0L)
                    continue;
 
-                if (tex->getImage(i)->getInternalTextureFormat() == GL_LUMINANCE32F_ARB ||
-                    tex->getImage(i)->getInternalTextureFormat() == GL_LUMINANCE16F_ARB ||
-                    tex->getImage(i)->getInternalTextureFormat() == GL_R16F ||
-                    tex->getImage(i)->getInternalTextureFormat() == GL_R32F)
-=======
                 // Note: NVTT has trouble with single-channel images so skip them -GW 20191024
                 if (tex->getImage(i)->getNumMipmapLevels() <= 1 &&
-                    osg::Image::computeNumComponents(tex->getImage(1)->getPixelFormat()) >= 3)
->>>>>>> 7c1a78b5
-                {
-                    //OE_DEBUG << LC << "WARNING! mipmapper can't currently handle luminance/red textures" << std::endl;
-                    continue;
-                }
-
-                if (tex->getImage(i)->getNumMipmapLevels() <= 1)
+                    osg::Image::computeNumComponents(tex->getImage(i)->getPixelFormat()) >= 3)
+
 		  	    {
                    ip->generateMipMap(*tex->getImage(i), true, ip->USE_CPU);
                    //VRV_PATCH
