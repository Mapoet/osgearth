<<<<<<< HEAD
/* -*-c++-*- */
/* osgEarth - Dynamic map generation toolkit for OpenSceneGraph
 * Copyright 2008-2012 Pelican Mapping
 * http://osgearth.org
 *
 * osgEarth is free software; you can redistribute it and/or modify
 * it under the terms of the GNU Lesser General Public License as published by
 * the Free Software Foundation; either version 2 of the License, or
 * (at your option) any later version.
 *
 * This program is distributed in the hope that it will be useful,
 * but WITHOUT ANY WARRANTY; without even the implied warranty of
 * MERCHANTABILITY or FITNESS FOR A PARTICULAR PURPOSE.  See the
 * GNU Lesser General Public License for more details.
 *
 * You should have received a copy of the GNU Lesser General Public License
 * along with this program.  If not, see <http://www.gnu.org/licenses/>
 */
#include <osgEarth/ShaderComposition>

#include <osgEarth/Registry>
#include <osg/Shader>
#include <osg/Program>
#include <osg/State>
#include <osg/Notify>
#include <sstream>

#define LC "[VirtualProgram] "

using namespace osgEarth;
using namespace osgEarth::ShaderComp;

#define OE_TEST OE_NULL
//#define OE_TEST OE_NOTICE

#ifdef OSG_GLES2_AVAILABLE
    #define MERGE_SHADERS 1
#else
    //#define MERGE_SHADERS 1
#endif

//------------------------------------------------------------------------

#define VERTEX_SETUP_COLORING   "osgearth_vert_setupColoring"
#define VERTEX_SETUP_LIGHTING   "osgearth_vert_setupLighting"
#define FRAGMENT_APPLY_COLORING "osgearth_frag_applyColoring"
#define FRAGMENT_APPLY_LIGHTING "osgearth_frag_applyLighting"

namespace
{
    /** A hack for OSG 2.8.x to get access to the state attribute vector. */
    /** TODO: no longer needed in OSG 3+ ?? */
    class StateHack : public osg::State 
    {
    public:        
        typedef std::pair<const osg::StateAttribute*,osg::StateAttribute::OverrideValue> AttributePair;
        typedef std::vector<AttributePair> AttributeVec;

        const AttributeVec* getAttributeVec( const osg::StateAttribute* attribute ) const
        {
            osg::State::AttributeMap::const_iterator i = _attributeMap.find( attribute->getTypeMemberPair() );
            return i != _attributeMap.end() ? &(i->second.attributeVec) : 0L;
        }

        static const AttributeVec* GetAttributeVec( const osg::State& state, const osg::StateAttribute* attribute ) 
        {
            const StateHack* sh = reinterpret_cast< const StateHack* >( &state );
            return sh->getAttributeVec( attribute );
        }
    };
}

//------------------------------------------------------------------------

RenderingHints::RenderingHints() :
_numTextures( 0 )
{
    //nop
}

RenderingHints::RenderingHints(const RenderingHints& rhs) :
_numTextures( rhs._numTextures )
{
    //nop
}

bool
RenderingHints::operator == (const RenderingHints& rhs) const
{
    return _numTextures == rhs._numTextures;
}

void
RenderingHints::useNumTextures(unsigned num)
{
    _numTextures = std::max( _numTextures, num );
}

//------------------------------------------------------------------------

 // same type as PROGRAM (for proper state sorting)
 const osg::StateAttribute::Type VirtualProgram::SA_TYPE = osg::StateAttribute::PROGRAM;
 
 
 VirtualProgram::VirtualProgram( unsigned mask ) : 
 _mask   ( mask ),
 _inherit( true )
 {
 // because we sometimes update/change the attribute's members from within the apply() method
 this->setDataVariance( osg::Object::DYNAMIC );
 }
 
 
 VirtualProgram::VirtualProgram(const VirtualProgram& rhs, const osg::CopyOp& copyop ) :
 osg::StateAttribute( rhs, copyop ),
 _shaderMap  ( rhs._shaderMap ),
 _mask       ( rhs._mask ),
 _functions  ( rhs._functions ),
 _inherit    ( rhs._inherit )
 {
 //nop
 }


osg::Shader*
VirtualProgram::getShader( const std::string& shaderID ) const
{
    ShaderMap::const_iterator i = _shaderMap.find(shaderID);
    return i != _shaderMap.end() ? i->second.first.get() : 0L;
}


osg::Shader*
VirtualProgram::setShader(const std::string&                 shaderID,
                          osg::Shader*                       shader,
                          osg::StateAttribute::OverrideValue ov)
{
    if ( !shader || shader->getType() ==  osg::Shader::UNDEFINED ) 
        return NULL;

    shader->setName( shaderID );
    _shaderMap[shaderID] = ShaderEntry(shader, ov);

    return shader;
}


osg::Shader*
VirtualProgram::setShader(osg::Shader*                       shader,
                          osg::StateAttribute::OverrideValue ov)
{
    if ( !shader || shader->getType() == osg::Shader::UNDEFINED )
        return NULL;

    if ( shader->getName().empty() )
    {
        OE_WARN << LC << "setShader called but the shader name is not set" << std::endl;
        return 0L;
    }

    _shaderMap[shader->getName()] = ShaderEntry(shader, ov);

    return shader;
}


void
VirtualProgram::setFunction(const std::string& functionName,
                            const std::string& shaderSource,
                            FunctionLocation   location,
                            float              priority)
{
    Threading::ScopedMutexLock lock( _functionsMutex );

    OrderedFunctionMap& ofm = _functions[location];
    ofm.insert( std::pair<float,std::string>( priority, functionName ) );
    osg::Shader::Type type = (int)location <= (int)LOCATION_VERTEX_POST_LIGHTING ?
        osg::Shader::VERTEX : osg::Shader::FRAGMENT;

    setShader( functionName, new osg::Shader(type, shaderSource) );
}

void
VirtualProgram::removeShader( const std::string& shaderID )
{
    _shaderMap.erase( shaderID );

    for(FunctionLocationMap::iterator i = _functions.begin(); i != _functions.end(); ++i )
    {
        OrderedFunctionMap& ofm = i->second;
        for( OrderedFunctionMap::iterator j = ofm.begin(); j != ofm.end(); ++j )
        {
            if ( j->second == shaderID )
            {
                ofm.erase( j );
                break;
            }
        }
    }
}

/**
* Adds a new shader entry to the accumulated shader map, respecting the
* override policy of both the existing entry (if there is one) and the 
* new entry.
*/
void 
VirtualProgram::addToAccumulatedMap(ShaderMap&         accumShaderMap,
                                    const std::string& shaderID,
                                    const ShaderEntry& newEntry) const
{
    const osg::StateAttribute::OverrideValue& ov = newEntry.second;

    // see if we're trying to disable a previous entry:
    if ((ov & osg::StateAttribute::ON) == 0 ) //TODO: check for higher override
    {
        // yes? remove it!
        accumShaderMap.erase( shaderID );
    }

    else
    {
        // see if there's a higher-up entry with the same ID:
        ShaderEntry& accumEntry = accumShaderMap[ shaderID ]; 

        // make sure we can add the new one:
        if ((accumEntry.first.get() == 0L ) ||                           // empty slot, fill it
            ((ov & osg::StateAttribute::PROTECTED) != 0) ||              // new entry is protected
            ((accumEntry.second & osg::StateAttribute::OVERRIDE) == 0) ) // old entry does NOT override
        {
            accumEntry = newEntry;
        }
    }
}


void
VirtualProgram::installDefaultColoringAndLightingShaders( unsigned numTextures )
{
    ShaderFactory* sf = osgEarth::Registry::instance()->getShaderFactory();

    this->setShader( sf->createDefaultColoringVertexShader(numTextures) );
    this->setShader( sf->createDefaultLightingVertexShader() );

    this->setShader( sf->createDefaultColoringFragmentShader(numTextures) );
    this->setShader( sf->createDefaultLightingFragmentShader() );
}


void
VirtualProgram::installDefaultLightingShaders()
{
    ShaderFactory* sf = osgEarth::Registry::instance()->getShaderFactory();

    this->setShader( sf->createDefaultLightingVertexShader() );
    this->setShader( sf->createDefaultLightingFragmentShader() );
}


void
VirtualProgram::installDefaultColoringShaders( unsigned numTextures )
{
    ShaderFactory* sf = osgEarth::Registry::instance()->getShaderFactory();

    this->setShader( sf->createDefaultColoringVertexShader(numTextures) );
    this->setShader( sf->createDefaultColoringFragmentShader(numTextures) );
}


void
VirtualProgram::setInheritShaders( bool value )
{
    if ( _inherit != value )
    {
        _inherit = value;
        _programCache.clear();
        _accumulatedFunctions.clear();
    }
}


namespace
{
    typedef std::map<std::string, std::string> HeaderMap;

    void parseShaderForMerging( const std::string& source, unsigned& version, HeaderMap& headers, std::stringstream& body )
    {
        // break into lines:
        StringVector lines;
        StringTokenizer( source, lines, "\n", "", true, false );

        for( StringVector::const_iterator line = lines.begin(); line != lines.end(); ++line )
        {
            if ( line->size() > 0 )
            {
                StringVector tokens;
                StringTokenizer( *line, tokens, " \t", "", false, true );

                if (tokens[0] == "#version")
                {
                    // find the highest version number.
                    if ( tokens.size() > 1 )
                    {
                        unsigned newVersion = osgEarth::as<unsigned>(tokens[1], 0);
                        if ( newVersion > version )
                        {
                            version = newVersion;
                        }
                    }
                }

                else if (
                    tokens[0] == "#extension"   ||
                    tokens[0] == "precision"    ||
                    tokens[0] == "varying"      ||
                    tokens[0] == "uniform"      ||
                    tokens[0] == "attribute")
                {
                    std::string& header = headers[*line];
                    header = *line;
                }

                else
                {
                    body << (*line) << "\n";
                }
            }
        }
    }


    void addShadersToProgram( const VirtualProgram::ShaderVector& shaders, osg::Program* program )
    {
#ifdef MERGE_SHADERS
        bool mergeShaders = true;
#else
        bool mergeShaders = false;
#endif

        if ( mergeShaders )
        {
            unsigned          vertVersion = 0;
            HeaderMap         vertHeaders;
            std::stringstream vertBody;

            unsigned          fragVersion = 0;
            HeaderMap         fragHeaders;
            std::stringstream fragBody;

            // parse the shaders, combining header lines and finding the highest version:
            for( VirtualProgram::ShaderVector::const_iterator i = shaders.begin(); i != shaders.end(); ++i )
            {
                osg::Shader* s = i->get();
                if ( s->getType() == osg::Shader::VERTEX )
                {
                    parseShaderForMerging( s->getShaderSource(), vertVersion, vertHeaders, vertBody );
                }
                else if ( s->getType() == osg::Shader::FRAGMENT )
                {
                    parseShaderForMerging( s->getShaderSource(), fragVersion, fragHeaders, fragBody );
                }
            }

            // write out the merged shader code:
            std::string vertBodyText;
            vertBodyText = vertBody.str();
            std::stringstream vertShaderBuf;
            if ( vertVersion > 0 )
                vertShaderBuf << "#version " << vertVersion << "\n";
            for( HeaderMap::const_iterator h = vertHeaders.begin(); h != vertHeaders.end(); ++h )
                vertShaderBuf << h->second << "\n";
            vertShaderBuf << vertBodyText << "\n";
            vertBodyText = vertShaderBuf.str();

            std::string fragBodyText;
            fragBodyText = fragBody.str();
            std::stringstream fragShaderBuf;
            if ( fragVersion > 0 )
                fragShaderBuf << "#version " << fragVersion << "\n";
            for( HeaderMap::const_iterator h = fragHeaders.begin(); h != fragHeaders.end(); ++h )
                fragShaderBuf << h->second << "\n";
            fragShaderBuf << fragBodyText << "\n";
            fragBodyText = fragShaderBuf.str();

            // add them to the program.
            program->addShader( new osg::Shader(osg::Shader::VERTEX, vertBodyText) );
            program->addShader( new osg::Shader(osg::Shader::FRAGMENT, fragBodyText) );

            OE_TEST << LC 
                << "\nMERGED VERTEX SHADER: \n\n" << vertBodyText << "\n\n"
                << "MERGED FRAGMENT SHADER: \n\n" << fragBodyText << "\n" << std::endl;
        }
        else
        {
            for( VirtualProgram::ShaderVector::const_iterator i = shaders.begin(); i != shaders.end(); ++i )
            {
                program->addShader( i->get() );
                OE_TEST << LC << "SHADER " << i->get()->getName() << ":\n" << i->get()->getShaderSource() << "\n" << std::endl;
            }
        }
    }
}


osg::Program*
VirtualProgram::buildProgram( osg::State& state, ShaderMap& accumShaderMap )
{
    // build a new set of accumulated functions, to support the creation of main()
    refreshAccumulatedFunctions( state );

    // No matching program in the cache; make it.
    ShaderFactory* sf = osgEarth::Registry::instance()->getShaderFactory();

    // create the MAINs
    osg::Shader* old_vert_main = getShader( "osgearth_vert_main" );
    osg::ref_ptr<osg::Shader> vert_main = sf->createVertexShaderMain( _accumulatedFunctions );
    setShader( "osgearth_vert_main", vert_main.get() );
    addToAccumulatedMap( accumShaderMap, "osgearth_vert_main", ShaderEntry(vert_main.get(), osg::StateAttribute::ON) );

    osg::Shader* old_frag_main = getShader( "osgearth_frag_main" );
    osg::ref_ptr<osg::Shader> frag_main = sf->createFragmentShaderMain( _accumulatedFunctions );
    setShader( "osgearth_frag_main", frag_main );
    addToAccumulatedMap( accumShaderMap, "osgearth_frag_main", ShaderEntry(frag_main.get(), osg::StateAttribute::ON) );

    // rebuild the shader list now that we've changed the shader map.
    ShaderVector vec;
    for( ShaderMap::iterator i = accumShaderMap.begin(); i != accumShaderMap.end(); ++i )
    {
        vec.push_back( i->second.first.get() );
    }

    // Create a new program and add all our shaders.
    OE_TEST << LC << "---------PROGRAM: " << getName() << " ---------------\n" << std::endl;

    osg::Program* program = new osg::Program();
    program->setName(getName());
    addShadersToProgram( vec, program );


    // Since we replaced the "mains", we have to go through the cache and update all its
    // entries to point at the new mains instead of the old ones.
    if ( old_vert_main || old_frag_main )
    {
        ProgramMap newProgramCache;

        for( ProgramMap::iterator m = _programCache.begin(); m != _programCache.end(); ++m )
        {
            const ShaderVector& original = m->first;

            // build a new cache key:
            ShaderVector newKey;

            for( ShaderVector::const_iterator i = original.begin(); i != original.end(); ++i )
            {
                if ( i->get() == old_vert_main )
                    newKey.push_back( vert_main.get() );
                else if ( i->get() == old_frag_main )
                    newKey.push_back( frag_main.get() );
                else
                    newKey.push_back( i->get() );
            }

            osg::Program* newProgram = new osg::Program();
            newProgram->setName( m->second->getName() );
            addShadersToProgram( original, newProgram );

#if 0
            osg::Program* p = m->second.get();

            for( unsigned n = 0; n < p->getNumShaders(); --n )
            {
                osg::Shader* s = p->getShader(n);
                if ( s == old_vert_main )
                {
                    p->removeShader( s );
                    p->addShader( vert_main.get() );
                    --n;
                }
                else if ( s == old_frag_main )
                {
                    p->removeShader( s );
                    p->addShader( frag_main.get() );
                    --n;
                }
            }
#endif

            newProgramCache[newKey] = newProgram;
        }

        _programCache = newProgramCache;
    }

    // finally, put own new program in the cache.
    _programCache[ vec ] = program;

    return program;
}


void
VirtualProgram::apply( osg::State& state ) const
{
    // first, find and collect all the VirtualProgram attributes:
    ShaderMap accumShaderMap;
    
    if ( _inherit )
    {
        const StateHack::AttributeVec* av = StateHack::GetAttributeVec( state, this );
        if ( av && av->size() > 0 )
        {
            // find the deepest VP that doesn't inherit:
            unsigned start = 0;
            for( start = (int)av->size()-1; start > 0; --start )
            {
                const VirtualProgram* vp = dynamic_cast<const VirtualProgram*>( (*av)[start].first );
                if ( vp && (vp->_mask & _mask) && vp->_inherit == false )
                    break;
            }
            
            // collect shaders from there to here:
            for( unsigned i=start; i<av->size(); ++i )
            {
                const VirtualProgram* vp = dynamic_cast<const VirtualProgram*>( (*av)[i].first );
                if ( vp && (vp->_mask && _mask) )
                {
                    for( ShaderMap::const_iterator i = vp->_shaderMap.begin(); i != vp->_shaderMap.end(); ++i )
                    {
                        addToAccumulatedMap( accumShaderMap, i->first, i->second );
                    }
                }
            }
        }
    }
    
    // next add the local shader components to the map, respecting the override values:
    for( ShaderMap::const_iterator i = _shaderMap.begin(); i != _shaderMap.end(); ++i )
    {
        addToAccumulatedMap( accumShaderMap, i->first, i->second );
    }
    
    
    if ( accumShaderMap.size() )
    {
        // next, assemble a list of the shaders in the map so we can use it as our
        // program cache key.
        ShaderVector vec;
        vec.reserve( accumShaderMap.size() );
        for( ShaderMap::iterator i = accumShaderMap.begin(); i != accumShaderMap.end(); ++i )
        {
            ShaderEntry& entry = i->second;
            vec.push_back( entry.first.get() );
        }
        
        // see if there's already a program associated with this list:
        osg::Program* program = 0L;
        
        // look up the program:
        {
            Threading::ScopedReadLock shared( _programCacheMutex );
            
            ProgramMap::const_iterator p = _programCache.find( vec );
            if ( p != _programCache.end() )
            {
                program = p->second.get();
            }
        }
        
        // if not found, lock and build it:
        if ( !program )
        {
            Threading::ScopedWriteLock exclusive( _programCacheMutex );
            
            // look again in case of contention:
            ProgramMap::const_iterator p = _programCache.find( vec );
            if ( p != _programCache.end() )
            {
                program = p->second.get();
            }
            else
            {
                VirtualProgram* nc = const_cast<VirtualProgram*>(this);
                program = nc->buildProgram( state, accumShaderMap );
            }
        }
        
        // finally, apply the program attribute.
        program->apply( state );
    }
}

void
VirtualProgram::getFunctions( FunctionLocationMap& out ) const
{
    Threading::ScopedMutexLock lock( const_cast<VirtualProgram*>(this)->_functionsMutex );
    out = _functions;
}

void
VirtualProgram::refreshAccumulatedFunctions( const osg::State& state )
{
    // This method searches the state's attribute stack and accumulates all 
    // the user functions (including those in this program).

    // mutex no longer required since this method is called safely
    //Threading::ScopedMutexLock lock( _functionsMutex );

    _accumulatedFunctions.clear();

    if ( _inherit )
    {
        const StateHack::AttributeVec* av = StateHack::GetAttributeVec( state, this );
        if ( av )
        {
            // find the closest VP that doesn't inherit:
            unsigned start;
            for( start = (int)av->size()-1; start > 0; --start )
            {
                const VirtualProgram* vp = dynamic_cast<const VirtualProgram*>( (*av)[start].first );
                if ( vp && (vp->_mask & _mask) && vp->_inherit == false )
                    break;
            }

            // collect functions from there on down.
            for( unsigned i=start; i<av->size(); ++i )
            {
                const VirtualProgram* vp = dynamic_cast<const VirtualProgram*>( (*av)[i].first );
                if ( vp && (vp->_mask && _mask) )
                {
                    FunctionLocationMap rhs;
                    vp->getFunctions( rhs );

                    for( FunctionLocationMap::const_iterator j = rhs.begin(); j != rhs.end(); ++j )
                    {
                        const OrderedFunctionMap& ofm = j->second;
                        for( OrderedFunctionMap::const_iterator k = ofm.begin(); k != ofm.end(); ++k )
                        {
                            _accumulatedFunctions[j->first].insert( *k );
                        }
                    }
                }
            }
        }
    }

    // add the local ones too:
    for( FunctionLocationMap::const_iterator j = _functions.begin(); j != _functions.end(); ++j )
    {
        const OrderedFunctionMap& ofm = j->second;
        for( OrderedFunctionMap::const_iterator k = ofm.begin(); k != ofm.end(); ++k )
        {
            _accumulatedFunctions[j->first].insert( *k );
        }
    } 
}

//----------------------------------------------------------------------------

std::string
ShaderFactory::getSamplerName( unsigned unit ) const
{
    return Stringify() << "osgearth_tex" << unit;
}


osg::Shader*
ShaderFactory::createVertexShaderMain( const FunctionLocationMap& functions ) const
{
    FunctionLocationMap::const_iterator i = functions.find( LOCATION_VERTEX_PRE_TEXTURING );
    const OrderedFunctionMap* preTexture = i != functions.end() ? &i->second : 0L;

    FunctionLocationMap::const_iterator j = functions.find( LOCATION_VERTEX_PRE_LIGHTING );
    const OrderedFunctionMap* preLighting = j != functions.end() ? &j->second : 0L;

    FunctionLocationMap::const_iterator k = functions.find( LOCATION_VERTEX_POST_LIGHTING );
    const OrderedFunctionMap* postLighting = k != functions.end() ? &k->second : 0L;

    std::stringstream buf;
    buf << "#version " << GLSL_VERSION_STR << "\n"
#ifdef OSG_GLES2_AVAILABLE
        << "precision mediump float;\n"
#endif
        << "void osgearth_vert_setupColoring(); \n"
        << "void osgearth_vert_setupLighting(); \n"
        << "uniform float osgearth_CameraElevation; \n"
        << "varying float osgearth_CameraRange; \n";

    if ( preTexture )
        for( OrderedFunctionMap::const_iterator i = preTexture->begin(); i != preTexture->end(); ++i )
            buf << "void " << i->second << "(); \n";

    if ( preLighting )
        for( OrderedFunctionMap::const_iterator i = preLighting->begin(); i != preLighting->end(); ++i )
            buf << "void " << i->second << "(); \n";

    if ( postLighting )
        for( OrderedFunctionMap::const_iterator i = postLighting->begin(); i != postLighting->end(); ++i )
            buf << "void " << i->second << "(); \n";

    buf << "void main(void) \n"
        << "{ \n"
        << "    gl_Position = gl_ModelViewProjectionMatrix * gl_Vertex; \n"
        //<< "    gl_FrontColor = gl_Color; \n"

        << "    vec4 position4 = gl_ModelViewMatrix * gl_Vertex; \n"
        << "    osgearth_CameraRange = length( position4.xyz ); \n";

    if ( preTexture )
        for( OrderedFunctionMap::const_iterator i = preTexture->begin(); i != preTexture->end(); ++i )
            buf << "    " << i->second << "(); \n";

    buf << "    osgearth_vert_setupColoring(); \n";
    
    if ( preLighting )
        for( OrderedFunctionMap::const_iterator i = preLighting->begin(); i != preLighting->end(); ++i )
            buf << "    " << i->second << "(); \n";

    buf << "    osgearth_vert_setupLighting(); \n";
    
    if ( postLighting )
        for( OrderedFunctionMap::const_iterator i = postLighting->begin(); i != postLighting->end(); ++i )
            buf << "    " << i->second << "(); \n";

    buf << "} \n";

    std::string str;
    str = buf.str();
    //OE_INFO << str << std::endl;
    return new osg::Shader( osg::Shader::VERTEX, str );
}


osg::Shader*
ShaderFactory::createFragmentShaderMain( const FunctionLocationMap& functions ) const
{
    FunctionLocationMap::const_iterator i = functions.find( LOCATION_FRAGMENT_PRE_TEXTURING );
    const OrderedFunctionMap* preTexture = i != functions.end() ? &i->second : 0L;

    FunctionLocationMap::const_iterator j = functions.find( LOCATION_FRAGMENT_PRE_LIGHTING );
    const OrderedFunctionMap* preLighting = j != functions.end() ? &j->second : 0L;

    FunctionLocationMap::const_iterator k = functions.find( LOCATION_FRAGMENT_POST_LIGHTING );
    const OrderedFunctionMap* postLighting = k != functions.end() ? &k->second : 0L;

    std::stringstream buf;
    buf << "#version " << GLSL_VERSION_STR << "\n"
#ifdef OSG_GLES2_AVAILABLE
        << "precision mediump float;\n"
#endif
        << "void osgearth_frag_applyColoring( inout vec4 color ); \n"
        << "void osgearth_frag_applyLighting( inout vec4 color ); \n";

    if ( preTexture )
        for( OrderedFunctionMap::const_iterator i = preTexture->begin(); i != preTexture->end(); ++i )
            buf << "void " << i->second << "( inout vec4 color ); \n";

    if ( preLighting )
        for( OrderedFunctionMap::const_iterator i = preLighting->begin(); i != preLighting->end(); ++i )
            buf << "void " << i->second << "( inout vec4 color ); \n";

    if ( postLighting )
        for( OrderedFunctionMap::const_iterator i = postLighting->begin(); i != postLighting->end(); ++i )
            buf << "void " << i->second << "( inout vec4 color ); \n";

    buf << "void main(void) \n"
        << "{ \n"
        << "    vec4 color = vec4(1,1,1,1); \n"; //gl_Color; \n"; //vec4(1,1,1,1); \n";

    if ( preTexture )
        for( OrderedFunctionMap::const_iterator i = preTexture->begin(); i != preTexture->end(); ++i )
            buf << "    " << i->second << "( color ); \n";

    buf << "    osgearth_frag_applyColoring( color ); \n";

    if ( preLighting )
        for( OrderedFunctionMap::const_iterator i = preLighting->begin(); i != preLighting->end(); ++i )
            buf << "    " << i->second << "( color ); \n";
    
    buf << "    osgearth_frag_applyLighting( color ); \n";

    if ( postLighting )
        for( OrderedFunctionMap::const_iterator i = postLighting->begin(); i != postLighting->end(); ++i )
            buf << "    " << i->second << "( color ); \n";

    buf << "    gl_FragColor = color; \n"

#if 0 // GW: testing logarithmic depth buffer remapping
        << "    float A = gl_ProjectionMatrix[2].z; \n"
        << "    float B = gl_ProjectionMatrix[3].z; \n"
        << "    float n = -B/(1.0-A); \n"
        << "    float f =  B/(1.0+A); \n"
        << "    float C = 1; \n"
        << "    gl_FragDepth = log(C*gl_FragCoord.z+1) / log(C*f+1); \n"
#endif
        << "} \n";  

    std::string str;
    str = buf.str();
    //OE_INFO << str;
    return new osg::Shader( osg::Shader::FRAGMENT, str );
}
 

osg::Shader*
ShaderFactory::createDefaultColoringVertexShader( unsigned numTexCoordSets ) const
{
    std::stringstream buf;

    buf << "#version " << GLSL_VERSION_STR << "\n"
#ifdef OSG_GLES2_AVAILABLE
        << "precision mediump float;\n"
#endif
    
        << "varying vec4 osg_TexCoord[" << numTexCoordSets << "];\n"
        << "varying vec4 osg_FrontColor;\n"
        << "varying vec4 osg_FrontSecondaryColor;\n"
    
        << "void osgearth_vert_setupColoring() \n"
        << "{ \n"
        << "    osg_FrontColor = gl_Color; \n"
        << "    osg_FrontSecondaryColor = vec4(0.0); \n";

    //TODO: gl_TexCoord et.al. are depcrecated so we should replace them;
    // this approach also only support up to 8 texture coord units
    for(unsigned i=0; i<numTexCoordSets; ++i )
    {
        buf << "    osg_TexCoord["<< i <<"] = gl_MultiTexCoord"<< i << "; \n";
    }
        
    buf << "} \n";

    std::string str;
    str = buf.str();

    osg::Shader* shader = new osg::Shader(osg::Shader::VERTEX, str);
    shader->setName( VERTEX_SETUP_COLORING ); //"osgearth_vert_setupColoring" );
    return shader;
    //return new osg::Shader( osg::Shader::VERTEX, str );
}


osg::Shader*
ShaderFactory::createDefaultColoringFragmentShader( unsigned numTexImageUnits ) const
{
    std::stringstream buf;

    buf << "#version " << GLSL_VERSION_STR << "\n";
#ifdef OSG_GLES2_AVAILABLE
    buf << "precision mediump float;\n";
#endif
    
    buf << "varying vec4 osg_FrontColor;\n";
    
    if ( numTexImageUnits > 0 )
    {
        buf << "varying vec4 osg_TexCoord[" << numTexImageUnits << "];\n";

        
        buf << "uniform sampler2D ";
        for( unsigned i=0; i<numTexImageUnits; ++i )
        {
            buf << getSamplerName(i) << (i+1 < numTexImageUnits? "," : "; \n");
        }
    }

    buf << "void osgearth_frag_applyColoring( inout vec4 color ) \n"
        << "{ \n"
        << "    color = color * osg_FrontColor; \n";
    
    if ( numTexImageUnits > 0 )
    {
        buf << "    vec4 texel; \n";

        for(unsigned i=0; i<numTexImageUnits; ++i )
        {
            buf << "    texel = texture2D(" << getSamplerName(i) << ", osg_TexCoord["<< i <<"].st); \n";
            buf << "    color.rgb = mix( color.rgb, texel.rgb, texel.a ); \n";
            if ( i == 0 )
                buf << "    color.a = texel.a * color.a; \n";
        }
    }

    buf << "} \n";

    std::string str;
    str = buf.str();

    osg::Shader* shader = new osg::Shader( osg::Shader::FRAGMENT, str );
    shader->setName( FRAGMENT_APPLY_COLORING );
    return shader;
}


osg::Shader*
ShaderFactory::createDefaultLightingVertexShader() const
{
    std::stringstream buf;
    buf << "#version " << GLSL_VERSION_STR << "\n"
#ifdef OSG_GLES2_AVAILABLE
    << "precision mediump float;\n"
#endif
    
    << "varying vec4 osg_FrontColor;\n"
    << "varying vec4 osg_FrontSecondaryColor;\n"
    
    << "uniform bool osgearth_LightingEnabled; \n"
    
#ifndef OSG_GLES2_AVAILABLE
    << "void osgearth_vert_setupLighting() \n"
    << "{ \n"
    << "    if (osgearth_LightingEnabled) \n"
    << "    { \n"
    << "        vec3 normal = gl_NormalMatrix * gl_Normal; \n"
    << "        float NdotL = dot( normal, normalize(gl_LightSource[0].position.xyz) ); \n"
    << "        NdotL = max( 0.0, NdotL ); \n"
    << "        float NdotHV = dot( normal, gl_LightSource[0].halfVector.xyz ); \n"
    << "        NdotHV = max( 0.0, NdotHV ); \n"

    << "        osg_FrontColor.rgb = osg_FrontColor.rgb * \n"
    << "            clamp( \n"
    << "                gl_LightModel.ambient + \n"
    << "                gl_FrontLightProduct[0].ambient +          \n"
    << "                gl_FrontLightProduct[0].diffuse * NdotL, 0.0, 1.0).rgb;   \n"

    << "        osg_FrontSecondaryColor = vec4(0.0); \n"

    << "        if ( NdotL * NdotHV > 0.0 ) \n"
    << "        { \n"
    << "            osg_FrontSecondaryColor.rgb = (gl_FrontLightProduct[0].specular * \n"
    << "                                          pow( NdotHV, gl_FrontMaterial.shininess )).rgb;\n"
    << "        } \n"

//    << "        gl_BackColor = gl_FrontColor; \n"
//    << "        gl_BackSecondaryColor = gl_FrontSecondaryColor; \n"
    << "    } \n"
    << "} \n";
#else
    << "void osgearth_vert_setupLighting() \n"
    << "{ \n"
    << "    if (osgearth_LightingEnabled) \n"
    << "    { \n"
    << "        vec3 lightPos = vec3(10000.0);\n"
    << "        vec3 halfVector = vec3(10000.0);\n"
    << "        vec3 lightModelAmbi = vec3(0.1);\n"
    << "        vec3 lightProductAmbi = vec3(0.5);\n"
    << "        vec3 lightProductDif = vec3(0.5);\n"
    << "        vec3 lightProductSpec = vec3(0.8);\n"
    << "        float matShine = 16.0;\n"
    << "        vec3 normal = gl_NormalMatrix * gl_Normal; \n"
    << "        float NdotL = dot( normal, normalize(lightPos) ); \n"
    << "        NdotL = max( 0.0, NdotL ); \n"
    << "        float NdotHV = dot( normal, halfVector ); \n"
    << "        NdotHV = max( 0.0, NdotHV ); \n"
    
    << "        osg_FrontColor.rgb = osg_FrontColor.rgb * \n"
    << "            clamp( \n"
    << "                lightModelAmbi + \n"
    << "                lightProductAmbi +          \n"
    << "                lightProductDif * NdotL, 0.0, 1.0).rgb;   \n"
    
    << "        osg_FrontSecondaryColor = vec4(0.0); \n"
    
    << "        if ( NdotL * NdotHV > 0.0 ) \n"
    << "        { \n"
    << "            osg_FrontSecondaryColor.rgb = (lightProductSpec * \n"
    << "                                          pow( NdotHV, matShine )).rgb;\n"
    << "        } \n"
    
    //    << "        gl_BackColor = gl_FrontColor; \n"
    //    << "        gl_BackSecondaryColor = gl_FrontSecondaryColor; \n"
    << "    } \n"
    << "} \n";
#endif

    osg::Shader* shader = new osg::Shader( osg::Shader::VERTEX, buf.str().c_str() );
    shader->setName( VERTEX_SETUP_LIGHTING );
    return shader;
}


osg::Shader*
ShaderFactory::createDefaultLightingFragmentShader() const
{
    std::stringstream buf;
    
    buf << "#version " << GLSL_VERSION_STR << "\n"
#ifdef OSG_GLES2_AVAILABLE
    << "precision mediump float;\n"
#endif
    
    << "varying vec4 osg_FrontColor;\n"
    << "varying vec4 osg_FrontSecondaryColor;\n"
    
    << "uniform bool osgearth_LightingEnabled; \n"
    << "void osgearth_frag_applyLighting( inout vec4 color ) \n"
    << "{ \n"
    << "    if ( osgearth_LightingEnabled ) \n"
    << "    { \n"
    << "        float alpha = color.a; \n"
    << "        color = (color * osg_FrontColor) + osg_FrontSecondaryColor; \n"
    << "        color.a = alpha; \n"
    << "    } \n"
    << "} \n";

    osg::Shader* shader = new osg::Shader( osg::Shader::FRAGMENT, buf.str().c_str() );
    shader->setName( FRAGMENT_APPLY_LIGHTING );
    return shader;
}


osg::Shader*
ShaderFactory::createColorFilterChainFragmentShader( const std::string& function, const ColorFilterChain& chain ) const
{
    std::stringstream buf;
    buf << "#version " << GLSL_VERSION_STR << "\n"
#ifdef OSG_GLES2_AVAILABLE
    << "precision mediump float;\n";
#endif

    // write out the shader function prototypes:
    for( ColorFilterChain::const_iterator i = chain.begin(); i != chain.end(); ++i )
    {
        ColorFilter* filter = i->get();
        buf << "void " << filter->getEntryPointFunctionName() << "(in int slot, inout vec4 color);\n";
    }

    // write out the main function:
    buf << "void " << function << "(in int slot, inout vec4 color) \n"
        << "{ \n";

    // write out the function calls. if there are none, it's a NOP.
    for( ColorFilterChain::const_iterator i = chain.begin(); i != chain.end(); ++i )
    {
        ColorFilter* filter = i->get();
        buf << "    " << filter->getEntryPointFunctionName() << "(slot, color);\n";
    }
        
    buf << "} \n";

    std::string bufstr;
    bufstr = buf.str();
    return new osg::Shader(osg::Shader::FRAGMENT, bufstr);
}


//--------------------------------------------------------------------------

#if 0
// This is just a holding pen for various stuff

static char s_PerFragmentLighting_VertexShaderSource[] =
    "varying vec3 Normal; \n"
    "varying vec3 Position; \n"
    "void osgearth_vert_setupLighting() \n"
    "{ \n"
    "    Normal = normal; \n"
    "    Position = position; \n"
    "} \n";

static char s_PerFragmentDirectionalLighting_FragmentShaderSource[] =
    "varying vec3 Normal; \n"
    "varying vec3 Position; \n"
    "void osgearth_frag_applyLighting( inout vec4 color ) \n"
    "{ \n"
    "    vec3 n = normalize( Normal ); \n"
    "    float NdotL = dot( n, normalize(gl_LightSource[0].position.xyz) ); \n"
    "    NdotL = max( 0.0, NdotL ); \n"
    "    float NdotHV = dot( n, gl_LightSource[0].halfVector.xyz ); \n"
    "    NdotHV = max( 0.0, NdotHV ); \n"
    "    color *= gl_FrontLightModelProduct.sceneColor + \n"
    "             gl_FrontLightProduct[0].ambient + \n"
    "             gl_FrontLightProduct[0].diffuse * NdotL; \n"
    "    if ( NdotL * NdotHV > 0.0 ) \n"
    "        color += gl_FrontLightProduct[0].specular * \n"
    "                 pow( NdotHV, gl_FrontMaterial.shininess ); \n"
    "} \n";

#endif

=======
/* -*-c++-*- */
/* osgEarth - Dynamic map generation toolkit for OpenSceneGraph
 * Copyright 2008-2012 Pelican Mapping
 * http://osgearth.org
 *
 * osgEarth is free software; you can redistribute it and/or modify
 * it under the terms of the GNU Lesser General Public License as published by
 * the Free Software Foundation; either version 2 of the License, or
 * (at your option) any later version.
 *
 * This program is distributed in the hope that it will be useful,
 * but WITHOUT ANY WARRANTY; without even the implied warranty of
 * MERCHANTABILITY or FITNESS FOR A PARTICULAR PURPOSE.  See the
 * GNU Lesser General Public License for more details.
 *
 * You should have received a copy of the GNU Lesser General Public License
 * along with this program.  If not, see <http://www.gnu.org/licenses/>
 */
#include <osgEarth/ShaderComposition>

#include <osgEarth/Registry>
#include <osg/Shader>
#include <osg/Program>
#include <osg/State>
#include <osg/Notify>
#include <sstream>

#define LC "[VirtualProgram] "

using namespace osgEarth;
using namespace osgEarth::ShaderComp;

#define OE_TEST OE_NULL
//#define OE_TEST OE_NOTICE

//#define MERGE_SHADERS 1

//------------------------------------------------------------------------

#define VERTEX_SETUP_COLORING   "osgearth_vert_setupColoring"
#define VERTEX_SETUP_LIGHTING   "osgearth_vert_setupLighting"
#define FRAGMENT_APPLY_COLORING "osgearth_frag_applyColoring"
#define FRAGMENT_APPLY_LIGHTING "osgearth_frag_applyLighting"

namespace
{
    /** A hack for OSG 2.8.x to get access to the state attribute vector. */
    /** TODO: no longer needed in OSG 3+ ?? */
    class StateHack : public osg::State 
    {
    public:        
        typedef std::pair<const osg::StateAttribute*,osg::StateAttribute::OverrideValue> AttributePair;
        typedef std::vector<AttributePair> AttributeVec;

        const AttributeVec* getAttributeVec( const osg::StateAttribute* attribute ) const
        {
            osg::State::AttributeMap::const_iterator i = _attributeMap.find( attribute->getTypeMemberPair() );
            return i != _attributeMap.end() ? &(i->second.attributeVec) : 0L;
        }

        static const AttributeVec* GetAttributeVec( const osg::State& state, const osg::StateAttribute* attribute ) 
        {
            const StateHack* sh = reinterpret_cast< const StateHack* >( &state );
            return sh->getAttributeVec( attribute );
        }
    };
}

//------------------------------------------------------------------------

RenderingHints::RenderingHints() :
_numTextures( 0 )
{
    //nop
}

RenderingHints::RenderingHints(const RenderingHints& rhs) :
_numTextures( rhs._numTextures )
{
    //nop
}

bool
RenderingHints::operator == (const RenderingHints& rhs) const
{
    return _numTextures == rhs._numTextures;
}

void
RenderingHints::useNumTextures(unsigned num)
{
    _numTextures = std::max( _numTextures, num );
}

//------------------------------------------------------------------------

// same type as PROGRAM (for proper state sorting)
const osg::StateAttribute::Type VirtualProgram::SA_TYPE = osg::StateAttribute::PROGRAM;


VirtualProgram::VirtualProgram( unsigned mask ) : 
_mask   ( mask ),
_inherit( true )
{
    // because we sometimes update/change the attribute's members from within the apply() method
    this->setDataVariance( osg::Object::DYNAMIC );
}


VirtualProgram::VirtualProgram(const VirtualProgram& rhs, const osg::CopyOp& copyop ) :
osg::StateAttribute( rhs, copyop ),
_shaderMap  ( rhs._shaderMap ),
_mask       ( rhs._mask ),
_functions  ( rhs._functions ),
_inherit    ( rhs._inherit )
{
    //nop
}


osg::Shader*
VirtualProgram::getShader( const std::string& shaderID ) const
{
    ShaderMap::const_iterator i = _shaderMap.find(shaderID);
    return i != _shaderMap.end() ? i->second.first.get() : 0L;
}


osg::Shader*
VirtualProgram::setShader(const std::string&                 shaderID,
                          osg::Shader*                       shader,
                          osg::StateAttribute::OverrideValue ov)
{
    if ( !shader || shader->getType() ==  osg::Shader::UNDEFINED ) 
        return NULL;

    shader->setName( shaderID );
    _shaderMap[shaderID] = ShaderEntry(shader, ov);

    return shader;
}


osg::Shader*
VirtualProgram::setShader(osg::Shader*                       shader,
                          osg::StateAttribute::OverrideValue ov)
{
    if ( !shader || shader->getType() == osg::Shader::UNDEFINED )
        return NULL;

    if ( shader->getName().empty() )
    {
        OE_WARN << LC << "setShader called but the shader name is not set" << std::endl;
        return 0L;
    }

    _shaderMap[shader->getName()] = ShaderEntry(shader, ov);

    return shader;
}


void
VirtualProgram::setFunction(const std::string& functionName,
                            const std::string& shaderSource,
                            FunctionLocation   location,
                            float              priority)
{
    Threading::ScopedMutexLock lock( _functionsMutex );

    OrderedFunctionMap& ofm = _functions[location];
    ofm.insert( std::pair<float,std::string>( priority, functionName ) );
    osg::Shader::Type type = (int)location <= (int)LOCATION_VERTEX_POST_LIGHTING ?
        osg::Shader::VERTEX : osg::Shader::FRAGMENT;

    setShader( functionName, new osg::Shader(type, shaderSource) );
}

void
VirtualProgram::removeShader( const std::string& shaderID )
{
    _shaderMap.erase( shaderID );

    for(FunctionLocationMap::iterator i = _functions.begin(); i != _functions.end(); ++i )
    {
        OrderedFunctionMap& ofm = i->second;
        for( OrderedFunctionMap::iterator j = ofm.begin(); j != ofm.end(); ++j )
        {
            if ( j->second == shaderID )
            {
                ofm.erase( j );
                break;
            }
        }
    }
}

/**
* Adds a new shader entry to the accumulated shader map, respecting the
* override policy of both the existing entry (if there is one) and the 
* new entry.
*/
void 
VirtualProgram::addToAccumulatedMap(ShaderMap&         accumShaderMap,
                                    const std::string& shaderID,
                                    const ShaderEntry& newEntry) const
{
    const osg::StateAttribute::OverrideValue& ov = newEntry.second;

    // see if we're trying to disable a previous entry:
    if ((ov & osg::StateAttribute::ON) == 0 ) //TODO: check for higher override
    {
        // yes? remove it!
        accumShaderMap.erase( shaderID );
    }

    else
    {
        // see if there's a higher-up entry with the same ID:
        ShaderEntry& accumEntry = accumShaderMap[ shaderID ]; 

        // make sure we can add the new one:
        if ((accumEntry.first.get() == 0L ) ||                           // empty slot, fill it
            ((ov & osg::StateAttribute::PROTECTED) != 0) ||              // new entry is protected
            ((accumEntry.second & osg::StateAttribute::OVERRIDE) == 0) ) // old entry does NOT override
        {
            accumEntry = newEntry;
        }
    }
}


void
VirtualProgram::installDefaultColoringAndLightingShaders( unsigned numTextures )
{
    ShaderFactory* sf = osgEarth::Registry::instance()->getShaderFactory();

    this->setShader( sf->createDefaultColoringVertexShader(numTextures) );
    this->setShader( sf->createDefaultLightingVertexShader() );

    this->setShader( sf->createDefaultColoringFragmentShader(numTextures) );
    this->setShader( sf->createDefaultLightingFragmentShader() );
}


void
VirtualProgram::installDefaultLightingShaders()
{
    ShaderFactory* sf = osgEarth::Registry::instance()->getShaderFactory();

    this->setShader( sf->createDefaultLightingVertexShader() );
    this->setShader( sf->createDefaultLightingFragmentShader() );
}


void
VirtualProgram::installDefaultColoringShaders( unsigned numTextures )
{
    ShaderFactory* sf = osgEarth::Registry::instance()->getShaderFactory();

    this->setShader( sf->createDefaultColoringVertexShader(numTextures) );
    this->setShader( sf->createDefaultColoringFragmentShader(numTextures) );
}


void
VirtualProgram::setInheritShaders( bool value )
{
    if ( _inherit != value )
    {
        _inherit = value;
        _programCache.clear();
        _accumulatedFunctions.clear();
    }
}


namespace
{
    typedef std::map<std::string, std::string> HeaderMap;

    void parseShaderForMerging( const std::string& source, unsigned& version, HeaderMap& headers, std::stringstream& body )
    {
        // break into lines:
        StringVector lines;
        StringTokenizer( source, lines, "\n", "", true, false );

        for( StringVector::const_iterator line = lines.begin(); line != lines.end(); ++line )
        {
            if ( line->size() > 0 )
            {
                StringVector tokens;
                StringTokenizer( *line, tokens, " \t", "", false, true );

                if (tokens[0] == "#version")
                {
                    // find the highest version number.
                    if ( tokens.size() > 1 )
                    {
                        unsigned newVersion = osgEarth::as<unsigned>(tokens[1], 0);
                        if ( newVersion > version )
                        {
                            version = newVersion;
                        }
                    }
                }

                else if (
                    tokens[0] == "#extension"   ||
                    tokens[0] == "varying"      ||
                    tokens[0] == "uniform"      ||
                    tokens[0] == "attribute" )
                {
                    std::string& header = headers[*line];
                    header = *line;
                }

                else
                {
                    body << (*line) << "\n";
                }
            }
        }
    }


    void addShadersToProgram( const VirtualProgram::ShaderVector& shaders, osg::Program* program )
    {
#ifdef MERGE_SHADERS
        bool mergeShaders = true;
#else
        bool mergeShaders = false;
#endif

        if ( mergeShaders )
        {
            unsigned          vertVersion = 0;
            HeaderMap         vertHeaders;
            std::stringstream vertBody;

            unsigned          fragVersion = 0;
            HeaderMap         fragHeaders;
            std::stringstream fragBody;

            // parse the shaders, combining header lines and finding the highest version:
            for( VirtualProgram::ShaderVector::const_iterator i = shaders.begin(); i != shaders.end(); ++i )
            {
                osg::Shader* s = i->get();
                if ( s->getType() == osg::Shader::VERTEX )
                {
                    parseShaderForMerging( s->getShaderSource(), vertVersion, vertHeaders, vertBody );
                }
                else if ( s->getType() == osg::Shader::FRAGMENT )
                {
                    parseShaderForMerging( s->getShaderSource(), fragVersion, fragHeaders, fragBody );
                }
            }

            // write out the merged shader code:
            std::string vertBodyText;
            vertBodyText = vertBody.str();
            std::stringstream vertShaderBuf;
            if ( vertVersion > 0 )
                vertShaderBuf << "#version " << vertVersion << "\n";
            for( HeaderMap::const_iterator h = vertHeaders.begin(); h != vertHeaders.end(); ++h )
                vertShaderBuf << h->second << "\n";
            vertShaderBuf << vertBodyText << "\n";
            vertBodyText = vertShaderBuf.str();

            std::string fragBodyText;
            fragBodyText = fragBody.str();
            std::stringstream fragShaderBuf;
            if ( fragVersion > 0 )
                fragShaderBuf << "#version " << fragVersion << "\n";
            for( HeaderMap::const_iterator h = fragHeaders.begin(); h != fragHeaders.end(); ++h )
                fragShaderBuf << h->second << "\n";
            fragShaderBuf << fragBodyText << "\n";
            fragBodyText = fragShaderBuf.str();

            // add them to the program.
            program->addShader( new osg::Shader(osg::Shader::VERTEX, vertBodyText) );
            program->addShader( new osg::Shader(osg::Shader::FRAGMENT, fragBodyText) );

            OE_TEST << LC 
                << "\nMERGED VERTEX SHADER: \n\n" << vertBodyText << "\n\n"
                << "MERGED FRAGMENT SHADER: \n\n" << fragBodyText << "\n" << std::endl;
        }
        else
        {
            for( VirtualProgram::ShaderVector::const_iterator i = shaders.begin(); i != shaders.end(); ++i )
            {
                program->addShader( i->get() );
                OE_TEST << LC << "SHADER " << i->get()->getName() << ":\n" << i->get()->getShaderSource() << "\n" << std::endl;
            }
        }
    }
}


osg::Program*
VirtualProgram::buildProgram( osg::State& state, ShaderMap& accumShaderMap )
{
    // build a new set of accumulated functions, to support the creation of main()
    refreshAccumulatedFunctions( state );

    // No matching program in the cache; make it.
    ShaderFactory* sf = osgEarth::Registry::instance()->getShaderFactory();

    // create the MAINs
    osg::Shader* old_vert_main = getShader( "osgearth_vert_main" );
    osg::ref_ptr<osg::Shader> vert_main = sf->createVertexShaderMain( _accumulatedFunctions );
    setShader( "osgearth_vert_main", vert_main.get() );
    addToAccumulatedMap( accumShaderMap, "osgearth_vert_main", ShaderEntry(vert_main.get(), osg::StateAttribute::ON) );

    osg::Shader* old_frag_main = getShader( "osgearth_frag_main" );
    osg::ref_ptr<osg::Shader> frag_main = sf->createFragmentShaderMain( _accumulatedFunctions );
    setShader( "osgearth_frag_main", frag_main );
    addToAccumulatedMap( accumShaderMap, "osgearth_frag_main", ShaderEntry(frag_main.get(), osg::StateAttribute::ON) );

    // rebuild the shader list now that we've changed the shader map.
    ShaderVector vec;
    for( ShaderMap::iterator i = accumShaderMap.begin(); i != accumShaderMap.end(); ++i )
    {
        vec.push_back( i->second.first.get() );
    }

    // Create a new program and add all our shaders.
    OE_TEST << LC << "---------PROGRAM: " << getName() << " ---------------\n" << std::endl;

    osg::Program* program = new osg::Program();
    program->setName(getName());
    addShadersToProgram( vec, program );


    // Since we replaced the "mains", we have to go through the cache and update all its
    // entries to point at the new mains instead of the old ones.
    if ( old_vert_main || old_frag_main )
    {
        ProgramMap newProgramCache;

        for( ProgramMap::iterator m = _programCache.begin(); m != _programCache.end(); ++m )
        {
            const ShaderVector& original = m->first;

            // build a new cache key:
            ShaderVector newKey;

            for( ShaderVector::const_iterator i = original.begin(); i != original.end(); ++i )
            {
                if ( i->get() == old_vert_main )
                    newKey.push_back( vert_main.get() );
                else if ( i->get() == old_frag_main )
                    newKey.push_back( frag_main.get() );
                else
                    newKey.push_back( i->get() );
            }

            osg::Program* newProgram = new osg::Program();
            newProgram->setName( m->second->getName() );
            addShadersToProgram( original, newProgram );

#if 0
            osg::Program* p = m->second.get();

            for( unsigned n = 0; n < p->getNumShaders(); --n )
            {
                osg::Shader* s = p->getShader(n);
                if ( s == old_vert_main )
                {
                    p->removeShader( s );
                    p->addShader( vert_main.get() );
                    --n;
                }
                else if ( s == old_frag_main )
                {
                    p->removeShader( s );
                    p->addShader( frag_main.get() );
                    --n;
                }
            }
#endif

            newProgramCache[newKey] = newProgram;
        }

        _programCache = newProgramCache;
    }

    // finally, put own new program in the cache.
    _programCache[ vec ] = program;

    return program;
}


void
VirtualProgram::apply( osg::State& state ) const
{
    // first, find and collect all the VirtualProgram attributes:
    ShaderMap accumShaderMap;

    if ( _inherit )
    {
        const StateHack::AttributeVec* av = StateHack::GetAttributeVec( state, this );
        if ( av && av->size() > 0 )
        {
            // find the deepest VP that doesn't inherit:
            unsigned start = 0;
            for( start = (int)av->size()-1; start > 0; --start )
            {
                const VirtualProgram* vp = dynamic_cast<const VirtualProgram*>( (*av)[start].first );
                if ( vp && (vp->_mask & _mask) && vp->_inherit == false )
                    break;
            }

            // collect shaders from there to here:
            for( unsigned i=start; i<av->size(); ++i )
            {
                const VirtualProgram* vp = dynamic_cast<const VirtualProgram*>( (*av)[i].first );
                if ( vp && (vp->_mask && _mask) )
                {
                    for( ShaderMap::const_iterator i = vp->_shaderMap.begin(); i != vp->_shaderMap.end(); ++i )
                    {
                        addToAccumulatedMap( accumShaderMap, i->first, i->second );
                    }
                }
            }
        }
    }

    // next add the local shader components to the map, respecting the override values:
    for( ShaderMap::const_iterator i = _shaderMap.begin(); i != _shaderMap.end(); ++i )
    {
        addToAccumulatedMap( accumShaderMap, i->first, i->second );
    }


    if ( accumShaderMap.size() )
    {
        // next, assemble a list of the shaders in the map so we can use it as our
        // program cache key.
        ShaderVector vec;
        vec.reserve( accumShaderMap.size() );
        for( ShaderMap::iterator i = accumShaderMap.begin(); i != accumShaderMap.end(); ++i )
        {
            ShaderEntry& entry = i->second;
            vec.push_back( entry.first.get() );
        }

        // see if there's already a program associated with this list:
        osg::Program* program = 0L;

        // look up the program:
        {
            Threading::ScopedReadLock shared( _programCacheMutex );

            ProgramMap::const_iterator p = _programCache.find( vec );
            if ( p != _programCache.end() )
            {
                program = p->second.get();
            }
        }

        // if not found, lock and build it:
        if ( !program )
        {
            Threading::ScopedWriteLock exclusive( _programCacheMutex );

            // look again in case of contention:
            ProgramMap::const_iterator p = _programCache.find( vec );
            if ( p != _programCache.end() )
            {
                program = p->second.get();
            }
            else
            {
                VirtualProgram* nc = const_cast<VirtualProgram*>(this);
                program = nc->buildProgram( state, accumShaderMap );
            }
        }

        // finally, apply the program attribute.
        program->apply( state );
    }
}

void
VirtualProgram::getFunctions( FunctionLocationMap& out ) const
{
    Threading::ScopedMutexLock lock( const_cast<VirtualProgram*>(this)->_functionsMutex );
    out = _functions;
}

void
VirtualProgram::refreshAccumulatedFunctions( const osg::State& state )
{
    // This method searches the state's attribute stack and accumulates all 
    // the user functions (including those in this program).

    // mutex no longer required since this method is called safely
    //Threading::ScopedMutexLock lock( _functionsMutex );

    _accumulatedFunctions.clear();

    if ( _inherit )
    {
        const StateHack::AttributeVec* av = StateHack::GetAttributeVec( state, this );
        if ( av && av->size() > 0 )
        {
            // find the closest VP that doesn't inherit:
            unsigned start;
            for( start = (int)av->size()-1; start > 0; --start )
            {
                const VirtualProgram* vp = dynamic_cast<const VirtualProgram*>( (*av)[start].first );
                if ( vp && (vp->_mask & _mask) && vp->_inherit == false )
                    break;
            }

            // collect functions from there on down.
            for( unsigned i=start; i<av->size(); ++i )
            {
                const VirtualProgram* vp = dynamic_cast<const VirtualProgram*>( (*av)[i].first );
                if ( vp && (vp->_mask && _mask) )
                {
                    FunctionLocationMap rhs;
                    vp->getFunctions( rhs );

                    for( FunctionLocationMap::const_iterator j = rhs.begin(); j != rhs.end(); ++j )
                    {
                        const OrderedFunctionMap& ofm = j->second;
                        for( OrderedFunctionMap::const_iterator k = ofm.begin(); k != ofm.end(); ++k )
                        {
                            _accumulatedFunctions[j->first].insert( *k );
                        }
                    }
                }
            }
        }
    }

    // add the local ones too:
    for( FunctionLocationMap::const_iterator j = _functions.begin(); j != _functions.end(); ++j )
    {
        const OrderedFunctionMap& ofm = j->second;
        for( OrderedFunctionMap::const_iterator k = ofm.begin(); k != ofm.end(); ++k )
        {
            _accumulatedFunctions[j->first].insert( *k );
        }
    } 
}

//----------------------------------------------------------------------------

std::string
ShaderFactory::getSamplerName( unsigned unit ) const
{
    return Stringify() << "osgearth_tex" << unit;
}


osg::Shader*
ShaderFactory::createVertexShaderMain( const FunctionLocationMap& functions ) const
{
    FunctionLocationMap::const_iterator i = functions.find( LOCATION_VERTEX_PRE_TEXTURING );
    const OrderedFunctionMap* preTexture = i != functions.end() ? &i->second : 0L;

    FunctionLocationMap::const_iterator j = functions.find( LOCATION_VERTEX_PRE_LIGHTING );
    const OrderedFunctionMap* preLighting = j != functions.end() ? &j->second : 0L;

    FunctionLocationMap::const_iterator k = functions.find( LOCATION_VERTEX_POST_LIGHTING );
    const OrderedFunctionMap* postLighting = k != functions.end() ? &k->second : 0L;

    std::stringstream buf;
    buf << "#version 110 \n"
        << "void osgearth_vert_setupColoring(); \n"
        << "void osgearth_vert_setupLighting(); \n"
        << "uniform float osgearth_CameraElevation; \n"
        << "varying float osgearth_CameraRange; \n";

    if ( preTexture )
        for( OrderedFunctionMap::const_iterator i = preTexture->begin(); i != preTexture->end(); ++i )
            buf << "void " << i->second << "(); \n";

    if ( preLighting )
        for( OrderedFunctionMap::const_iterator i = preLighting->begin(); i != preLighting->end(); ++i )
            buf << "void " << i->second << "(); \n";

    if ( postLighting )
        for( OrderedFunctionMap::const_iterator i = postLighting->begin(); i != postLighting->end(); ++i )
            buf << "void " << i->second << "(); \n";

    buf << "void main(void) \n"
        << "{ \n"
        << "    gl_Position = gl_ModelViewProjectionMatrix * gl_Vertex; \n"
        //<< "    gl_FrontColor = gl_Color; \n"

        << "    vec4 position4 = gl_ModelViewMatrix * gl_Vertex; \n"
        << "    osgearth_CameraRange = length( position4.xyz ); \n";

    if ( preTexture )
        for( OrderedFunctionMap::const_iterator i = preTexture->begin(); i != preTexture->end(); ++i )
            buf << "    " << i->second << "(); \n";

    buf << "    osgearth_vert_setupColoring(); \n";
    
    if ( preLighting )
        for( OrderedFunctionMap::const_iterator i = preLighting->begin(); i != preLighting->end(); ++i )
            buf << "    " << i->second << "(); \n";

    buf << "    osgearth_vert_setupLighting(); \n";
    
    if ( postLighting )
        for( OrderedFunctionMap::const_iterator i = postLighting->begin(); i != postLighting->end(); ++i )
            buf << "    " << i->second << "(); \n";

    buf << "} \n";

    std::string str;
    str = buf.str();
    //OE_INFO << str << std::endl;
    return new osg::Shader( osg::Shader::VERTEX, str );
}


osg::Shader*
ShaderFactory::createFragmentShaderMain( const FunctionLocationMap& functions ) const
{
    FunctionLocationMap::const_iterator i = functions.find( LOCATION_FRAGMENT_PRE_TEXTURING );
    const OrderedFunctionMap* preTexture = i != functions.end() ? &i->second : 0L;

    FunctionLocationMap::const_iterator j = functions.find( LOCATION_FRAGMENT_PRE_LIGHTING );
    const OrderedFunctionMap* preLighting = j != functions.end() ? &j->second : 0L;

    FunctionLocationMap::const_iterator k = functions.find( LOCATION_FRAGMENT_POST_LIGHTING );
    const OrderedFunctionMap* postLighting = k != functions.end() ? &k->second : 0L;

    std::stringstream buf;
    buf << "#version 110 \n"
        << "void osgearth_frag_applyColoring( inout vec4 color ); \n"
        << "void osgearth_frag_applyLighting( inout vec4 color ); \n";

    if ( preTexture )
        for( OrderedFunctionMap::const_iterator i = preTexture->begin(); i != preTexture->end(); ++i )
            buf << "void " << i->second << "( inout vec4 color ); \n";

    if ( preLighting )
        for( OrderedFunctionMap::const_iterator i = preLighting->begin(); i != preLighting->end(); ++i )
            buf << "void " << i->second << "( inout vec4 color ); \n";

    if ( postLighting )
        for( OrderedFunctionMap::const_iterator i = postLighting->begin(); i != postLighting->end(); ++i )
            buf << "void " << i->second << "( inout vec4 color ); \n";

    buf << "void main(void) \n"
        << "{ \n"
        << "    vec4 color = vec4(1,1,1,1); \n"; //gl_Color; \n"; //vec4(1,1,1,1); \n";

    if ( preTexture )
        for( OrderedFunctionMap::const_iterator i = preTexture->begin(); i != preTexture->end(); ++i )
            buf << "    " << i->second << "( color ); \n";

    buf << "    osgearth_frag_applyColoring( color ); \n";

    if ( preLighting )
        for( OrderedFunctionMap::const_iterator i = preLighting->begin(); i != preLighting->end(); ++i )
            buf << "    " << i->second << "( color ); \n";
    
    buf << "    osgearth_frag_applyLighting( color ); \n";

    if ( postLighting )
        for( OrderedFunctionMap::const_iterator i = postLighting->begin(); i != postLighting->end(); ++i )
            buf << "    " << i->second << "( color ); \n";

    buf << "    gl_FragColor = color; \n"

#if 0 // GW: testing logarithmic depth buffer remapping
        << "    float A = gl_ProjectionMatrix[2].z; \n"
        << "    float B = gl_ProjectionMatrix[3].z; \n"
        << "    float n = -B/(1.0-A); \n"
        << "    float f =  B/(1.0+A); \n"
        << "    float C = 1; \n"
        << "    gl_FragDepth = log(C*gl_FragCoord.z+1) / log(C*f+1); \n"
#endif
        << "} \n";  

    std::string str;
    str = buf.str();
    //OE_INFO << str;
    return new osg::Shader( osg::Shader::FRAGMENT, str );
}
 

osg::Shader*
ShaderFactory::createDefaultColoringVertexShader( unsigned numTexCoordSets ) const
{
    std::stringstream buf;

    buf << "#version 110 \n"
        << "void osgearth_vert_setupColoring() \n"
        << "{ \n"
        << "    gl_FrontColor = gl_Color; \n"
        << "    gl_FrontSecondaryColor = vec4(0.0); \n";

    //TODO: gl_TexCoord et.al. are depcrecated so we should replace them;
    // this approach also only support up to 8 texture coord units
    for(unsigned i=0; i<numTexCoordSets; ++i )
    {
        buf << "    gl_TexCoord["<< i <<"] = gl_MultiTexCoord"<< i << "; \n";
    }
        
    buf << "} \n";

    std::string str;
    str = buf.str();

    osg::Shader* shader = new osg::Shader(osg::Shader::VERTEX, str);
    shader->setName( VERTEX_SETUP_COLORING ); //"osgearth_vert_setupColoring" );
    return shader;
    //return new osg::Shader( osg::Shader::VERTEX, str );
}


osg::Shader*
ShaderFactory::createDefaultColoringFragmentShader( unsigned numTexImageUnits ) const
{
    std::stringstream buf;

    buf << "#version 110 \n";

    if ( numTexImageUnits > 0 )
    {
        buf << "uniform sampler2D ";
        for( unsigned i=0; i<numTexImageUnits; ++i )
        {
            buf << getSamplerName(i) << (i+1 < numTexImageUnits? "," : "; \n");
        }
    }

    buf << "void osgearth_frag_applyColoring( inout vec4 color ) \n"
        << "{ \n"
        << "    color = color * gl_Color; \n";
    
    if ( numTexImageUnits > 0 )
    {
        buf << "    vec4 texel; \n";

        for(unsigned i=0; i<numTexImageUnits; ++i )
        {
            buf << "    texel = texture2D(" << getSamplerName(i) << ", gl_TexCoord["<< i <<"].st); \n";
            buf << "    color.rgb = mix( color.rgb, texel.rgb, texel.a ); \n";
            if ( i == 0 )
                buf << "    color.a = texel.a * color.a; \n";
        }
    }

    buf << "} \n";

    std::string str;
    str = buf.str();

    osg::Shader* shader = new osg::Shader( osg::Shader::FRAGMENT, str );
    shader->setName( FRAGMENT_APPLY_COLORING );
    return shader;
}


osg::Shader*
ShaderFactory::createDefaultLightingVertexShader() const
{
    static char s_PerVertexLighting_VertexShaderSource[] = 
        "#version 110 \n"
        "uniform bool osgearth_LightingEnabled; \n"
        "void osgearth_vert_setupLighting() \n"
        "{ \n"
        "    if (osgearth_LightingEnabled) \n"
        "    { \n"
        "        vec3 normal = gl_NormalMatrix * gl_Normal; \n"
        "        float NdotL = dot( normal, normalize(gl_LightSource[0].position.xyz) ); \n"
        "        NdotL = max( 0.0, NdotL ); \n"
        "        float NdotHV = dot( normal, gl_LightSource[0].halfVector.xyz ); \n"
        "        NdotHV = max( 0.0, NdotHV ); \n"

        "        gl_FrontColor.rgb = gl_FrontColor.rgb * \n"
        "            clamp( \n"
        "                gl_LightModel.ambient + \n"
        "                gl_FrontLightProduct[0].ambient +          \n"
        "                gl_FrontLightProduct[0].diffuse * NdotL, 0.0, 1.0).rgb;   \n"

        "        gl_FrontSecondaryColor = vec4(0.0); \n"

        "        if ( NdotL * NdotHV > 0.0 ) \n"
        "        { \n"
        "            gl_FrontSecondaryColor.rgb = (gl_FrontLightProduct[0].specular * \n"
        "                                          pow( NdotHV, gl_FrontMaterial.shininess )).rgb;\n"
        "        } \n"

        "        gl_BackColor = gl_FrontColor; \n"
        "        gl_BackSecondaryColor = gl_FrontSecondaryColor; \n"
        "    } \n"
        "} \n";

    osg::Shader* shader = new osg::Shader( osg::Shader::VERTEX, s_PerVertexLighting_VertexShaderSource );
    shader->setName( VERTEX_SETUP_LIGHTING );
    return shader;
}


osg::Shader*
ShaderFactory::createDefaultLightingFragmentShader() const
{
    static char s_PerVertexLighting_FragmentShaderSource[] =
        "#version 110 \n"
        "uniform bool osgearth_LightingEnabled; \n"
        "void osgearth_frag_applyLighting( inout vec4 color ) \n"
        "{ \n"
        "    if ( osgearth_LightingEnabled ) \n"
        "    { \n"
        "        float alpha = color.a; \n"
        "        color = (color * gl_Color) + gl_SecondaryColor; \n"
        "        color.a = alpha; \n"
        "    } \n"
        "} \n";

    osg::Shader* shader = new osg::Shader( osg::Shader::FRAGMENT, s_PerVertexLighting_FragmentShaderSource );
    shader->setName( FRAGMENT_APPLY_LIGHTING );
    return shader;
}


osg::Shader*
ShaderFactory::createColorFilterChainFragmentShader( const std::string& function, const ColorFilterChain& chain ) const
{
    std::stringstream buf;
    buf << "#version 110 \n";

    // write out the shader function prototypes:
    for( ColorFilterChain::const_iterator i = chain.begin(); i != chain.end(); ++i )
    {
        ColorFilter* filter = i->get();
        buf << "void " << filter->getEntryPointFunctionName() << "(in int slot, inout vec4 color);\n";
    }

    // write out the main function:
    buf << "void " << function << "(in int slot, inout vec4 color) \n"
        << "{ \n";

    // write out the function calls. if there are none, it's a NOP.
    for( ColorFilterChain::const_iterator i = chain.begin(); i != chain.end(); ++i )
    {
        ColorFilter* filter = i->get();
        buf << "    " << filter->getEntryPointFunctionName() << "(slot, color);\n";
    }
        
    buf << "} \n";

    std::string bufstr;
    bufstr = buf.str();
    return new osg::Shader(osg::Shader::FRAGMENT, bufstr);
}


//--------------------------------------------------------------------------

#if 0
// This is just a holding pen for various stuff

static char s_PerFragmentLighting_VertexShaderSource[] =
    "varying vec3 Normal; \n"
    "varying vec3 Position; \n"
    "void osgearth_vert_setupLighting() \n"
    "{ \n"
    "    Normal = normal; \n"
    "    Position = position; \n"
    "} \n";

static char s_PerFragmentDirectionalLighting_FragmentShaderSource[] =
    "varying vec3 Normal; \n"
    "varying vec3 Position; \n"
    "void osgearth_frag_applyLighting( inout vec4 color ) \n"
    "{ \n"
    "    vec3 n = normalize( Normal ); \n"
    "    float NdotL = dot( n, normalize(gl_LightSource[0].position.xyz) ); \n"
    "    NdotL = max( 0.0, NdotL ); \n"
    "    float NdotHV = dot( n, gl_LightSource[0].halfVector.xyz ); \n"
    "    NdotHV = max( 0.0, NdotHV ); \n"
    "    color *= gl_FrontLightModelProduct.sceneColor + \n"
    "             gl_FrontLightProduct[0].ambient + \n"
    "             gl_FrontLightProduct[0].diffuse * NdotL; \n"
    "    if ( NdotL * NdotHV > 0.0 ) \n"
    "        color += gl_FrontLightProduct[0].specular * \n"
    "                 pow( NdotHV, gl_FrontMaterial.shininess ); \n"
    "} \n";

#endif

//------------------------------------------------------------------------
>>>>>>> c7f65702
<|MERGE_RESOLUTION|>--- conflicted
+++ resolved
@@ -1,4 +1,3 @@
-<<<<<<< HEAD
 /* -*-c++-*- */
 /* osgEarth - Dynamic map generation toolkit for OpenSceneGraph
  * Copyright 2008-2012 Pelican Mapping
@@ -99,28 +98,28 @@
 
 //------------------------------------------------------------------------
 
- // same type as PROGRAM (for proper state sorting)
- const osg::StateAttribute::Type VirtualProgram::SA_TYPE = osg::StateAttribute::PROGRAM;
- 
- 
- VirtualProgram::VirtualProgram( unsigned mask ) : 
- _mask   ( mask ),
- _inherit( true )
- {
- // because we sometimes update/change the attribute's members from within the apply() method
- this->setDataVariance( osg::Object::DYNAMIC );
- }
- 
- 
- VirtualProgram::VirtualProgram(const VirtualProgram& rhs, const osg::CopyOp& copyop ) :
- osg::StateAttribute( rhs, copyop ),
- _shaderMap  ( rhs._shaderMap ),
- _mask       ( rhs._mask ),
- _functions  ( rhs._functions ),
- _inherit    ( rhs._inherit )
- {
- //nop
- }
+// same type as PROGRAM (for proper state sorting)
+const osg::StateAttribute::Type VirtualProgram::SA_TYPE = osg::StateAttribute::PROGRAM;
+
+
+VirtualProgram::VirtualProgram( unsigned mask ) : 
+_mask   ( mask ),
+_inherit( true )
+{
+    // because we sometimes update/change the attribute's members from within the apply() method
+    this->setDataVariance( osg::Object::DYNAMIC );
+}
+
+
+VirtualProgram::VirtualProgram(const VirtualProgram& rhs, const osg::CopyOp& copyop ) :
+osg::StateAttribute( rhs, copyop ),
+_shaderMap  ( rhs._shaderMap ),
+_mask       ( rhs._mask ),
+_functions  ( rhs._functions ),
+_inherit    ( rhs._inherit )
+{
+    //nop
+}
 
 
 osg::Shader*
@@ -611,7 +610,7 @@
     if ( _inherit )
     {
         const StateHack::AttributeVec* av = StateHack::GetAttributeVec( state, this );
-        if ( av )
+        if ( av && av->size() > 0 )
         {
             // find the closest VP that doesn't inherit:
             unsigned start;
@@ -807,12 +806,17 @@
 {
     std::stringstream buf;
 
-    buf << "#version " << GLSL_VERSION_STR << "\n"
+    buf << "#version " << GLSL_VERSION_STR << "\n";
 #ifdef OSG_GLES2_AVAILABLE
-        << "precision mediump float;\n"
-#endif
-    
-        << "varying vec4 osg_TexCoord[" << numTexCoordSets << "];\n"
+    buf << "precision mediump float;\n";
+#endif
+    
+    if ( numTexCoordSets > 0 )
+    {
+        buf << "varying vec4 osg_TexCoord[" << numTexCoordSets << "];\n";
+    }
+
+    buf
         << "varying vec4 osg_FrontColor;\n"
         << "varying vec4 osg_FrontSecondaryColor;\n"
     
@@ -834,9 +838,8 @@
     str = buf.str();
 
     osg::Shader* shader = new osg::Shader(osg::Shader::VERTEX, str);
-    shader->setName( VERTEX_SETUP_COLORING ); //"osgearth_vert_setupColoring" );
+    shader->setName( VERTEX_SETUP_COLORING );
     return shader;
-    //return new osg::Shader( osg::Shader::VERTEX, str );
 }
 
 
@@ -855,8 +858,6 @@
     if ( numTexImageUnits > 0 )
     {
         buf << "varying vec4 osg_TexCoord[" << numTexImageUnits << "];\n";
-
-        
         buf << "uniform sampler2D ";
         for( unsigned i=0; i<numTexImageUnits; ++i )
         {
@@ -1013,9 +1014,9 @@
 ShaderFactory::createColorFilterChainFragmentShader( const std::string& function, const ColorFilterChain& chain ) const
 {
     std::stringstream buf;
-    buf << "#version " << GLSL_VERSION_STR << "\n"
+    buf << "#version " << GLSL_VERSION_STR << "\n";
 #ifdef OSG_GLES2_AVAILABLE
-    << "precision mediump float;\n";
+    buf << "precision mediump float;\n";
 #endif
 
     // write out the shader function prototypes:
@@ -1077,1002 +1078,3 @@
     "} \n";
 
 #endif
-
-=======
-/* -*-c++-*- */
-/* osgEarth - Dynamic map generation toolkit for OpenSceneGraph
- * Copyright 2008-2012 Pelican Mapping
- * http://osgearth.org
- *
- * osgEarth is free software; you can redistribute it and/or modify
- * it under the terms of the GNU Lesser General Public License as published by
- * the Free Software Foundation; either version 2 of the License, or
- * (at your option) any later version.
- *
- * This program is distributed in the hope that it will be useful,
- * but WITHOUT ANY WARRANTY; without even the implied warranty of
- * MERCHANTABILITY or FITNESS FOR A PARTICULAR PURPOSE.  See the
- * GNU Lesser General Public License for more details.
- *
- * You should have received a copy of the GNU Lesser General Public License
- * along with this program.  If not, see <http://www.gnu.org/licenses/>
- */
-#include <osgEarth/ShaderComposition>
-
-#include <osgEarth/Registry>
-#include <osg/Shader>
-#include <osg/Program>
-#include <osg/State>
-#include <osg/Notify>
-#include <sstream>
-
-#define LC "[VirtualProgram] "
-
-using namespace osgEarth;
-using namespace osgEarth::ShaderComp;
-
-#define OE_TEST OE_NULL
-//#define OE_TEST OE_NOTICE
-
-//#define MERGE_SHADERS 1
-
-//------------------------------------------------------------------------
-
-#define VERTEX_SETUP_COLORING   "osgearth_vert_setupColoring"
-#define VERTEX_SETUP_LIGHTING   "osgearth_vert_setupLighting"
-#define FRAGMENT_APPLY_COLORING "osgearth_frag_applyColoring"
-#define FRAGMENT_APPLY_LIGHTING "osgearth_frag_applyLighting"
-
-namespace
-{
-    /** A hack for OSG 2.8.x to get access to the state attribute vector. */
-    /** TODO: no longer needed in OSG 3+ ?? */
-    class StateHack : public osg::State 
-    {
-    public:        
-        typedef std::pair<const osg::StateAttribute*,osg::StateAttribute::OverrideValue> AttributePair;
-        typedef std::vector<AttributePair> AttributeVec;
-
-        const AttributeVec* getAttributeVec( const osg::StateAttribute* attribute ) const
-        {
-            osg::State::AttributeMap::const_iterator i = _attributeMap.find( attribute->getTypeMemberPair() );
-            return i != _attributeMap.end() ? &(i->second.attributeVec) : 0L;
-        }
-
-        static const AttributeVec* GetAttributeVec( const osg::State& state, const osg::StateAttribute* attribute ) 
-        {
-            const StateHack* sh = reinterpret_cast< const StateHack* >( &state );
-            return sh->getAttributeVec( attribute );
-        }
-    };
-}
-
-//------------------------------------------------------------------------
-
-RenderingHints::RenderingHints() :
-_numTextures( 0 )
-{
-    //nop
-}
-
-RenderingHints::RenderingHints(const RenderingHints& rhs) :
-_numTextures( rhs._numTextures )
-{
-    //nop
-}
-
-bool
-RenderingHints::operator == (const RenderingHints& rhs) const
-{
-    return _numTextures == rhs._numTextures;
-}
-
-void
-RenderingHints::useNumTextures(unsigned num)
-{
-    _numTextures = std::max( _numTextures, num );
-}
-
-//------------------------------------------------------------------------
-
-// same type as PROGRAM (for proper state sorting)
-const osg::StateAttribute::Type VirtualProgram::SA_TYPE = osg::StateAttribute::PROGRAM;
-
-
-VirtualProgram::VirtualProgram( unsigned mask ) : 
-_mask   ( mask ),
-_inherit( true )
-{
-    // because we sometimes update/change the attribute's members from within the apply() method
-    this->setDataVariance( osg::Object::DYNAMIC );
-}
-
-
-VirtualProgram::VirtualProgram(const VirtualProgram& rhs, const osg::CopyOp& copyop ) :
-osg::StateAttribute( rhs, copyop ),
-_shaderMap  ( rhs._shaderMap ),
-_mask       ( rhs._mask ),
-_functions  ( rhs._functions ),
-_inherit    ( rhs._inherit )
-{
-    //nop
-}
-
-
-osg::Shader*
-VirtualProgram::getShader( const std::string& shaderID ) const
-{
-    ShaderMap::const_iterator i = _shaderMap.find(shaderID);
-    return i != _shaderMap.end() ? i->second.first.get() : 0L;
-}
-
-
-osg::Shader*
-VirtualProgram::setShader(const std::string&                 shaderID,
-                          osg::Shader*                       shader,
-                          osg::StateAttribute::OverrideValue ov)
-{
-    if ( !shader || shader->getType() ==  osg::Shader::UNDEFINED ) 
-        return NULL;
-
-    shader->setName( shaderID );
-    _shaderMap[shaderID] = ShaderEntry(shader, ov);
-
-    return shader;
-}
-
-
-osg::Shader*
-VirtualProgram::setShader(osg::Shader*                       shader,
-                          osg::StateAttribute::OverrideValue ov)
-{
-    if ( !shader || shader->getType() == osg::Shader::UNDEFINED )
-        return NULL;
-
-    if ( shader->getName().empty() )
-    {
-        OE_WARN << LC << "setShader called but the shader name is not set" << std::endl;
-        return 0L;
-    }
-
-    _shaderMap[shader->getName()] = ShaderEntry(shader, ov);
-
-    return shader;
-}
-
-
-void
-VirtualProgram::setFunction(const std::string& functionName,
-                            const std::string& shaderSource,
-                            FunctionLocation   location,
-                            float              priority)
-{
-    Threading::ScopedMutexLock lock( _functionsMutex );
-
-    OrderedFunctionMap& ofm = _functions[location];
-    ofm.insert( std::pair<float,std::string>( priority, functionName ) );
-    osg::Shader::Type type = (int)location <= (int)LOCATION_VERTEX_POST_LIGHTING ?
-        osg::Shader::VERTEX : osg::Shader::FRAGMENT;
-
-    setShader( functionName, new osg::Shader(type, shaderSource) );
-}
-
-void
-VirtualProgram::removeShader( const std::string& shaderID )
-{
-    _shaderMap.erase( shaderID );
-
-    for(FunctionLocationMap::iterator i = _functions.begin(); i != _functions.end(); ++i )
-    {
-        OrderedFunctionMap& ofm = i->second;
-        for( OrderedFunctionMap::iterator j = ofm.begin(); j != ofm.end(); ++j )
-        {
-            if ( j->second == shaderID )
-            {
-                ofm.erase( j );
-                break;
-            }
-        }
-    }
-}
-
-/**
-* Adds a new shader entry to the accumulated shader map, respecting the
-* override policy of both the existing entry (if there is one) and the 
-* new entry.
-*/
-void 
-VirtualProgram::addToAccumulatedMap(ShaderMap&         accumShaderMap,
-                                    const std::string& shaderID,
-                                    const ShaderEntry& newEntry) const
-{
-    const osg::StateAttribute::OverrideValue& ov = newEntry.second;
-
-    // see if we're trying to disable a previous entry:
-    if ((ov & osg::StateAttribute::ON) == 0 ) //TODO: check for higher override
-    {
-        // yes? remove it!
-        accumShaderMap.erase( shaderID );
-    }
-
-    else
-    {
-        // see if there's a higher-up entry with the same ID:
-        ShaderEntry& accumEntry = accumShaderMap[ shaderID ]; 
-
-        // make sure we can add the new one:
-        if ((accumEntry.first.get() == 0L ) ||                           // empty slot, fill it
-            ((ov & osg::StateAttribute::PROTECTED) != 0) ||              // new entry is protected
-            ((accumEntry.second & osg::StateAttribute::OVERRIDE) == 0) ) // old entry does NOT override
-        {
-            accumEntry = newEntry;
-        }
-    }
-}
-
-
-void
-VirtualProgram::installDefaultColoringAndLightingShaders( unsigned numTextures )
-{
-    ShaderFactory* sf = osgEarth::Registry::instance()->getShaderFactory();
-
-    this->setShader( sf->createDefaultColoringVertexShader(numTextures) );
-    this->setShader( sf->createDefaultLightingVertexShader() );
-
-    this->setShader( sf->createDefaultColoringFragmentShader(numTextures) );
-    this->setShader( sf->createDefaultLightingFragmentShader() );
-}
-
-
-void
-VirtualProgram::installDefaultLightingShaders()
-{
-    ShaderFactory* sf = osgEarth::Registry::instance()->getShaderFactory();
-
-    this->setShader( sf->createDefaultLightingVertexShader() );
-    this->setShader( sf->createDefaultLightingFragmentShader() );
-}
-
-
-void
-VirtualProgram::installDefaultColoringShaders( unsigned numTextures )
-{
-    ShaderFactory* sf = osgEarth::Registry::instance()->getShaderFactory();
-
-    this->setShader( sf->createDefaultColoringVertexShader(numTextures) );
-    this->setShader( sf->createDefaultColoringFragmentShader(numTextures) );
-}
-
-
-void
-VirtualProgram::setInheritShaders( bool value )
-{
-    if ( _inherit != value )
-    {
-        _inherit = value;
-        _programCache.clear();
-        _accumulatedFunctions.clear();
-    }
-}
-
-
-namespace
-{
-    typedef std::map<std::string, std::string> HeaderMap;
-
-    void parseShaderForMerging( const std::string& source, unsigned& version, HeaderMap& headers, std::stringstream& body )
-    {
-        // break into lines:
-        StringVector lines;
-        StringTokenizer( source, lines, "\n", "", true, false );
-
-        for( StringVector::const_iterator line = lines.begin(); line != lines.end(); ++line )
-        {
-            if ( line->size() > 0 )
-            {
-                StringVector tokens;
-                StringTokenizer( *line, tokens, " \t", "", false, true );
-
-                if (tokens[0] == "#version")
-                {
-                    // find the highest version number.
-                    if ( tokens.size() > 1 )
-                    {
-                        unsigned newVersion = osgEarth::as<unsigned>(tokens[1], 0);
-                        if ( newVersion > version )
-                        {
-                            version = newVersion;
-                        }
-                    }
-                }
-
-                else if (
-                    tokens[0] == "#extension"   ||
-                    tokens[0] == "varying"      ||
-                    tokens[0] == "uniform"      ||
-                    tokens[0] == "attribute" )
-                {
-                    std::string& header = headers[*line];
-                    header = *line;
-                }
-
-                else
-                {
-                    body << (*line) << "\n";
-                }
-            }
-        }
-    }
-
-
-    void addShadersToProgram( const VirtualProgram::ShaderVector& shaders, osg::Program* program )
-    {
-#ifdef MERGE_SHADERS
-        bool mergeShaders = true;
-#else
-        bool mergeShaders = false;
-#endif
-
-        if ( mergeShaders )
-        {
-            unsigned          vertVersion = 0;
-            HeaderMap         vertHeaders;
-            std::stringstream vertBody;
-
-            unsigned          fragVersion = 0;
-            HeaderMap         fragHeaders;
-            std::stringstream fragBody;
-
-            // parse the shaders, combining header lines and finding the highest version:
-            for( VirtualProgram::ShaderVector::const_iterator i = shaders.begin(); i != shaders.end(); ++i )
-            {
-                osg::Shader* s = i->get();
-                if ( s->getType() == osg::Shader::VERTEX )
-                {
-                    parseShaderForMerging( s->getShaderSource(), vertVersion, vertHeaders, vertBody );
-                }
-                else if ( s->getType() == osg::Shader::FRAGMENT )
-                {
-                    parseShaderForMerging( s->getShaderSource(), fragVersion, fragHeaders, fragBody );
-                }
-            }
-
-            // write out the merged shader code:
-            std::string vertBodyText;
-            vertBodyText = vertBody.str();
-            std::stringstream vertShaderBuf;
-            if ( vertVersion > 0 )
-                vertShaderBuf << "#version " << vertVersion << "\n";
-            for( HeaderMap::const_iterator h = vertHeaders.begin(); h != vertHeaders.end(); ++h )
-                vertShaderBuf << h->second << "\n";
-            vertShaderBuf << vertBodyText << "\n";
-            vertBodyText = vertShaderBuf.str();
-
-            std::string fragBodyText;
-            fragBodyText = fragBody.str();
-            std::stringstream fragShaderBuf;
-            if ( fragVersion > 0 )
-                fragShaderBuf << "#version " << fragVersion << "\n";
-            for( HeaderMap::const_iterator h = fragHeaders.begin(); h != fragHeaders.end(); ++h )
-                fragShaderBuf << h->second << "\n";
-            fragShaderBuf << fragBodyText << "\n";
-            fragBodyText = fragShaderBuf.str();
-
-            // add them to the program.
-            program->addShader( new osg::Shader(osg::Shader::VERTEX, vertBodyText) );
-            program->addShader( new osg::Shader(osg::Shader::FRAGMENT, fragBodyText) );
-
-            OE_TEST << LC 
-                << "\nMERGED VERTEX SHADER: \n\n" << vertBodyText << "\n\n"
-                << "MERGED FRAGMENT SHADER: \n\n" << fragBodyText << "\n" << std::endl;
-        }
-        else
-        {
-            for( VirtualProgram::ShaderVector::const_iterator i = shaders.begin(); i != shaders.end(); ++i )
-            {
-                program->addShader( i->get() );
-                OE_TEST << LC << "SHADER " << i->get()->getName() << ":\n" << i->get()->getShaderSource() << "\n" << std::endl;
-            }
-        }
-    }
-}
-
-
-osg::Program*
-VirtualProgram::buildProgram( osg::State& state, ShaderMap& accumShaderMap )
-{
-    // build a new set of accumulated functions, to support the creation of main()
-    refreshAccumulatedFunctions( state );
-
-    // No matching program in the cache; make it.
-    ShaderFactory* sf = osgEarth::Registry::instance()->getShaderFactory();
-
-    // create the MAINs
-    osg::Shader* old_vert_main = getShader( "osgearth_vert_main" );
-    osg::ref_ptr<osg::Shader> vert_main = sf->createVertexShaderMain( _accumulatedFunctions );
-    setShader( "osgearth_vert_main", vert_main.get() );
-    addToAccumulatedMap( accumShaderMap, "osgearth_vert_main", ShaderEntry(vert_main.get(), osg::StateAttribute::ON) );
-
-    osg::Shader* old_frag_main = getShader( "osgearth_frag_main" );
-    osg::ref_ptr<osg::Shader> frag_main = sf->createFragmentShaderMain( _accumulatedFunctions );
-    setShader( "osgearth_frag_main", frag_main );
-    addToAccumulatedMap( accumShaderMap, "osgearth_frag_main", ShaderEntry(frag_main.get(), osg::StateAttribute::ON) );
-
-    // rebuild the shader list now that we've changed the shader map.
-    ShaderVector vec;
-    for( ShaderMap::iterator i = accumShaderMap.begin(); i != accumShaderMap.end(); ++i )
-    {
-        vec.push_back( i->second.first.get() );
-    }
-
-    // Create a new program and add all our shaders.
-    OE_TEST << LC << "---------PROGRAM: " << getName() << " ---------------\n" << std::endl;
-
-    osg::Program* program = new osg::Program();
-    program->setName(getName());
-    addShadersToProgram( vec, program );
-
-
-    // Since we replaced the "mains", we have to go through the cache and update all its
-    // entries to point at the new mains instead of the old ones.
-    if ( old_vert_main || old_frag_main )
-    {
-        ProgramMap newProgramCache;
-
-        for( ProgramMap::iterator m = _programCache.begin(); m != _programCache.end(); ++m )
-        {
-            const ShaderVector& original = m->first;
-
-            // build a new cache key:
-            ShaderVector newKey;
-
-            for( ShaderVector::const_iterator i = original.begin(); i != original.end(); ++i )
-            {
-                if ( i->get() == old_vert_main )
-                    newKey.push_back( vert_main.get() );
-                else if ( i->get() == old_frag_main )
-                    newKey.push_back( frag_main.get() );
-                else
-                    newKey.push_back( i->get() );
-            }
-
-            osg::Program* newProgram = new osg::Program();
-            newProgram->setName( m->second->getName() );
-            addShadersToProgram( original, newProgram );
-
-#if 0
-            osg::Program* p = m->second.get();
-
-            for( unsigned n = 0; n < p->getNumShaders(); --n )
-            {
-                osg::Shader* s = p->getShader(n);
-                if ( s == old_vert_main )
-                {
-                    p->removeShader( s );
-                    p->addShader( vert_main.get() );
-                    --n;
-                }
-                else if ( s == old_frag_main )
-                {
-                    p->removeShader( s );
-                    p->addShader( frag_main.get() );
-                    --n;
-                }
-            }
-#endif
-
-            newProgramCache[newKey] = newProgram;
-        }
-
-        _programCache = newProgramCache;
-    }
-
-    // finally, put own new program in the cache.
-    _programCache[ vec ] = program;
-
-    return program;
-}
-
-
-void
-VirtualProgram::apply( osg::State& state ) const
-{
-    // first, find and collect all the VirtualProgram attributes:
-    ShaderMap accumShaderMap;
-
-    if ( _inherit )
-    {
-        const StateHack::AttributeVec* av = StateHack::GetAttributeVec( state, this );
-        if ( av && av->size() > 0 )
-        {
-            // find the deepest VP that doesn't inherit:
-            unsigned start = 0;
-            for( start = (int)av->size()-1; start > 0; --start )
-            {
-                const VirtualProgram* vp = dynamic_cast<const VirtualProgram*>( (*av)[start].first );
-                if ( vp && (vp->_mask & _mask) && vp->_inherit == false )
-                    break;
-            }
-
-            // collect shaders from there to here:
-            for( unsigned i=start; i<av->size(); ++i )
-            {
-                const VirtualProgram* vp = dynamic_cast<const VirtualProgram*>( (*av)[i].first );
-                if ( vp && (vp->_mask && _mask) )
-                {
-                    for( ShaderMap::const_iterator i = vp->_shaderMap.begin(); i != vp->_shaderMap.end(); ++i )
-                    {
-                        addToAccumulatedMap( accumShaderMap, i->first, i->second );
-                    }
-                }
-            }
-        }
-    }
-
-    // next add the local shader components to the map, respecting the override values:
-    for( ShaderMap::const_iterator i = _shaderMap.begin(); i != _shaderMap.end(); ++i )
-    {
-        addToAccumulatedMap( accumShaderMap, i->first, i->second );
-    }
-
-
-    if ( accumShaderMap.size() )
-    {
-        // next, assemble a list of the shaders in the map so we can use it as our
-        // program cache key.
-        ShaderVector vec;
-        vec.reserve( accumShaderMap.size() );
-        for( ShaderMap::iterator i = accumShaderMap.begin(); i != accumShaderMap.end(); ++i )
-        {
-            ShaderEntry& entry = i->second;
-            vec.push_back( entry.first.get() );
-        }
-
-        // see if there's already a program associated with this list:
-        osg::Program* program = 0L;
-
-        // look up the program:
-        {
-            Threading::ScopedReadLock shared( _programCacheMutex );
-
-            ProgramMap::const_iterator p = _programCache.find( vec );
-            if ( p != _programCache.end() )
-            {
-                program = p->second.get();
-            }
-        }
-
-        // if not found, lock and build it:
-        if ( !program )
-        {
-            Threading::ScopedWriteLock exclusive( _programCacheMutex );
-
-            // look again in case of contention:
-            ProgramMap::const_iterator p = _programCache.find( vec );
-            if ( p != _programCache.end() )
-            {
-                program = p->second.get();
-            }
-            else
-            {
-                VirtualProgram* nc = const_cast<VirtualProgram*>(this);
-                program = nc->buildProgram( state, accumShaderMap );
-            }
-        }
-
-        // finally, apply the program attribute.
-        program->apply( state );
-    }
-}
-
-void
-VirtualProgram::getFunctions( FunctionLocationMap& out ) const
-{
-    Threading::ScopedMutexLock lock( const_cast<VirtualProgram*>(this)->_functionsMutex );
-    out = _functions;
-}
-
-void
-VirtualProgram::refreshAccumulatedFunctions( const osg::State& state )
-{
-    // This method searches the state's attribute stack and accumulates all 
-    // the user functions (including those in this program).
-
-    // mutex no longer required since this method is called safely
-    //Threading::ScopedMutexLock lock( _functionsMutex );
-
-    _accumulatedFunctions.clear();
-
-    if ( _inherit )
-    {
-        const StateHack::AttributeVec* av = StateHack::GetAttributeVec( state, this );
-        if ( av && av->size() > 0 )
-        {
-            // find the closest VP that doesn't inherit:
-            unsigned start;
-            for( start = (int)av->size()-1; start > 0; --start )
-            {
-                const VirtualProgram* vp = dynamic_cast<const VirtualProgram*>( (*av)[start].first );
-                if ( vp && (vp->_mask & _mask) && vp->_inherit == false )
-                    break;
-            }
-
-            // collect functions from there on down.
-            for( unsigned i=start; i<av->size(); ++i )
-            {
-                const VirtualProgram* vp = dynamic_cast<const VirtualProgram*>( (*av)[i].first );
-                if ( vp && (vp->_mask && _mask) )
-                {
-                    FunctionLocationMap rhs;
-                    vp->getFunctions( rhs );
-
-                    for( FunctionLocationMap::const_iterator j = rhs.begin(); j != rhs.end(); ++j )
-                    {
-                        const OrderedFunctionMap& ofm = j->second;
-                        for( OrderedFunctionMap::const_iterator k = ofm.begin(); k != ofm.end(); ++k )
-                        {
-                            _accumulatedFunctions[j->first].insert( *k );
-                        }
-                    }
-                }
-            }
-        }
-    }
-
-    // add the local ones too:
-    for( FunctionLocationMap::const_iterator j = _functions.begin(); j != _functions.end(); ++j )
-    {
-        const OrderedFunctionMap& ofm = j->second;
-        for( OrderedFunctionMap::const_iterator k = ofm.begin(); k != ofm.end(); ++k )
-        {
-            _accumulatedFunctions[j->first].insert( *k );
-        }
-    } 
-}
-
-//----------------------------------------------------------------------------
-
-std::string
-ShaderFactory::getSamplerName( unsigned unit ) const
-{
-    return Stringify() << "osgearth_tex" << unit;
-}
-
-
-osg::Shader*
-ShaderFactory::createVertexShaderMain( const FunctionLocationMap& functions ) const
-{
-    FunctionLocationMap::const_iterator i = functions.find( LOCATION_VERTEX_PRE_TEXTURING );
-    const OrderedFunctionMap* preTexture = i != functions.end() ? &i->second : 0L;
-
-    FunctionLocationMap::const_iterator j = functions.find( LOCATION_VERTEX_PRE_LIGHTING );
-    const OrderedFunctionMap* preLighting = j != functions.end() ? &j->second : 0L;
-
-    FunctionLocationMap::const_iterator k = functions.find( LOCATION_VERTEX_POST_LIGHTING );
-    const OrderedFunctionMap* postLighting = k != functions.end() ? &k->second : 0L;
-
-    std::stringstream buf;
-    buf << "#version 110 \n"
-        << "void osgearth_vert_setupColoring(); \n"
-        << "void osgearth_vert_setupLighting(); \n"
-        << "uniform float osgearth_CameraElevation; \n"
-        << "varying float osgearth_CameraRange; \n";
-
-    if ( preTexture )
-        for( OrderedFunctionMap::const_iterator i = preTexture->begin(); i != preTexture->end(); ++i )
-            buf << "void " << i->second << "(); \n";
-
-    if ( preLighting )
-        for( OrderedFunctionMap::const_iterator i = preLighting->begin(); i != preLighting->end(); ++i )
-            buf << "void " << i->second << "(); \n";
-
-    if ( postLighting )
-        for( OrderedFunctionMap::const_iterator i = postLighting->begin(); i != postLighting->end(); ++i )
-            buf << "void " << i->second << "(); \n";
-
-    buf << "void main(void) \n"
-        << "{ \n"
-        << "    gl_Position = gl_ModelViewProjectionMatrix * gl_Vertex; \n"
-        //<< "    gl_FrontColor = gl_Color; \n"
-
-        << "    vec4 position4 = gl_ModelViewMatrix * gl_Vertex; \n"
-        << "    osgearth_CameraRange = length( position4.xyz ); \n";
-
-    if ( preTexture )
-        for( OrderedFunctionMap::const_iterator i = preTexture->begin(); i != preTexture->end(); ++i )
-            buf << "    " << i->second << "(); \n";
-
-    buf << "    osgearth_vert_setupColoring(); \n";
-    
-    if ( preLighting )
-        for( OrderedFunctionMap::const_iterator i = preLighting->begin(); i != preLighting->end(); ++i )
-            buf << "    " << i->second << "(); \n";
-
-    buf << "    osgearth_vert_setupLighting(); \n";
-    
-    if ( postLighting )
-        for( OrderedFunctionMap::const_iterator i = postLighting->begin(); i != postLighting->end(); ++i )
-            buf << "    " << i->second << "(); \n";
-
-    buf << "} \n";
-
-    std::string str;
-    str = buf.str();
-    //OE_INFO << str << std::endl;
-    return new osg::Shader( osg::Shader::VERTEX, str );
-}
-
-
-osg::Shader*
-ShaderFactory::createFragmentShaderMain( const FunctionLocationMap& functions ) const
-{
-    FunctionLocationMap::const_iterator i = functions.find( LOCATION_FRAGMENT_PRE_TEXTURING );
-    const OrderedFunctionMap* preTexture = i != functions.end() ? &i->second : 0L;
-
-    FunctionLocationMap::const_iterator j = functions.find( LOCATION_FRAGMENT_PRE_LIGHTING );
-    const OrderedFunctionMap* preLighting = j != functions.end() ? &j->second : 0L;
-
-    FunctionLocationMap::const_iterator k = functions.find( LOCATION_FRAGMENT_POST_LIGHTING );
-    const OrderedFunctionMap* postLighting = k != functions.end() ? &k->second : 0L;
-
-    std::stringstream buf;
-    buf << "#version 110 \n"
-        << "void osgearth_frag_applyColoring( inout vec4 color ); \n"
-        << "void osgearth_frag_applyLighting( inout vec4 color ); \n";
-
-    if ( preTexture )
-        for( OrderedFunctionMap::const_iterator i = preTexture->begin(); i != preTexture->end(); ++i )
-            buf << "void " << i->second << "( inout vec4 color ); \n";
-
-    if ( preLighting )
-        for( OrderedFunctionMap::const_iterator i = preLighting->begin(); i != preLighting->end(); ++i )
-            buf << "void " << i->second << "( inout vec4 color ); \n";
-
-    if ( postLighting )
-        for( OrderedFunctionMap::const_iterator i = postLighting->begin(); i != postLighting->end(); ++i )
-            buf << "void " << i->second << "( inout vec4 color ); \n";
-
-    buf << "void main(void) \n"
-        << "{ \n"
-        << "    vec4 color = vec4(1,1,1,1); \n"; //gl_Color; \n"; //vec4(1,1,1,1); \n";
-
-    if ( preTexture )
-        for( OrderedFunctionMap::const_iterator i = preTexture->begin(); i != preTexture->end(); ++i )
-            buf << "    " << i->second << "( color ); \n";
-
-    buf << "    osgearth_frag_applyColoring( color ); \n";
-
-    if ( preLighting )
-        for( OrderedFunctionMap::const_iterator i = preLighting->begin(); i != preLighting->end(); ++i )
-            buf << "    " << i->second << "( color ); \n";
-    
-    buf << "    osgearth_frag_applyLighting( color ); \n";
-
-    if ( postLighting )
-        for( OrderedFunctionMap::const_iterator i = postLighting->begin(); i != postLighting->end(); ++i )
-            buf << "    " << i->second << "( color ); \n";
-
-    buf << "    gl_FragColor = color; \n"
-
-#if 0 // GW: testing logarithmic depth buffer remapping
-        << "    float A = gl_ProjectionMatrix[2].z; \n"
-        << "    float B = gl_ProjectionMatrix[3].z; \n"
-        << "    float n = -B/(1.0-A); \n"
-        << "    float f =  B/(1.0+A); \n"
-        << "    float C = 1; \n"
-        << "    gl_FragDepth = log(C*gl_FragCoord.z+1) / log(C*f+1); \n"
-#endif
-        << "} \n";  
-
-    std::string str;
-    str = buf.str();
-    //OE_INFO << str;
-    return new osg::Shader( osg::Shader::FRAGMENT, str );
-}
- 
-
-osg::Shader*
-ShaderFactory::createDefaultColoringVertexShader( unsigned numTexCoordSets ) const
-{
-    std::stringstream buf;
-
-    buf << "#version 110 \n"
-        << "void osgearth_vert_setupColoring() \n"
-        << "{ \n"
-        << "    gl_FrontColor = gl_Color; \n"
-        << "    gl_FrontSecondaryColor = vec4(0.0); \n";
-
-    //TODO: gl_TexCoord et.al. are depcrecated so we should replace them;
-    // this approach also only support up to 8 texture coord units
-    for(unsigned i=0; i<numTexCoordSets; ++i )
-    {
-        buf << "    gl_TexCoord["<< i <<"] = gl_MultiTexCoord"<< i << "; \n";
-    }
-        
-    buf << "} \n";
-
-    std::string str;
-    str = buf.str();
-
-    osg::Shader* shader = new osg::Shader(osg::Shader::VERTEX, str);
-    shader->setName( VERTEX_SETUP_COLORING ); //"osgearth_vert_setupColoring" );
-    return shader;
-    //return new osg::Shader( osg::Shader::VERTEX, str );
-}
-
-
-osg::Shader*
-ShaderFactory::createDefaultColoringFragmentShader( unsigned numTexImageUnits ) const
-{
-    std::stringstream buf;
-
-    buf << "#version 110 \n";
-
-    if ( numTexImageUnits > 0 )
-    {
-        buf << "uniform sampler2D ";
-        for( unsigned i=0; i<numTexImageUnits; ++i )
-        {
-            buf << getSamplerName(i) << (i+1 < numTexImageUnits? "," : "; \n");
-        }
-    }
-
-    buf << "void osgearth_frag_applyColoring( inout vec4 color ) \n"
-        << "{ \n"
-        << "    color = color * gl_Color; \n";
-    
-    if ( numTexImageUnits > 0 )
-    {
-        buf << "    vec4 texel; \n";
-
-        for(unsigned i=0; i<numTexImageUnits; ++i )
-        {
-            buf << "    texel = texture2D(" << getSamplerName(i) << ", gl_TexCoord["<< i <<"].st); \n";
-            buf << "    color.rgb = mix( color.rgb, texel.rgb, texel.a ); \n";
-            if ( i == 0 )
-                buf << "    color.a = texel.a * color.a; \n";
-        }
-    }
-
-    buf << "} \n";
-
-    std::string str;
-    str = buf.str();
-
-    osg::Shader* shader = new osg::Shader( osg::Shader::FRAGMENT, str );
-    shader->setName( FRAGMENT_APPLY_COLORING );
-    return shader;
-}
-
-
-osg::Shader*
-ShaderFactory::createDefaultLightingVertexShader() const
-{
-    static char s_PerVertexLighting_VertexShaderSource[] = 
-        "#version 110 \n"
-        "uniform bool osgearth_LightingEnabled; \n"
-        "void osgearth_vert_setupLighting() \n"
-        "{ \n"
-        "    if (osgearth_LightingEnabled) \n"
-        "    { \n"
-        "        vec3 normal = gl_NormalMatrix * gl_Normal; \n"
-        "        float NdotL = dot( normal, normalize(gl_LightSource[0].position.xyz) ); \n"
-        "        NdotL = max( 0.0, NdotL ); \n"
-        "        float NdotHV = dot( normal, gl_LightSource[0].halfVector.xyz ); \n"
-        "        NdotHV = max( 0.0, NdotHV ); \n"
-
-        "        gl_FrontColor.rgb = gl_FrontColor.rgb * \n"
-        "            clamp( \n"
-        "                gl_LightModel.ambient + \n"
-        "                gl_FrontLightProduct[0].ambient +          \n"
-        "                gl_FrontLightProduct[0].diffuse * NdotL, 0.0, 1.0).rgb;   \n"
-
-        "        gl_FrontSecondaryColor = vec4(0.0); \n"
-
-        "        if ( NdotL * NdotHV > 0.0 ) \n"
-        "        { \n"
-        "            gl_FrontSecondaryColor.rgb = (gl_FrontLightProduct[0].specular * \n"
-        "                                          pow( NdotHV, gl_FrontMaterial.shininess )).rgb;\n"
-        "        } \n"
-
-        "        gl_BackColor = gl_FrontColor; \n"
-        "        gl_BackSecondaryColor = gl_FrontSecondaryColor; \n"
-        "    } \n"
-        "} \n";
-
-    osg::Shader* shader = new osg::Shader( osg::Shader::VERTEX, s_PerVertexLighting_VertexShaderSource );
-    shader->setName( VERTEX_SETUP_LIGHTING );
-    return shader;
-}
-
-
-osg::Shader*
-ShaderFactory::createDefaultLightingFragmentShader() const
-{
-    static char s_PerVertexLighting_FragmentShaderSource[] =
-        "#version 110 \n"
-        "uniform bool osgearth_LightingEnabled; \n"
-        "void osgearth_frag_applyLighting( inout vec4 color ) \n"
-        "{ \n"
-        "    if ( osgearth_LightingEnabled ) \n"
-        "    { \n"
-        "        float alpha = color.a; \n"
-        "        color = (color * gl_Color) + gl_SecondaryColor; \n"
-        "        color.a = alpha; \n"
-        "    } \n"
-        "} \n";
-
-    osg::Shader* shader = new osg::Shader( osg::Shader::FRAGMENT, s_PerVertexLighting_FragmentShaderSource );
-    shader->setName( FRAGMENT_APPLY_LIGHTING );
-    return shader;
-}
-
-
-osg::Shader*
-ShaderFactory::createColorFilterChainFragmentShader( const std::string& function, const ColorFilterChain& chain ) const
-{
-    std::stringstream buf;
-    buf << "#version 110 \n";
-
-    // write out the shader function prototypes:
-    for( ColorFilterChain::const_iterator i = chain.begin(); i != chain.end(); ++i )
-    {
-        ColorFilter* filter = i->get();
-        buf << "void " << filter->getEntryPointFunctionName() << "(in int slot, inout vec4 color);\n";
-    }
-
-    // write out the main function:
-    buf << "void " << function << "(in int slot, inout vec4 color) \n"
-        << "{ \n";
-
-    // write out the function calls. if there are none, it's a NOP.
-    for( ColorFilterChain::const_iterator i = chain.begin(); i != chain.end(); ++i )
-    {
-        ColorFilter* filter = i->get();
-        buf << "    " << filter->getEntryPointFunctionName() << "(slot, color);\n";
-    }
-        
-    buf << "} \n";
-
-    std::string bufstr;
-    bufstr = buf.str();
-    return new osg::Shader(osg::Shader::FRAGMENT, bufstr);
-}
-
-
-//--------------------------------------------------------------------------
-
-#if 0
-// This is just a holding pen for various stuff
-
-static char s_PerFragmentLighting_VertexShaderSource[] =
-    "varying vec3 Normal; \n"
-    "varying vec3 Position; \n"
-    "void osgearth_vert_setupLighting() \n"
-    "{ \n"
-    "    Normal = normal; \n"
-    "    Position = position; \n"
-    "} \n";
-
-static char s_PerFragmentDirectionalLighting_FragmentShaderSource[] =
-    "varying vec3 Normal; \n"
-    "varying vec3 Position; \n"
-    "void osgearth_frag_applyLighting( inout vec4 color ) \n"
-    "{ \n"
-    "    vec3 n = normalize( Normal ); \n"
-    "    float NdotL = dot( n, normalize(gl_LightSource[0].position.xyz) ); \n"
-    "    NdotL = max( 0.0, NdotL ); \n"
-    "    float NdotHV = dot( n, gl_LightSource[0].halfVector.xyz ); \n"
-    "    NdotHV = max( 0.0, NdotHV ); \n"
-    "    color *= gl_FrontLightModelProduct.sceneColor + \n"
-    "             gl_FrontLightProduct[0].ambient + \n"
-    "             gl_FrontLightProduct[0].diffuse * NdotL; \n"
-    "    if ( NdotL * NdotHV > 0.0 ) \n"
-    "        color += gl_FrontLightProduct[0].specular * \n"
-    "                 pow( NdotHV, gl_FrontMaterial.shininess ); \n"
-    "} \n";
-
-#endif
-
-//------------------------------------------------------------------------
->>>>>>> c7f65702
