--- conflicted
+++ resolved
@@ -692,11 +692,7 @@
             for( unsigned i=start; i<av->size(); ++i )
             {
                 const VirtualProgram* vp = dynamic_cast<const VirtualProgram*>( (*av)[i].first );
-<<<<<<< HEAD
-                if ( vp && (vp->_mask && _mask) && vp != this )
-=======
                 if ( vp && (vp->_mask && _mask) && (vp != this) )
->>>>>>> a274382c
                 {
                     FunctionLocationMap rhs;
                     vp->getFunctions( rhs );
