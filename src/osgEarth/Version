--- conflicted
+++ resolved
@@ -31,11 +31,7 @@
 #define OSGEARTH_MINOR_VERSION    8
 #define OSGEARTH_PATCH_VERSION    0
 #define OSGEARTH_SOVERSION        0
-<<<<<<< HEAD
-#define OSGEARTH_RC_VERSION       3
-=======
 #define OSGEARTH_RC_VERSION       0
->>>>>>> 449e80a4
 #define OSGEARTH_DEVEL_VERSION    0     // 0 = release; >0 = interim devel version
 
 /* Convenience macro that can be used to decide whether a feature is present or not i.e.
