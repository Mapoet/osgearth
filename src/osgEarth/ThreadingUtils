/* -*-c++-*- */
/* osgEarth - Dynamic map generation toolkit for OpenSceneGraph
 * Copyright 2008-2010 Pelican Mapping
 * http://osgearth.org
 *
 * osgEarth is free software; you can redistribute it and/or modify
 * it under the terms of the GNU Lesser General Public License as published by
 * the Free Software Foundation; either version 2 of the License, or
 * (at your option) any later version.
 *
 * This program is distributed in the hope that it will be useful,
 * but WITHOUT ANY WARRANTY; without even the implied warranty of
 * MERCHANTABILITY or FITNESS FOR A PARTICULAR PURPOSE.  See the
 * GNU Lesser General Public License for more details.
 *
 * You should have received a copy of the GNU Lesser General Public License
 * along with this program.  If not, see <http://www.gnu.org/licenses/>
 */
#ifndef OSGEARTH_THREADING_UTILS_H
#define OSGEARTH_THREADING_UTILS_H 1

#include <osgEarth/Common>
#include <OpenThreads/Condition>
#include <OpenThreads/Mutex>
#include <OpenThreads/ReentrantMutex>
#include <set>

#define USE_CUSTOM_READ_WRITE_LOCK 1
//#ifdef _DEBUG
//#  define TRACE_THREADS 1
//#endif

namespace osgEarth { namespace Threading
{   
    typedef OpenThreads::Mutex Mutex;
    typedef OpenThreads::ScopedLock<OpenThreads::Mutex> ScopedMutexLock;
    typedef OpenThreads::Thread Thread;

#ifdef USE_CUSTOM_READ_WRITE_LOCK

    /**
     * Event with a toggled signal state.
     */
    class Event 
    {
    public:
        Event() : _set( false ) { }

        ~Event() { 
            reset(); 
            for( int i=0; i<255; ++i ) // workaround buggy broadcast
                _cond.signal();
        }

        inline bool wait() {
            OpenThreads::ScopedLock<OpenThreads::Mutex> lock( _m );
            return _set ? true : (_cond.wait( &_m ) == 0);
        }

        /** waits on a signal, and then automatically resets it before returning. */
        inline bool waitAndReset() {
            OpenThreads::ScopedLock<OpenThreads::Mutex> lock( _m );
            if ( _set ) {
                _set = false;
                return true;
            }
            else {
                bool value = _cond.wait( &_m ) == 0;
                _set = false;
                return value;
            }
        }

        inline void set() {
            OpenThreads::ScopedLock<OpenThreads::Mutex> lock( _m );
            if ( !_set ) {
                _set = true;
                _cond.broadcast(); // possible deadlock before OSG r10457 on windows
                //_cond.signal();
            }
        }

        inline void reset() {
            OpenThreads::ScopedLock<OpenThreads::Mutex> lock( _m );
            _set = false;
        }

        inline bool isSet() const {
            return _set;
        }

    protected:
        OpenThreads::Mutex _m;
        OpenThreads::Condition _cond;
        bool _set;
    };

    /** Same as an Event, but waits on multiple notifications before releasing its wait. */
    class MultiEvent 
    {
    public:
        MultiEvent( int num =1 ) : _set( num ), _num(num)  { }

        ~MultiEvent() {
            reset();
            for( int i=0; i<255; ++i ) // workaround buggy broadcast
                _cond.signal();
        }

        inline bool wait() {
            OpenThreads::ScopedLock<OpenThreads::Mutex> lock( _m );
            while( _set > 0 )
                if ( _cond.wait( &_m ) != 0 )
                    return false;
            return true;
        }

        /** waits on a signal, and then automatically resets it before returning. */
        inline bool waitAndReset() {
            OpenThreads::ScopedLock<OpenThreads::Mutex> lock( _m );
            while( _set > 0 )
                if ( _cond.wait( &_m ) != 0 )
                    return false;
            _set = _num;
            return true;
        }

        inline void notify() {
            OpenThreads::ScopedLock<OpenThreads::Mutex> lock( _m );
            if ( _set > 0 )
                --_set;
            if ( _set == 0 )
                _cond.broadcast(); // possible deadlock before OSG r10457 on windows
            //_cond.signal();
        }

        inline void reset( int num =0 ) {
            OpenThreads::ScopedLock<OpenThreads::Mutex> lock( _m );
            if ( num > 0 ) _num = num;
            _set = _num;
        }

    protected:
        OpenThreads::Mutex _m;
        OpenThreads::Condition _cond;
        int _set, _num;
    };

    /**
     * Custom read/write lock. The read/write lock in OSG can unlock mutexes from a different
     * thread than the one that locked them - this can hang the thread in Windows.
     *
     * Adapted from:
     * http://www.codeproject.com/KB/threads/ReadWriteLock.aspx
     */
    class ReadWriteMutex
    {
#if TRACE_THREADS
        typedef std::set<OpenThreads::Thread*> TracedThreads;
        TracedThreads _trace;
        OpenThreads::Mutex _traceMutex;
#endif

    public:
        ReadWriteMutex() :
          _readerCount(0)
        { 
            _noWriterEvent.set();
            _noReadersEvent.set();
        }

        void readLock()
        {

#ifdef TRACE_THREADS
            {
                OpenThreads::ScopedLock<OpenThreads::Mutex> ttLock(_traceMutex);
                if( _trace.find(OpenThreads::Thread::CurrentThread()) != _trace.end() )
                    OE_WARN << "TRACE: tried to double-lock" << std::endl;
            }
#endif
            for( ; ; )
            {
                _noWriterEvent.wait();             // wait for a writer to quit if there is one
                incrementReaderCount();            // register this reader
                if ( !_noWriterEvent.isSet() )     // double lock check, in case a writer snuck in while inrementing
                    decrementReaderCount();        // if it did, undo the registration and try again
                else
                    break;                         // otherwise, we're in
            }

#ifdef TRACE_THREADS
            {
                OpenThreads::ScopedLock<OpenThreads::Mutex> ttLock(_traceMutex);
                _trace.insert(OpenThreads::Thread::CurrentThread());
            }
#endif
        }

        void readUnlock()
        {
            decrementReaderCount();                // unregister this reader
            
#ifdef TRACE_THREADS
            {
                OpenThreads::ScopedLock<OpenThreads::Mutex> ttLock(_traceMutex);
                _trace.erase(OpenThreads::Thread::CurrentThread());
            }
#endif
        }

        void writeLock()
        {
#ifdef TRACE_THREADS
            {
                OpenThreads::ScopedLock<OpenThreads::Mutex> ttLock(_traceMutex);
                if( _trace.find(OpenThreads::Thread::CurrentThread()) != _trace.end() )
                    OE_WARN << "TRACE: tried to double-lock" << std::endl;
            }
#endif
            OpenThreads::ScopedLock<OpenThreads::Mutex> lock( _lockWriterMutex ); // one at a time please
            _noWriterEvent.wait();    // wait for a writer to quit if there is one
            _noWriterEvent.reset();   // prevent further writers from joining
            _noReadersEvent.wait();   // wait for all readers to quit

#ifdef TRACE_THREADS
            {
                OpenThreads::ScopedLock<OpenThreads::Mutex> ttLock(_traceMutex);
                _trace.insert(OpenThreads::Thread::CurrentThread());
            }
#endif
        }

        void writeUnlock()
        {
            _noWriterEvent.set();

#ifdef TRACE_THREADS
            {
                OpenThreads::ScopedLock<OpenThreads::Mutex> ttLock(_traceMutex);
                _trace.erase(OpenThreads::Thread::CurrentThread());
            }
#endif
        }

    protected:

        void incrementReaderCount()
        {
            OpenThreads::ScopedLock<OpenThreads::Mutex> lock( _readerCountMutex );
            _readerCount++;            // add a reader
            _noReadersEvent.reset();   // there's at least one reader now so clear the flag
        }

        void decrementReaderCount()
        {
            OpenThreads::ScopedLock<OpenThreads::Mutex> lock( _readerCountMutex );
            _readerCount--;               // remove a reader
            if ( _readerCount <= 0 )      // if that was the last one, signal that writers are now allowed
                _noReadersEvent.set();
        }

    private:
        int _readerCount;
        OpenThreads::Mutex _lockWriterMutex;
        OpenThreads::Mutex _readerCountMutex;
        Event _noWriterEvent;
        Event _noReadersEvent;
    };


    struct ScopedWriteLock
    {
        ScopedWriteLock( ReadWriteMutex& lock ) : _lock(lock) { _lock.writeLock(); }
        ~ScopedWriteLock() { _lock.writeUnlock(); }
    protected:
        ReadWriteMutex& _lock;
    };

    struct ScopedReadLock
    {
        ScopedReadLock( ReadWriteMutex& lock ) : _lock(lock) { _lock.readLock(); }
        ~ScopedReadLock() { _lock.readUnlock(); }
    protected:
        ReadWriteMutex& _lock;
    };

#else

    typedef OpenThreads::ReadWriteMutex  ReadWriteMutex;
    typedef OpenThreads::ScopedWriteLock ScopedWriteLock;
    typedef OpenThreads::ScopedReadLock  ScopedReadLock;

#endif

    /** Template for per-thread data storage */
    template<typename T>
    struct PerThread
    {
        T& get() {
            ScopedMutexLock lock(_mutex);
            return _data[OpenThreads::Thread::CurrentThread()];
        }
        const T& get() const {
            ScopedMutexLock lock(_mutex);
            return _data[OpenThreads::Thread::CurrentThread()];
        }
    private:
        std::map<OpenThreads::Thread*,T> _data;
        OpenThreads::Mutex               _mutex;
    };

    /** Template for thread safe per-object data storage */
    template<typename KEY, typename DATA>
    struct PerObjectMap
    {
        DATA& get(KEY k)
        {
            osgEarth::Threading::ScopedReadLock lock(_mutex);
            return _data[k];
        }

        void remove(KEY k)
        {
            osgEarth::Threading::ScopedWriteLock exclusive(_mutex);
            _data.erase( k );
        }

    private:
        std::map<KEY,DATA>                   _data;
        osgEarth::Threading::ReadWriteMutex  _mutex;
    };

    /** Template for thread safe per-object data storage */
    template<typename KEY, typename DATA>
    struct PerObjectRefMap
    {
        DATA* get(KEY k)
        {
            osgEarth::Threading::ScopedReadLock lock(_mutex);
<<<<<<< HEAD
            typename std::map<KEY,osg::ref_ptr<DATA> >::const_iterator i = _data.find(k);
=======
            typename std::map<KEY,osg::ref_ptr<DATA > >::const_iterator i = _data.find(k);
>>>>>>> c211cbbf
            if ( i != _data.end() )
                return i->second.get();

            return 0L;
        }

        DATA* getOrCreate(KEY k, DATA* newDataIfNeeded)
        {
            osg::ref_ptr<DATA> _refReleaser = newDataIfNeeded;
            {
                osgEarth::Threading::ScopedReadLock lock(_mutex);
                typename std::map<KEY,osg::ref_ptr<DATA> >::const_iterator i = _data.find(k);
                if ( i != _data.end() )
                    return i->second.get();
            }

            {
                osgEarth::Threading::ScopedWriteLock lock(_mutex);
                typename std::map<KEY,osg::ref_ptr<DATA> >::iterator i = _data.find(k);
                if ( i != _data.end() )
                    return i->second.get();

                _data[k] = newDataIfNeeded;
                return newDataIfNeeded;
            }
        }

        void remove(KEY k)
        {
            osgEarth::Threading::ScopedWriteLock exclusive(_mutex);
            _data.erase( k );
        }

        void remove(DATA* data)
        {
            osgEarth::Threading::ScopedWriteLock exclusive(_mutex);
            for( typename std::map<KEY,osg::ref_ptr<DATA> >::iterator i = _data.begin(); i != _data.end(); ++i )
            {
                if ( i->second.get() == data )
                {
                    _data.erase( i );
                    break;
                }
            }
        }

    private:
        std::map<KEY,osg::ref_ptr<DATA> >    _data;
        osgEarth::Threading::ReadWriteMutex  _mutex;
    };

    /** Template for thread safe per-object data storage */
    template<typename KEY, typename DATA>
    struct PerObjectObsMap
    {
        DATA* get(KEY k)
        {
            osgEarth::Threading::ScopedReadLock lock(_mutex);
            typename std::map<KEY, osg::observer_ptr<DATA> >::const_iterator i = _data.find(k);
            if ( i != _data.end() )
                return i->second.get();

            return 0L;
        }

        DATA* getOrCreate(KEY k, DATA* newDataIfNeeded)
        {
            osg::ref_ptr<DATA> _refReleaser = newDataIfNeeded;
            {
                osgEarth::Threading::ScopedReadLock lock(_mutex);
                typename std::map<KEY,osg::observer_ptr<DATA> >::const_iterator i = _data.find(k);
                if ( i != _data.end() )
                    return i->second.get();
            }

            {
                osgEarth::Threading::ScopedWriteLock lock(_mutex);
                typename std::map<KEY,osg::observer_ptr<DATA> >::iterator i = _data.find(k);
                if ( i != _data.end() )
                    return i->second.get();

                _data[k] = newDataIfNeeded;
                return newDataIfNeeded;
            }
        }

        void remove(KEY k)
        {
            osgEarth::Threading::ScopedWriteLock exclusive(_mutex);
            _data.erase( k );
        }

        void remove(DATA* data)
        {
            osgEarth::Threading::ScopedWriteLock exclusive(_mutex);
            for( typename std::map<KEY,osg::observer_ptr<DATA> >::iterator i = _data.begin(); i != _data.end(); ++i )
            {
                if ( i->second.get() == data )
                {
                    _data.erase( i );
                    break;
                }
            }
        }

    private:
        std::map<KEY,osg::observer_ptr<DATA> >    _data;
        osgEarth::Threading::ReadWriteMutex  _mutex;
    };

} } // namepsace osgEarth::Threading


#endif // OSGEARTH_THREADING_UTILS_H
<|MERGE_RESOLUTION|>--- conflicted
+++ resolved
@@ -338,11 +338,7 @@
         DATA* get(KEY k)
         {
             osgEarth::Threading::ScopedReadLock lock(_mutex);
-<<<<<<< HEAD
-            typename std::map<KEY,osg::ref_ptr<DATA> >::const_iterator i = _data.find(k);
-=======
             typename std::map<KEY,osg::ref_ptr<DATA > >::const_iterator i = _data.find(k);
->>>>>>> c211cbbf
             if ( i != _data.end() )
                 return i->second.get();
 
