--- conflicted
+++ resolved
@@ -302,12 +302,8 @@
                 {
                     if (pixel.r() < 1.0f)
                     {
-<<<<<<< HEAD
-                        // normalized code; convert
-=======
                         // normalized code; convert to unnormalized.
                         // e.g., data coming from a server might be encoded this way
->>>>>>> 1463af2a
                         int code = (int)(pixel.r()*255.0f);
                         if (code < _codemap.size())
                         {
