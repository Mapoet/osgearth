/* -*-c++-*- */
/* osgEarth - Geospatial SDK for OpenSceneGraph
 * Copyright 2019 Pelican Mapping
 * http://osgearth.org
 *
 * osgEarth is free software; you can redistribute it and/or modify
 * it under the terms of the GNU Lesser General Public License as published by
 * the Free Software Foundation; either version 2 of the License, or
 * (at your option) any later version.
 *
 * This program is distributed in the hope that it will be useful,
 * but WITHOUT ANY WARRANTY; without even the implied warranty of
 * MERCHANTABILITY or FITNESS FOR A PARTICULAR PURPOSE.  See the
 * GNU Lesser General Public License for more details.
 *
 * You should have received a copy of the GNU Lesser General Public License
 * along with this program.  If not, see <http://www.gnu.org/licenses/>
 */
#include <osgEarth/LandCoverLayer>
#include <osgEarth/Registry>
#include <osgEarth/Map>
#include <osgEarth/SimplexNoise>
#include <osgEarth/Progress>
#include <osgDB/WriteFile>

using namespace osgEarth;

#define LC "[LandCoverLayer] "

REGISTER_OSGEARTH_LAYER(land_cover, LandCoverLayer);

namespace
{
    osg::Vec2 getSplatCoords(const TileKey& key, float baseLOD, const osg::Vec2& covUV)
    {
        osg::Vec2 out;

        float dL = (float)key.getLOD() - baseLOD;
        float factor = pow(2.0f, dL);
        float invFactor = 1.0/factor;
        out.set( covUV.x()*invFactor, covUV.y()*invFactor ); 

        // For upsampling we need to calculate an offset as well
        if ( factor >= 1.0 )
        {
            unsigned wide, high;
            key.getProfile()->getNumTiles(key.getLOD(), wide, high);

            float tileX = (float)key.getTileX();
            float tileY = (float)(wide-1-key.getTileY()); // swap Y. (not done in the shader version.)

            osg::Vec2 a( floor(tileX*invFactor), floor(tileY*invFactor) );
            osg::Vec2 b( a.x()*factor, a.y()*factor );
            osg::Vec2 c( (a.x()+1.0f)*factor, (a.y()+1.0f)*factor );
            osg::Vec2 offset( (tileX-b.x())/(c.x()-b.x()), (tileY-b.y())/(c.y()-b.y()) );

            out += offset;
        }

        return out;
    }

    osg::Vec2 warpCoverageCoords(const osg::Vec2& covIn, float noise, float warp)
    {
        float n1 = 2.0 * noise - 1.0;
        return osg::Vec2(
            covIn.x() + sin(n1*osg::PI*2.0) * warp,
            covIn.y() + sin(n1*osg::PI*2.0) * warp);
    }

    float getNoise(SimplexNoise& noiseGen, const osg::Vec2& uv)
    {
        // TODO: check that u and v are 0..s and not 0..s-1
        double n = noiseGen.getTiledValue(uv.x(), uv.y());
        n = osg::clampBetween(n, 0.0, 1.0);
        return n;
    }


    typedef std::vector<int> CodeMap;

    struct ILayer 
    {
        GeoImage  image;
        float     scale;
        osg::Vec2 bias;
        bool      valid;
        float     warp;
        ImageUtils::PixelReader* read;
        unsigned* codeTable;
        unsigned loads;

		ILayer() : valid(true), read(0L), scale(1.0f), warp(0.0f), loads(0), codeTable(NULL) { }

        ~ILayer() { if (read) delete read; }

        void load(const TileKey& key, LandCoverCoverageLayer* sourceLayer, ProgressCallback* progress)
        {
            if (sourceLayer->getEnabled() && 
                //sourceLayer->isKeyInLegalRange(key) &&
                sourceLayer->getDataExtentsUnion().intersects(key.getExtent()))
<<<<<<< HEAD
                //sourceLayer->mayHaveData(key)) // does not work here.
=======
>>>>>>> 800e8c02
            {
                for(TileKey k = key; k.valid() && !image.valid(); k = k.createParentKey())
                {
                    image = sourceLayer->createImage(k, progress);

                    // check for cancelation:
                    if (progress && progress->isCanceled())
                    {
                        break;
                    }
                } 
            }

            valid = image.valid();

            if ( valid )
            {
                scale = key.getExtent().width() / image.getExtent().width();
                bias.x() = (key.getExtent().xMin() - image.getExtent().xMin()) / image.getExtent().width();
                bias.y() = (key.getExtent().yMin() - image.getExtent().yMin()) / image.getExtent().height();

                read = new ImageUtils::PixelReader(image.getImage());

                // cannot interpolate coverage data:
                read->setBilinear( false );

<<<<<<< HEAD
                warp = sourceLayer->options().warp().get();

                    //std::string s = key.str();
                    //osgDB::writeImageFile(*image.getImage(),Stringify()<<"out/"<<osgEarth::replaceIn(s,"/","_")<<".tif");
                
=======
                warp = sourceLayer->options().warp().get();                
>>>>>>> 800e8c02
            }
        }
    };

    // Constructs a code map (int to int) for a coverage layer. We will use this
    // code map to map coverage layer codes to dictionary codes.
    void buildCodeMap(const LandCoverCoverageLayer* coverage, CodeMap& codemap)
    {
        if (!coverage) {
            OE_WARN << LC << "ILLEGAL: coverage not passed to buildCodeMap\n";
            return;
        }
        if (!coverage->getDictionary()) {
            OE_WARN << LC << "ILLEGAL: coverage dictionary not set in buildCodeMap\n";
            return;
        }

        int highestValue = 0;

        for (LandCoverValueMappingVector::const_iterator k = coverage->getMappings().begin();
            k != coverage->getMappings().end();
            ++k)
        {
            const LandCoverValueMapping* mapping = k->get();
            int value = mapping->getValue();
            if (value > highestValue)
                highestValue = value;
        }

        codemap.assign(highestValue+1, -1);

        for (LandCoverValueMappingVector::const_iterator k = coverage->getMappings().begin();
            k != coverage->getMappings().end();
            ++k)
        {
            const LandCoverValueMapping* mapping = k->get();
            int value = mapping->getValue();
            const LandCoverClass* lcClass = coverage->getDictionary()->getClassByName(mapping->getLandCoverClassName());
            if (lcClass)
            {
                codemap[value] = lcClass->getValue();
            }
        }
    }

    typedef std::vector<osg::ref_ptr<LandCoverCoverageLayer> > LandCoverCoverageLayerVector;

    /*
     * TileSource that provides GeoImage's to the LandCoverLayer.
     */
    class LandCoverTileSource : public TileSource
    {
    public:
        LandCoverTileSource(const LandCoverLayerOptions& options);

    public: // TileSource
        Status initialize(const osgDB::Options* readOptions);

        osg::Image* createImage(const TileKey& key, ProgressCallback* progress);
		virtual CachePolicy getCachePolicyHint(const Profile* targetProfile) const {
            return CachePolicy::NO_CACHE;
        }

        const LandCoverLayerOptions* _options;
        const LandCoverLayerOptions& options() const { return *_options; }

        void setDictionary(LandCoverDictionary*);
        
        // image layers, one per data source
        LandCoverCoverageLayerVector _coverages;

        // code maps (vector index is the source code; value is the destination code)
        std::vector<CodeMap> _codemaps;

        // todo
        std::vector<float> _warps;

        osg::ref_ptr<osgDB::Options> _readOptions;  

        osg::ref_ptr<LandCoverDictionary> _lcDictionary;

        friend class LandCoverLayer;
    };


    LandCoverTileSource::LandCoverTileSource(const LandCoverLayerOptions& options) :
        TileSource(options),
        _options(&options)
    {
        // Increase the L2 cache size since the parent LandCoverLayer is going to be
        // using meta-tiling to create mosaics for warping
        setDefaultL2CacheSize(64);
    }

    Status
    LandCoverTileSource::initialize(const osgDB::Options* readOptions)
    {
        const Profile* profile = getProfile();
        if ( !profile )
        {
            profile = osgEarth::Registry::instance()->getGlobalGeodeticProfile();
            setProfile( profile );
        }

        DataExtentList combinedExtents;

        for(unsigned i=0; i<options().coverages().size(); ++i)
        {
            LandCoverCoverageLayerOptions coverageOptions = options().coverages()[i];
            if (coverageOptions.enabled() == false)
                continue;

            // We never want to cache data from a coverage, because the "parent" layer
            // will be caching the entire result of a multi-coverage composite.
            coverageOptions.cachePolicy() = CachePolicy::NO_CACHE;

            // Create the coverage layer:
            LandCoverCoverageLayer* layer = new LandCoverCoverageLayer( coverageOptions );

            // Set up and open it.
            layer->setTargetProfileHint( profile );
            layer->setReadOptions(readOptions);
            const Status& s = layer->open();
            if (s.isOK())
            {
                _coverages.push_back(layer);
                _codemaps.resize(_codemaps.size()+1);
                OE_INFO << LC << "Opened coverage \"" << layer->getName() << "\"\n";
            }
            else
            {
                OE_WARN << "Layer \"" << layer->getName() << "\": " << s.toString() << std::endl;
            }

            // Integrate data extents into this tile source.
            const DataExtentList& de = layer->getDataExtents();
            for(DataExtentList::const_iterator dei = de.begin(); dei != de.end(); ++dei)
            {
                if (!profile || dei->getSRS()->isHorizEquivalentTo(profile->getSRS()))
                {
                    combinedExtents.push_back(*dei);
                }
                else
                {
                    // Transform the data extents to the layer profile
                    GeoExtent ep = dei->transform(profile->getSRS());
                    DataExtent de(ep);
                    if (dei->minLevel().isSet())
                        de.minLevel() = profile->getEquivalentLOD(layer->getProfile(), dei->minLevel().get());
                    if (dei->maxLevel().isSet())
                        de.maxLevel() = profile->getEquivalentLOD(layer->getProfile(), dei->maxLevel().get());
                    combinedExtents.push_back(de);
                }
            }
        }

        // ONLY set the data extents if every component coverage was able to report.
        if (combinedExtents.size() == _coverages.size())
        {
            getDataExtents().swap(combinedExtents);
        }

        return STATUS_OK;
    }

    void
    LandCoverTileSource::setDictionary(LandCoverDictionary* lcd)
    {
        _lcDictionary = lcd;

        for (unsigned i = 0; i<_coverages.size(); ++i)
        {
            _coverages[i]->setDictionary(lcd);
            buildCodeMap(_coverages[i].get(), _codemaps[i]);
        }
    }
    
    //TODO: overriding createImage directly like this will bypass caching.
    //      This is a temporary solution; need to refactor.
    osg::Image*
    LandCoverTileSource::createImage(const TileKey& key, ProgressCallback* progress)
    {
        if ( _coverages.empty() )
            return 0L;

        std::vector<ILayer> layers(_coverages.size());

        // Allocate the new coverage image; it will contain unnormalized values.
        osg::ref_ptr<osg::Image> out = new osg::Image();
        ImageUtils::markAsUnNormalized(out.get(), true);

        // Allocate a suitable format:
        GLint internalFormat = GL_R16F;

        int tilesize = getPixelsPerTile();

        out->allocateImage(tilesize, tilesize, 1, GL_RGB, GL_FLOAT);
        out->setInternalTextureFormat(internalFormat);

        osg::Vec2 cov;    // coverage coordinates

        ImageUtils::PixelWriter write( out.get() );

        float du = 1.0f / (float)(out->s()-1);
        float dv = 1.0f / (float)(out->t()-1);

        osg::Vec4 nodata(NO_DATA_VALUE, NO_DATA_VALUE, NO_DATA_VALUE, NO_DATA_VALUE);

        unsigned pixelsWritten = 0u;

        for(float u=0.0f; u<=1.0f; u+=du)
        {
            for(float v=0.0f; v<=1.0f; v+=dv)
            {
                bool wrotePixel = false;
                for(int L = layers.size()-1; L >= 0 && !wrotePixel; --L)
                {
                    if (progress && progress->isCanceled())
                    {
                        OE_DEBUG << LC << key.str() << " canceled" << std::endl;
                        return 0L;
                    }

                    ILayer& layer = layers[L];
                    if ( !layer.valid )
                        continue;

                    if ( !layer.image.valid() )
                        layer.load(key, _coverages[L].get(), progress);

                    if (!layer.valid)
                        continue;

                    osg::Vec2 cov(layer.scale*u + layer.bias.x(), layer.scale*v + layer.bias.y());

                    if ( cov.x() >= 0.0f && cov.x() <= 1.0f && cov.y() >= 0.0f && cov.y() <= 1.0f )
                    {
                        osg::Vec4 texel = (*layer.read)(cov.x(), cov.y());

                        if ( texel.r() != NO_DATA_VALUE )
                        {
                            // store the warp factor in the green channel
                            texel.g() = layer.warp;

                            // store the layer index in the blue channel
                            texel.b() = (float)L;

                            if (texel.r() < 1.0f)
                            {
                                // normalized code; convert
                                int code = (int)(texel.r()*255.0f);
                                if (code < _codemaps[L].size())
                                {
                                    int value = _codemaps[L][code];
                                    if (value >= 0)
                                    {
                                        texel.r() = (float)value;
                                        write.f(texel, u, v);
                                        wrotePixel = true;
                                        pixelsWritten++;
                                    }
                                }
                            }
                            else
                            {
                                // unnormalized
                                int code = (int)texel.r();
                                if (code < _codemaps[L].size() && _codemaps[L][code] >= 0)
                                {
                                    texel.r() = (float)_codemaps[L][code];
                                    write.f(texel, u, v);
                                    wrotePixel = true;
                                    pixelsWritten++;
                                }
                            }
                        }
                    }
                }

                if ( !wrotePixel )
                {
                    write.f(nodata, u, v);
                }
            }
        }

        return pixelsWritten > 0u? out.release() : 0L;
    }
}

//........................................................................

#undef  LC
#define LC "[LandCoverLayerOptions] "

LandCoverLayerOptions::LandCoverLayerOptions(const ConfigOptions& options) :
ImageLayerOptions(options),
_noiseLOD(12u),
_warp(0.0f)
{
    fromConfig(_conf);
}

void
LandCoverLayerOptions::fromConfig(const Config& conf)
{
    conf.get("warp", _warp);
    conf.get("noise_lod", _noiseLOD);

    ConfigSet layerConfs = conf.child("coverages").children("coverage");
    for (ConfigSet::const_iterator i = layerConfs.begin(); i != layerConfs.end(); ++i)
    {
        // Must set this here because of an artichectural vestige that will be resolved in 3.x
        Config li = *i;
        li.set("coverage", true);
        _coverages.push_back(LandCoverCoverageLayerOptions(li));
    }

}

Config
LandCoverLayerOptions::getConfig() const
{
    Config conf = ImageLayerOptions::getConfig();

    conf.set("warp", _warp);
    conf.set("noise_lod", _noiseLOD);

    if (_coverages.size() > 0)
    {
        Config images("coverages");
        for (std::vector<LandCoverCoverageLayerOptions>::const_iterator i = _coverages.begin();
            i != _coverages.end();
            ++i)
        {
            images.add("coverage", i->getConfig());
        }
        conf.set(images);
    }

    return conf;
}

//...........................................................................

#undef  LC
#define LC "[LandCoverLayer] "


LandCoverLayer::LandCoverLayer() :
ImageLayer(&_optionsConcrete),
_options(&_optionsConcrete)
{
    init();
}

LandCoverLayer::LandCoverLayer(const LandCoverLayerOptions& options) :
ImageLayer(&_optionsConcrete),
_options(&_optionsConcrete),
_optionsConcrete(options)
{
    init();
}

void
LandCoverLayer::init()
{
    options().coverage() = true;
    options().visible() = false;
    options().shared() = true;
    ImageLayer::init();
}

void
LandCoverLayer::addedToMap(const Map* map)
{
    // Find a land cover dictionary if there is one.
    // There had better be one, or we are not going to get very far!
    // This is called after createTileSource, so the TileSource should exist at this point.
    // Note. If the land cover dictionary isn't already in the Map...this will fail! (TODO)
    // Consider a LayerListener. (TODO)
    _lcDictionary = map->getLayer<LandCoverDictionary>();
    if (_lcDictionary.valid() && getTileSource())
    {
        static_cast<LandCoverTileSource*>(getTileSource())->setDictionary(_lcDictionary.get());
    }
    else
    {
        OE_WARN << LC << "Did not find a LandCoverDictionary in the Map!\n";
    }
}

TileSource*
LandCoverLayer::createTileSource()
{
    return new LandCoverTileSource(options());
}

bool
LandCoverLayer::readMetaImage(MetaImage& metaImage, const TileKey& key, double u, double v, osg::Vec4f& output, ProgressCallback* progress)
{
    // Find the key containing the uv coordinates.
    int x = int(floor(u));
    int y = int(floor(v));
    TileKey actualKey = (x != 0 || y != 0)? key.createNeighborKey(x, -y) : key;

    if (actualKey.valid())
    {
        // Transform the uv to be relative to the tile it's actually in.
        // Don't forget: stupid computer requires us to handle negatives by hand.
        u = u >= 0.0 ? fmod(u, 1.0) : 1.0+fmod(u, 1.0);
        v = v >= 0.0 ? fmod(v, 1.0) : 1.0+fmod(v, 1.0);

        MetaImageComponent* comp = 0L;

        MetaImage::iterator i = metaImage.find(actualKey);
        if (i != metaImage.end())
        {
            comp = &i->second;
        }
        else
        {
            // compute the closest ancestor key with actual data for the neighbor key:
            TileKey bestkey = getBestAvailableTileKey(actualKey);

            // should not need this fallback loop but let's do it anyway
            GeoImage tile;
            while (bestkey.valid() && !tile.valid())
            {
                // load the image and store it to the metaimage.
                tile = ImageLayer::createImageImplementation(bestkey, progress);
                if (tile.valid())
                {
                    comp = &metaImage[actualKey];
                    comp->image = tile.getImage();
                    actualKey.getExtent().createScaleBias(bestkey.getExtent(), comp->scaleBias);
                    comp->pixel.setImage(comp->image.get());
                    comp->pixel.setBilinear(false);
                }
                else
                {
                    bestkey = bestkey.createParentKey();
                }

                if (progress && progress->isCanceled())
                    return false;
            }
        }

        if (comp)
        {
            // scale/bias to this tile's extent and sample the image.
            u = u * comp->scaleBias(0, 0) + comp->scaleBias(3, 0);
            v = v * comp->scaleBias(1, 1) + comp->scaleBias(3, 1);
            output = comp->pixel(u, v);
            return true;
        }
    }
    return false;
}

GeoImage
LandCoverLayer::createImageImplementation(const TileKey& key, ProgressCallback* progress)
{
    MetaImage metaImage;

    // Grab a test sample to see what the output parameters should be:
    osg::Vec4f dummy;
    if (!readMetaImage(metaImage, getBestAvailableTileKey(key), 0.5, 0.5, dummy, progress))
        return GeoImage::INVALID;
    osg::Image* mainImage = metaImage.begin()->second.image.get();
        
    // Allocate the output image:
    osg::ref_ptr<osg::Image> output = new osg::Image();
    output->allocateImage(
        mainImage->s(),
        mainImage->t(),
        mainImage->r(),
        mainImage->getPixelFormat(),
        mainImage->getDataType(),
        mainImage->getPacking());
    output->setInternalTextureFormat(mainImage->getInternalTextureFormat());
    ImageUtils::markAsUnNormalized(output.get(), true);
    ImageUtils::PixelWriter write(output.get());

    // Configure the noise function:
    SimplexNoise noiseGen;
    noiseGen.setNormalize(true);
    noiseGen.setRange(0.0, 1.0);
    noiseGen.setFrequency(4.0);
    noiseGen.setPersistence(0.8);
    noiseGen.setLacunarity(2.2);
    noiseGen.setOctaves(8);

    osg::Vec2d cov;
    osg::Vec2 noiseCoords;
    osg::Vec4 pixel;
    osg::Vec4 warpedPixel;
    osg::Vec4 nodata(NO_DATA_VALUE, NO_DATA_VALUE, NO_DATA_VALUE, NO_DATA_VALUE);
        
    // scales the key's LOD to the noise function's LOD:
    float pdL = pow(2, (float)key.getLOD() - options().noiseLOD().get());

    // loop over the pixels and write each one.
    for (int t = 0; t < output->t(); ++t)
    {
        double v = (double)t / (double)(output->t() - 1);
        for (int s = 0; s < output->s(); ++s)
        {
            double u = (double)s / (double)(output->s() - 1);

            // coverage sampling coordinates:
            cov.set(u, v);

            // first read the unwarped pixel to get the warping value.
            // (warp is stored in pixel.g)
            bool wrotePixel = false;
            if (readMetaImage(metaImage, key, u, v, pixel, progress) &&
                pixel.g() != NO_DATA_VALUE)
            {
                float warp = pixel.g() * pdL;
                if (warp != 0.0)
                {
                    // use the noise function to warp the uv coordinates:
                    noiseCoords = getSplatCoords(key, options().noiseLOD().get(), cov);
                    double noise = getNoise(noiseGen, noiseCoords);
                    cov = warpCoverageCoords(cov, noise, warp);

                    // now read the pixel at the warped location:
                    if (readMetaImage(metaImage, key, cov.x(), cov.y(), warpedPixel, progress) &&
                        warpedPixel.b() != NO_DATA_VALUE)
                    {
                        // only apply the warping if the location of the warped pixel
                        // came from the same source layer. Otherwise you will get some
                        // unsavory speckling. (Layer index is stored in pixel.b)
                        if (pixel.b() == warpedPixel.b())
                            write(warpedPixel, s, t);
                        else
                            write(pixel, s, t);

                        wrotePixel = true;
                    }
                }
                else
                {
                    write(pixel, s, t);
                    wrotePixel = true;
                }
            }

            // if we didn't get a coverage value, just write NODATA
            if (!wrotePixel)
            {
                write(nodata, s, t);
            }            
                
            if (progress && progress->isCanceled())
            {
                OE_DEBUG << LC << key.str() << " canceled" << std::endl;
                return GeoImage::INVALID;
            }
        }
    }

    return GeoImage(output.get(), key.getExtent());
}

const LandCoverClass*
LandCoverLayer::getClassByUV(const GeoImage& tile, double u, double v) const
{
    if (!tile.valid())
        return 0L;

    if (!_lcDictionary.valid())
        return 0L;

    ImageUtils::PixelReader read(tile.getImage());
    read.setBilinear(false); // nearest neighbor only!
    float value = read(u, v).r();

    return _lcDictionary->getClassByValue((int)value);
}<|MERGE_RESOLUTION|>--- conflicted
+++ resolved
@@ -99,10 +99,6 @@
             if (sourceLayer->getEnabled() && 
                 //sourceLayer->isKeyInLegalRange(key) &&
                 sourceLayer->getDataExtentsUnion().intersects(key.getExtent()))
-<<<<<<< HEAD
-                //sourceLayer->mayHaveData(key)) // does not work here.
-=======
->>>>>>> 800e8c02
             {
                 for(TileKey k = key; k.valid() && !image.valid(); k = k.createParentKey())
                 {
@@ -129,15 +125,11 @@
                 // cannot interpolate coverage data:
                 read->setBilinear( false );
 
-<<<<<<< HEAD
-                warp = sourceLayer->options().warp().get();
+                warp = sourceLayer->options().warp().get();                
 
                     //std::string s = key.str();
                     //osgDB::writeImageFile(*image.getImage(),Stringify()<<"out/"<<osgEarth::replaceIn(s,"/","_")<<".tif");
                 
-=======
-                warp = sourceLayer->options().warp().get();                
->>>>>>> 800e8c02
             }
         }
     };
