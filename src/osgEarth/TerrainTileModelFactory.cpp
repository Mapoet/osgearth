/* -*-c++-*- */
/* osgEarth - Geospatial SDK for OpenSceneGraph
* Copyright 2008-2014 Pelican Mapping
* http://osgearth.org
*
* osgEarth is free software; you can redistribute it and/or modify
* it under the terms of the GNU Lesser General Public License as published by
* the Free Software Foundation; either version 2 of the License, or
* (at your option) any later version.
*
* This program is distributed in the hope that it will be useful,
* but WITHOUT ANY WARRANTY; without even the implied warranty of
* MERCHANTABILITY or FITNESS FOR A PARTICULAR PURPOSE.  See the
* GNU Lesser General Public License for more details.
*
* You should have received a copy of the GNU Lesser General Public License
* along with this program.  If not, see <http://www.gnu.org/licenses/>
*/
#include <osgEarth/TerrainTileModelFactory>
#include <osgEarth/ImageToHeightFieldConverter>
#include <osgEarth/Map>
#include <osgEarth/Registry>

#include <osg/ConcurrencyViewerMacros>
#include <osg/Texture2D>
#include <osg/Texture2DArray>

#define LC "[TerrainTileModelFactory] "

using namespace osgEarth;

//.........................................................................

TerrainTileModelFactory::TerrainTileModelFactory(const TerrainOptions& options) :
_options         ( options ),
_heightFieldCache( true, 128 )
{
    _heightFieldCacheEnabled = (::getenv("OSGEARTH_MEMORY_PROFILE") == 0L);

    // Create an empty texture that we can use as a placeholder
    _emptyTexture = new osg::Texture2D(ImageUtils::createEmptyImage());
    _emptyTexture->setUnRefImageDataAfterApply(Registry::instance()->unRefImageDataAfterApply().get());
}

TerrainTileModel*
TerrainTileModelFactory::createTileModel(const Map*                       map,
                                         const TileKey&                   key,
                                         const CreateTileModelFilter&     filter,
                                         const TerrainEngineRequirements* requirements,
                                         ProgressCallback*                progress)
{
   osg::CVMarkerSeries series("PagingThread");
   osg::CVSpan UpdateTick(series, 3, "TerrainTileModelFactory::createTileModel");

   // Make a new model:
    osg::ref_ptr<TerrainTileModel> model = new TerrainTileModel(
        key,
        map->getDataModelRevision() );

    // assemble all the components:
    addColorLayers(model.get(), map, requirements, key, filter, progress);

    //addPatchLayers(model.get(), map, key, filter, progress);

    if ( requirements == 0L || requirements->elevationTexturesRequired() )
    {
        unsigned border = requirements->elevationBorderRequired() ? 1u : 0u;

        addElevation( model.get(), map, key, filter, border, progress );
    }

    // done.
    return model.release();
}

void
TerrainTileModelFactory::addColorLayers(TerrainTileModel* model,
                                        const Map* map,
                                        const TerrainEngineRequirements* reqs,
                                        const TileKey&    key,
                                        const CreateTileModelFilter& filter,
                                        ProgressCallback* progress)
{
    OE_START_TIMER(fetch_image_layers);

    osg::CVMarkerSeries series("SubloadParentTask");
    osg::CVSpan UpdateTick(series, 3, "TerrainTileModelFactory::addColorLayers");

    int order = 0;

    LayerVector layers;
    map->getLayers(layers);

    for (LayerVector::const_iterator i = layers.begin(); i != layers.end(); ++i)
    {
        Layer* layer = i->get();

        if (layer->getRenderType() != layer->RENDERTYPE_TERRAIN_SURFACE)
            continue;

        if (!layer->getEnabled())
            continue;

        if (!filter.accept(layer))
            continue;

        ImageLayer* imageLayer = dynamic_cast<ImageLayer*>(layer);
        if (imageLayer)
        {
            TextureWindow window;
            osg::Texture* tex = 0L;

            if (imageLayer->isKeyInLegalRange(key) && imageLayer->mayHaveData(key))
            {
                if (imageLayer->useCreateTexture())
                {
                    window = imageLayer->createTexture( key, progress );
                    tex = window.getTexture();
                }

                else
                {
                    GeoImage geoImage = imageLayer->createImage( key, progress );
           
                    if (geoImage.valid())
                    {
                       if (imageLayer->isCoverage()) {
                          tex = createCoverageTexture(geoImage.getImage(), imageLayer);
                          tex->setName(key.str() + ":coverage");
                       }
                       else {
                          tex = createImageTexture(geoImage.getImage(), imageLayer);
                          tex->setName(key.str() + ":image");
                       }
                    }
                }
            }
        
            // if this is the first LOD, and the engine requires that the first LOD
            // be populated, make an empty texture if we didn't get one.
            if (tex == 0L &&
                _options.firstLOD() == key.getLOD() &&
                reqs && reqs->fullDataAtFirstLodRequired())
            {
                tex = _emptyTexture.get();
            }
         
            if (tex)
            {
                tex->setName(model->getKey().str());

                TerrainTileImageLayerModel* layerModel = new TerrainTileImageLayerModel();

                layerModel->setImageLayer(imageLayer);

                layerModel->setTexture(tex);
                layerModel->setMatrix(new osg::RefMatrixf(window.getMatrix()));

                model->colorLayers().push_back(layerModel);

                if (imageLayer->isShared())
                {
                    model->sharedLayers().push_back(layerModel);
                }

                if (imageLayer->isDynamic())
                {
                    model->setRequiresUpdateTraverse(true);
                }
            }
        }

        else // non-image kind of TILE layer:
        {
            TerrainTileColorLayerModel* colorModel = new TerrainTileColorLayerModel();
            colorModel->setLayer(layer);
            model->colorLayers().push_back(colorModel);
        }
    }

    if (progress)
        progress->stats()["fetch_imagery_time"] += OE_STOP_TIMER(fetch_image_layers);
}


void
TerrainTileModelFactory::addPatchLayers(TerrainTileModel* model,
                                        const Map* map,
                                        const TileKey&    key,
                                        const CreateTileModelFilter& filter,
                                        ProgressCallback* progress)
{
#if 0
    OE_START_TIMER(fetch_patch_layers);

    PatchLayerVector patchLayers;
    map->getLayers(patchLayers);

    for(PatchLayerVector::const_iterator i = patchLayers.begin();
        i != patchLayers.end();
        ++i )
    {

        PatchLayer* layer = i->get();

        if (!filter.accept(layer))
            continue;

        if (!layer->getEnabled())
            continue;

        if (layer->getAcceptCallback() == 0L || layer->getAcceptCallback()->acceptKey(key))
        {
            PatchLayer::TileData* tileData = layer->createTileData(key);
            if (tileData)
            {
                TerrainTilePatchLayerModel* patchModel = new TerrainTilePatchLayerModel();
                patchModel->setPatchLayer(layer);
                patchModel->setTileData(tileData);

                model->patchLayers().push_back(patchModel);
            }
        }
    }

    if (progress)
        progress->stats()["fetch_patches_time"] += OE_STOP_TIMER(fetch_patch_layers);
#endif
}


void
TerrainTileModelFactory::addElevation(TerrainTileModel*            model,
                                      const Map*                   map,
                                      const TileKey&               key,
                                      const CreateTileModelFilter& filter,
                                      unsigned                     border,
                                      ProgressCallback*            progress)
{
    // make an elevation layer.
    OE_START_TIMER(fetch_elevation);

    if (!filter.empty() && !filter.elevation().isSetTo(true))
        return;

    const osgEarth::RasterInterpolation& interp = map->getElevationInterpolation();

    // Request a heightfield from the map.
    osg::ref_ptr<osg::HeightField> mainHF;
    osg::ref_ptr<NormalMap> normalMap;

    bool hfOK = getOrCreateHeightField(map, key, SAMPLE_FIRST_VALID, interp, border, mainHF, normalMap, progress) && mainHF.valid();

    if (hfOK == false && key.getLOD() == _options.firstLOD().get())
    {
        OE_DEBUG << LC << "No HF at key " << key.str() << ", making placeholder" << std::endl;
        mainHF = new osg::HeightField();
        mainHF->allocate(1, 1);
        mainHF->setHeight(0, 0, 0.0f);
        hfOK = true;
    }

    if (hfOK && mainHF.valid())
    {
        osg::ref_ptr<TerrainTileElevationModel> layerModel = new TerrainTileElevationModel();
        layerModel->setHeightField( mainHF.get() );

        // pre-calculate the min/max heights:
        for( unsigned col = 0; col < mainHF->getNumColumns(); ++col )
        {
            for( unsigned row = 0; row < mainHF->getNumRows(); ++row )
            {
                float h = mainHF->getHeight(col, row);
                if ( h > layerModel->getMaxHeight() )
                    layerModel->setMaxHeight( h );
                if ( h < layerModel->getMinHeight() )
                    layerModel->setMinHeight( h );
            }
        }

        // needed for normal map generation
        model->heightFields().setNeighbor(0, 0, mainHF.get());

        // convert the heightfield to a 1-channel 32-bit fp image:
        ImageToHeightFieldConverter conv;
        osg::Image* hfImage = conv.convertToR32F(mainHF.get());

        if ( hfImage )
        {
            // Made an image, so store this as a texture with no matrix.
            osg::Texture* texture = createElevationTexture( hfImage );
            texture->setName(key.str() + ":elevation");
            layerModel->setTexture( texture );
            model->elevationModel() = layerModel.get();
        }

        if (normalMap.valid())
        {
            TerrainTileImageLayerModel* layerModel = new TerrainTileImageLayerModel();
            layerModel->setName(key.str() + ":normal_map" );

            // Made an image, so store this as a texture with no matrix.
            osg::Texture* texture = createNormalTexture(normalMap.get(), *_options.compressNormalMaps());
            texture->setName(key.str() + ":normal_map");
            layerModel->setTexture( texture );
            model->normalModel() = layerModel;
        }
    }

    if (progress)
        progress->stats()["fetch_elevation_time"] += OE_STOP_TIMER(fetch_elevation);
}

bool
TerrainTileModelFactory::getOrCreateHeightField(const Map*                      map,
                                                const TileKey&                  key,
                                                ElevationSamplePolicy           samplePolicy,
                                                RasterInterpolation          interpolation,
                                                unsigned                        border,
                                                osg::ref_ptr<osg::HeightField>& out_hf,
                                                osg::ref_ptr<NormalMap>&        out_normalMap,
                                                ProgressCallback*               progress)
{
   // Get layers earlier for VRV_PATCH
   ElevationLayerVector layers;
   map->getLayers(layers);

   // VRV_PATCH
   CacheBin* cacheBin = 0;
   std::string hfCacheKey;
   std::string normalCacheKey;
   // GNP previously we did this at the map level using frame.getMapOptions().name().get() 
   // but that had the downside of not sharing data between maps and being less editable at run time.
   // for now just restrict the caching to single layer maps
   if (layers.size() == 1)
   {
      hfCacheKey = "elevationGPU/" + key.str();
      normalCacheKey = "normalGPU/" + key.str();
      osg::ref_ptr< osg::HeightField > cachedHF;
      osg::ref_ptr< NormalMap > cachedNormalMap;
      if (map && map->getCache())
      {
         cacheBin = map->getCache()->addBin(layers[0]->getName());
      }

      if (cacheBin)
      {
         //osg::CVMarkerSeries objectCreation("osgETiming");
         {
            //osg::CVSpan creationSpan(objectCreation, 4, "load HF");
            ReadResult rr = cacheBin->readObject(hfCacheKey, 0);
            if (rr.succeeded())
            {
               cachedHF = rr.get<osg::HeightField>();
            }
         }

         {
            //osg::CVSpan creationSpan(objectCreation, 4, "load image");
            ReadResult rr = cacheBin->readImage(normalCacheKey, 0);
            if (rr.succeeded())
            {
               cachedNormalMap = new NormalMap(*rr.get<osg::Image>());
            }
         }
      }

      if (cachedHF.valid() && cachedNormalMap.valid())
      {
         out_hf = cachedHF.get();
         out_normalMap = cachedNormalMap.get();
         return true;
      }
   }
   //VRV_PATCH:end

    // check the quick cache.
    HFCacheKey cachekey;
    cachekey._key          = key;
    cachekey._revision     = map->getDataModelRevision();
    cachekey._samplePolicy = samplePolicy;

    if (progress)
        progress->stats()["hfcache_try_count"] += 1;

    bool hit = false;
    HFCache::Record rec;
    if ( _heightFieldCacheEnabled && _heightFieldCache.get(cachekey, rec) )
    {
        out_hf = rec.value()._hf.get();
        out_normalMap = rec.value()._normalMap.get();

        if (progress)
        {
            progress->stats()["hfcache_hit_count"] += 1;
            progress->stats()["hfcache_hit_rate"] = progress->stats()["hfcache_hit_count"]/progress->stats()["hfcache_try_count"];
        }

        return true;
    }

    if ( !out_hf.valid() )
    {
        out_hf = HeightFieldUtils::createReferenceHeightField(
            key.getExtent(),
            257, 257,           // base tile size for elevation data
            border,             // 1 sample border around the data makes it 259x259
            true);              // initialize to HAE (0.0) heights
    }

    if (!out_normalMap.valid())
    {
        //OE_INFO << "TODO: check terrain reqs\n";
        out_normalMap = new NormalMap(257, 257); // ImageUtils::createEmptyImage(257, 257);
    }

    bool populated = layers.populateHeightFieldAndNormalMap(
        out_hf.get(),
        out_normalMap.get(),
        key,
        map->getProfileNoVDatum(), // convertToHAE,
        INTERP_BILINEAR,
        progress );

#ifdef TREAT_ALL_ZEROS_AS_MISSING_TILE
    // check for a real tile with all zeros and treat it the same as non-existent data.
    if ( populated )
    {
        bool isEmpty = true;
        for(osg::FloatArray::const_iterator f = out_hf->getFloatArray()->begin(); f != out_hf->getFloatArray()->end(); ++f)
        {
            if ( (*f) != 0.0f )
            {
                isEmpty = false;
                break;
            }
        }
        if ( isEmpty )
        {
            populated = false;
        }
    }
#endif

    if ( populated )
    {
        //VRV_PATCH
        // cache it.
        if (_heightFieldCacheEnabled )
        {
            HFCacheValue newValue;
            newValue._hf = out_hf.get();
            newValue._normalMap = out_normalMap.get();

            _heightFieldCache.insert( cachekey, newValue );
        }

        if (cacheBin &&  (layers.size() == 1))
        {
           osg::CVMarkerSeries objectCreation("SubloadTask");
           {
              osg::CVSpan creationSpan(objectCreation, 4, "oe::save HF");
              cacheBin->write(hfCacheKey, out_hf.get(), 0L);
           }
           {
              ImageUtils::activateMipMaps(out_normalMap);
              osg::CVSpan creationSpan(objectCreation, 4, "oe::save normal map");
              cacheBin->write(normalCacheKey, out_normalMap.get(), 0L);
           }
        }
        //VRV_PATCH:end

		  
    }

    return populated;
}

osg::Texture*
TerrainTileModelFactory::createImageTexture(osg::Image*       image,
                                            const ImageLayer* layer) const
{
   osg::Texture* tex = 0;
   if (image->r() == 1)
   {
      tex = new osg::Texture2D(image);
   }
   else if (image->r() > 1)
   {
      std::vector< osg::ref_ptr<osg::Image> > images;
      ImageUtils::flattenImage(image, images);

      osg::Texture2DArray* tex2dArray = new osg::Texture2DArray();

      tex2dArray->setTextureDepth(images.size());
      tex2dArray->setInternalFormat(images[0]->getInternalTextureFormat());
      tex2dArray->setSourceFormat(images[0]->getPixelFormat());
      for (int i = 0; i < (int)images.size(); ++i)
         tex2dArray->setImage(i, images[i].get());

      tex = tex2dArray;

   }

    tex->setWrap( osg::Texture::WRAP_S, osg::Texture::CLAMP_TO_EDGE );
    tex->setWrap( osg::Texture::WRAP_T, osg::Texture::CLAMP_TO_EDGE );
    tex->setResizeNonPowerOfTwoHint(false);

    osg::Texture::FilterMode magFilter =
        layer ? layer->options().magFilter().get() : osg::Texture::LINEAR;
    osg::Texture::FilterMode minFilter =
        layer ? layer->options().minFilter().get() : osg::Texture::LINEAR;

    tex->setFilter( osg::Texture::MAG_FILTER, magFilter );
    tex->setFilter( osg::Texture::MIN_FILTER, minFilter );
    tex->setMaxAnisotropy( 4.0f );

    // Disable mip mapping for npot tiles
    if (!ImageUtils::isPowerOfTwo( image ) || (!image->isMipmap() && ImageUtils::isCompressed(image)))
    {
        tex->setFilter( osg::Texture::MIN_FILTER, osg::Texture::LINEAR );
    }

    tex->setUnRefImageDataAfterApply(Registry::instance()->unRefImageDataAfterApply().get());

    layer->applyTextureCompressionMode(tex);

    ImageUtils::activateMipMaps(tex);
    
    return tex;
}

osg::Texture*
TerrainTileModelFactory::createCoverageTexture(osg::Image*       image,
                                               const ImageLayer* layer) const
{
    osg::Texture2D* tex = new osg::Texture2D( image );

    tex->setInternalFormat(GL_R16F);

    tex->setWrap( osg::Texture::WRAP_S, osg::Texture::CLAMP_TO_EDGE );
    tex->setWrap( osg::Texture::WRAP_T, osg::Texture::CLAMP_TO_EDGE );
    tex->setResizeNonPowerOfTwoHint(false);

    tex->setFilter( osg::Texture::MAG_FILTER, osg::Texture::NEAREST );
    tex->setFilter( osg::Texture::MIN_FILTER, osg::Texture::NEAREST );

    tex->setMaxAnisotropy( 1.0f );

    tex->setUnRefImageDataAfterApply(Registry::instance()->unRefImageDataAfterApply().get());

    return tex;
}

osg::Texture*
TerrainTileModelFactory::createElevationTexture(osg::Image* image) const
{
    osg::Texture2D* tex = new osg::Texture2D( image );
    tex->setInternalFormat(GL_R32F);
    tex->setFilter( osg::Texture::MAG_FILTER, osg::Texture::LINEAR );
    tex->setFilter( osg::Texture::MIN_FILTER, osg::Texture::NEAREST );
    tex->setWrap  ( osg::Texture::WRAP_S,     osg::Texture::CLAMP_TO_EDGE );
    tex->setWrap  ( osg::Texture::WRAP_T,     osg::Texture::CLAMP_TO_EDGE );
    tex->setResizeNonPowerOfTwoHint( false );
    tex->setMaxAnisotropy( 1.0f );
    tex->setUnRefImageDataAfterApply(Registry::instance()->unRefImageDataAfterApply().get());
    return tex;
}

osg::Texture*
TerrainTileModelFactory::createNormalTexture(osg::Image* image, bool compress) const
{
    if (compress)
    {            
        // Only compress the image if it's not already compressed.
        if (image->getPixelFormat() != GL_COMPRESSED_RED_GREEN_RGTC2_EXT)
        {
            // See if we have a CPU compressor generator:
            osgDB::ImageProcessor* ip = osgDB::Registry::instance()->getImageProcessor();
            if (ip)
            {
                ip->compress(*image, osg::Texture::USE_RGTC2_COMPRESSION, true, true, osgDB::ImageProcessor::USE_CPU, osgDB::ImageProcessor::NORMAL);
            }
            else
            {
                OE_NOTICE << LC << "Failed to get image processor, cannot compress normal map" << std::endl;
            }
        }
    }    

    osg::Texture2D* tex = new osg::Texture2D(image);
    tex->setInternalFormatMode(osg::Texture::USE_IMAGE_DATA_FORMAT);
    tex->setFilter(osg::Texture::MAG_FILTER, osg::Texture::LINEAR);
    tex->setFilter(osg::Texture::MIN_FILTER, osg::Texture::LINEAR_MIPMAP_LINEAR);
    tex->setWrap(osg::Texture::WRAP_S, osg::Texture::CLAMP_TO_EDGE);
    tex->setWrap(osg::Texture::WRAP_T, osg::Texture::CLAMP_TO_EDGE);
    tex->setResizeNonPowerOfTwoHint(false);
    tex->setMaxAnisotropy(1.0f);
<<<<<<< HEAD
	
    // #TODO we should modify activateMipMaps to use the normal map mipmaping algo in nvtt
    ImageUtils::activateMipMaps(tex);
	
=======
    tex->setUnRefImageDataAfterApply(Registry::instance()->unRefImageDataAfterApply().get());
>>>>>>> cca1e9bc
    return tex;
}<|MERGE_RESOLUTION|>--- conflicted
+++ resolved
@@ -596,13 +596,8 @@
     tex->setWrap(osg::Texture::WRAP_T, osg::Texture::CLAMP_TO_EDGE);
     tex->setResizeNonPowerOfTwoHint(false);
     tex->setMaxAnisotropy(1.0f);
-<<<<<<< HEAD
-	
+    tex->setUnRefImageDataAfterApply(Registry::instance()->unRefImageDataAfterApply().get());
     // #TODO we should modify activateMipMaps to use the normal map mipmaping algo in nvtt
     ImageUtils::activateMipMaps(tex);
-	
-=======
-    tex->setUnRefImageDataAfterApply(Registry::instance()->unRefImageDataAfterApply().get());
->>>>>>> cca1e9bc
     return tex;
 }