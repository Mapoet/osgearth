--- conflicted
+++ resolved
@@ -18,15 +18,8 @@
 */
 #include <osgEarth/TerrainTileModelFactory>
 #include <osgEarth/ImageToHeightFieldConverter>
-<<<<<<< HEAD
-#include <osgEarth/PatchLayer>
-#include <osgEarth/MapOptions>
-#include <osgEarth/MapFrame>
-#include <osgEarth/Map>
-=======
 #include <osgEarth/Map>
 #include <osgEarth/Metrics>
->>>>>>> f7a922ba
 
 #include <osg/ConcurrencyViewerMacros>
 #include <osg/Texture2D>
@@ -246,14 +239,9 @@
     if (!filter.empty() && !filter.elevation().isSetTo(true))
         return;
 
-<<<<<<< HEAD
     osg::CVMarkerSeries series("SubloadParentTask");
     osg::CVSpan UpdateTick(series, 3, "TerrainTileModelFactory::addElevation");
 
-    const MapInfo& mapInfo = frame.getMapInfo();
-
-=======
->>>>>>> f7a922ba
     const osgEarth::ElevationInterpolation& interp =
         map->getMapOptions().elevationInterpolation().get();
 
@@ -312,12 +300,8 @@
             layerModel->setName(key.str() + ":normal_map" );
 
             // Made an image, so store this as a texture with no matrix.
-<<<<<<< HEAD
-            osg::Texture* texture = createNormalTexture(normalMap.get());
+            osg::Texture* texture = createNormalTexture(normalMap.get(), *_options.compressNormalMaps());
             texture->setName(key.str() + ":normal_map");
-=======
-            osg::Texture* texture = createNormalTexture(normalMap.get(), *_options.compressNormalMaps());
->>>>>>> f7a922ba
             layerModel->setTexture( texture );
             model->normalModel() = layerModel;
         }
@@ -463,18 +447,7 @@
 
     if ( populated )
     {
-<<<<<<< HEAD
-        // Treat Plate Carre specially by scaling the height values. (There is no need
-        // to do this with an empty heightfield)
-        const MapInfo& mapInfo = frame.getMapInfo();
-        if ( mapInfo.isPlateCarre() )
-        {
-            HeightFieldUtils::scaleHeightFieldToDegrees( out_hf.get() );
-        }
-
         //VRV_PATCH
-=======
->>>>>>> f7a922ba
         // cache it.
         if (_heightFieldCacheEnabled )
         {
@@ -614,24 +587,11 @@
 
     osg::Texture2D* tex = new osg::Texture2D(image);
     tex->setInternalFormatMode(osg::Texture::USE_IMAGE_DATA_FORMAT);
-<<<<<<< HEAD
-    tex->setFilter( osg::Texture::MAG_FILTER, osg::Texture::LINEAR );
-    tex->setFilter( osg::Texture::MIN_FILTER, osg::Texture::LINEAR_MIPMAP_LINEAR );
-    tex->setWrap  ( osg::Texture::WRAP_S,     osg::Texture::CLAMP_TO_EDGE );
-    tex->setWrap  ( osg::Texture::WRAP_T,     osg::Texture::CLAMP_TO_EDGE );
-    tex->setResizeNonPowerOfTwoHint( false );
-    tex->setMaxAnisotropy( 1.0f );
-
-    // #TODO we should modify activateMipMaps to use the normal map mipmaping algo in nvtt
-    ImageUtils::activateMipMaps(tex);
-
-=======
     tex->setFilter(osg::Texture::MAG_FILTER, osg::Texture::LINEAR);
     tex->setFilter(osg::Texture::MIN_FILTER, osg::Texture::LINEAR_MIPMAP_LINEAR);
     tex->setWrap(osg::Texture::WRAP_S, osg::Texture::CLAMP_TO_EDGE);
     tex->setWrap(osg::Texture::WRAP_T, osg::Texture::CLAMP_TO_EDGE);
     tex->setResizeNonPowerOfTwoHint(false);
     tex->setMaxAnisotropy(1.0f);
->>>>>>> f7a922ba
     return tex;
 }