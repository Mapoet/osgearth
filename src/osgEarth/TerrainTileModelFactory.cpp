--- conflicted
+++ resolved
@@ -744,7 +744,6 @@
    {
       std::vector< osg::ref_ptr<osg::Image> > images;
       ImageUtils::flattenImage(image, images);
-<<<<<<< HEAD
 
       osg::Texture2DArray* tex2dArray = new osg::Texture2DArray();
 
@@ -754,17 +753,6 @@
       for (int i = 0; i < (int)images.size(); ++i)
          tex2dArray->setImage(i, images[i].get());
 
-=======
-
-      osg::Texture2DArray* tex2dArray = new osg::Texture2DArray();
-
-      tex2dArray->setTextureDepth(images.size());
-      tex2dArray->setInternalFormat(images[0]->getInternalTextureFormat());
-      tex2dArray->setSourceFormat(images[0]->getPixelFormat());
-      for (int i = 0; i < (int)images.size(); ++i)
-         tex2dArray->setImage(i, images[i].get());
-
->>>>>>> 37def305
       tex = tex2dArray;
 
    }
