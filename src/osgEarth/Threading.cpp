--- conflicted
+++ resolved
@@ -23,13 +23,6 @@
 #include "Metrics"
 
 #ifdef _WIN32
-<<<<<<< HEAD
-#   ifndef TRACY_ENABLE
-        // because Tracy already does this in its header file..
-        extern "C" unsigned long __stdcall GetCurrentThreadId();
-#   endif
-=======
->>>>>>> ed106cf0
 #   include <Windows.h>
 #   include <processthreadsapi.h>
 #elif defined(__APPLE__) || defined(__LINUX__) || defined(__FreeBSD__) || defined(__FreeBSD_kernel__) || defined(__ANDROID__)
@@ -522,20 +515,12 @@
     const auto sz = strlen( name.c_str() );
     if( sz <= 15 )
     {
-<<<<<<< HEAD
-        pthread_setname_np( pthread_self(), name );
-=======
         pthread_setname_np( pthread_self(), name.c_str() );
->>>>>>> ed106cf0
     }
     else
     {
         char buf[16];
-<<<<<<< HEAD
-        memcpy( buf, name, 15 );
-=======
         memcpy( buf, name.c_str(), 15 );
->>>>>>> ed106cf0
         buf[15] = '\0';
         pthread_setname_np( pthread_self(), buf );
     }
