--- conflicted
+++ resolved
@@ -125,11 +125,7 @@
     extern OSGEARTH_EXPORT std::string vec4fToHtmlColor( const osg::Vec4f& c );
 
     /** Makes a valid filename out of a string */
-<<<<<<< HEAD
-    extern OSGEARTH_EXPORT std::string toLegalFileName(const std::string& input, bool allowSubdir = false);
-=======
     extern OSGEARTH_EXPORT std::string toLegalFileName( const std::string& input, bool allowSubdir=false );
->>>>>>> f7a922ba
 
     /** Generates a hashed integer for a string (poor man's MD5) */
     extern OSGEARTH_EXPORT unsigned hashString( const std::string& input );
