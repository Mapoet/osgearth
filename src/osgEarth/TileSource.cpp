/* -*-c++-*- */
<<<<<<< HEAD
/* osgEarth - Dynamic map generation toolkit for OpenSceneGraph
* Copyright 2016 Pelican Mapping
* http://osgearth.org
*
* osgEarth is free software; you can redistribute it and/or modify
* it under the terms of the GNU Lesser General Public License as published by
* the Free Software Foundation; either version 2 of the License, or
* (at your option) any later version.
*
* This program is distributed in the hope that it will be useful,
* but WITHOUT ANY WARRANTY; without even the implied warranty of
* MERCHANTABILITY or FITNESS FOR A PARTICULAR PURPOSE.  See the
* GNU Lesser General Public License for more details.
*
* You should have received a copy of the GNU Lesser General Public License
* along with this program.  If not, see <http://www.gnu.org/licenses/>
*/
=======
/* osgEarth - Geospatial SDK for OpenSceneGraph
 * Copyright 2019 Pelican Mapping
 * http://osgearth.org
 *
 * osgEarth is free software; you can redistribute it and/or modify
 * it under the terms of the GNU Lesser General Public License as published by
 * the Free Software Foundation; either version 2 of the License, or
 * (at your option) any later version.
 *
 * This program is distributed in the hope that it will be useful,
 * but WITHOUT ANY WARRANTY; without even the implied warranty of
 * MERCHANTABILITY or FITNESS FOR A PARTICULAR PURPOSE.  See the
 * GNU Lesser General Public License for more details.
 *
 * You should have received a copy of the GNU Lesser General Public License
 * along with this program.  If not, see <http://www.gnu.org/licenses/>
 */
>>>>>>> f7a922ba
#include <limits.h>

#include <osgEarth/TileSource>
#include <osgEarth/ImageToHeightFieldConverter>
#include <osgEarth/Registry>
<<<<<<< HEAD
#include <osgEarth/ThreadingUtils>
#include <osgEarth/MemCache>
#include <osgEarth/MapFrame>
=======
>>>>>>> f7a922ba
#include <osgEarth/Progress>
#include <osgDB/FileUtils>
#include <osgDB/FileNameUtils>

#define LC "[TileSource] "

using namespace osgEarth;

//#undef OE_DEBUG
//#define OE_DEBUG OE_INFO

//------------------------------------------------------------------------

TileBlacklist::TileBlacklist() :
_tiles(true, 1024)
{
	//NOP
}

void
TileBlacklist::add(const TileKey& key)
{
	_tiles.insert(key, true);
	OE_DEBUG << "Added " << key.str() << " to blacklist" << std::endl;
}

void
TileBlacklist::remove(const TileKey& key)
{
	_tiles.erase(key);
	OE_DEBUG << "Removed " << key.str() << " from blacklist" << std::endl;
}

void
TileBlacklist::clear()
{
	_tiles.clear();
	OE_DEBUG << "Cleared blacklist" << std::endl;
}

bool
TileBlacklist::contains(const TileKey& key) const
{
	return _tiles.has(key);
}

TileBlacklist*
TileBlacklist::read(std::istream &in)
{
	osg::ref_ptr< TileBlacklist > result = new TileBlacklist();

	while (!in.eof())
	{
		std::string line;
		std::getline(in, line);
		if (!line.empty())
		{
			int z, x, y;
			if (sscanf(line.c_str(), "%d %d %d", &z, &x, &y) == 3)
			{
				result->add(TileKey(z, x, y, 0L));
			}

		}
	}

	return result.release();
}

TileBlacklist*
TileBlacklist::read(const std::string &filename)
{
	if (osgDB::fileExists(filename) && (osgDB::fileType(filename) == osgDB::REGULAR_FILE))
	{
		std::ifstream in(filename.c_str());
		return read(in);
	}
	return NULL;
}

void
TileBlacklist::write(const std::string &filename) const
{
<<<<<<< HEAD
	std::string path = osgDB::getFilePath(filename);
	if (!path.empty() && !osgDB::fileExists(path) && !osgDB::makeDirectory(path))
	{
		OE_NOTICE << "Couldn't create path " << path << std::endl;
		return;
	}
	std::ofstream out(filename.c_str());
	write(out);
=======
    std::string path = osgDB::getFilePath(filename);
    if (!path.empty() && !osgDB::fileExists(path) && !osgDB::makeDirectory(path))
    {
        OE_NOTICE << "Couldn't create path " << path << std::endl;
        return;
    }
    std::ofstream out(filename.c_str());
    write(out);
>>>>>>> f7a922ba
}

namespace {
	struct WriteFunctor : public LRUCache<TileKey, bool>::Functor {
		std::ostream& _out;
		WriteFunctor(std::ostream& out) : _out(out) { }
		void operator()(const TileKey& key, const bool& value) {
			_out << key.getLOD() << ' ' << key.getTileX() << ' ' << key.getTileY() << std::endl;
		}
	};
}

void
TileBlacklist::write(std::ostream &output) const
{
	WriteFunctor writer(output);
	_tiles.iterate(writer);
}


//------------------------------------------------------------------------


<<<<<<< HEAD
TileSourceOptions::TileSourceOptions(const ConfigOptions& options) :
DriverConfigOptions(options),
_L2CacheSize(16),
_bilinearReprojection(true),
_coverage(false)
{
	fromConfig(_conf);
=======
TileSourceOptions::TileSourceOptions( const ConfigOptions& options ) :
DriverConfigOptions   ( options ),
_L2CacheSize          ( 16 ),
_bilinearReprojection ( true ),
_coverage             ( false )
{
    fromConfig( _conf );
>>>>>>> f7a922ba
}


Config
TileSourceOptions::getConfig() const
{
<<<<<<< HEAD
	Config conf = DriverConfigOptions::getConfig();
	conf.set("blacklist_filename", _blacklistFilename);
	conf.set("l2_cache_size", _L2CacheSize);
	conf.set("bilinear_reprojection", _bilinearReprojection);
	conf.set("coverage", _coverage);
	conf.set("osg_option_string", _osgOptionString);
	conf.setObj("profile", _profileOptions);
	return conf;
=======
    Config conf = DriverConfigOptions::getConfig();
    conf.set( "blacklist_filename", _blacklistFilename);
    conf.set( "l2_cache_size", _L2CacheSize );
    conf.set( "bilinear_reprojection", _bilinearReprojection );
    conf.set( "coverage", _coverage );
    conf.set( "osg_option_string", _osgOptionString );
    conf.set( "profile", _profileOptions );
    return conf;
>>>>>>> f7a922ba
}


void
TileSourceOptions::mergeConfig(const Config& conf)
{
	DriverConfigOptions::mergeConfig(conf);
	fromConfig(conf);
}


void
TileSourceOptions::fromConfig(const Config& conf)
{
<<<<<<< HEAD
	conf.getIfSet("blacklist_filename", _blacklistFilename);
	conf.getIfSet("l2_cache_size", _L2CacheSize);
	conf.getIfSet("bilinear_reprojection", _bilinearReprojection);
	conf.getIfSet("coverage", _coverage);
	conf.getIfSet("osg_option_string", _osgOptionString);
	conf.getObjIfSet("profile", _profileOptions);
=======
    conf.get( "blacklist_filename", _blacklistFilename);
    conf.get( "l2_cache_size", _L2CacheSize );
    conf.get( "bilinear_reprojection", _bilinearReprojection );
    conf.get( "coverage", _coverage );
    conf.get( "osg_option_string", _osgOptionString );
    conf.get( "profile", _profileOptions );
>>>>>>> f7a922ba
}


//------------------------------------------------------------------------

// statics

const char* TileSource::INTERFACE_NAME = "osgEarth::TileSource";

const TileSource::Mode TileSource::MODE_READ = 0x01;
const TileSource::Mode TileSource::MODE_WRITE = 0x02;
const TileSource::Mode TileSource::MODE_CREATE = 0x04;


TileSource::TileSource(const TileSourceOptions& options) :
_options(options),
_status(Status::Error("Not initialized")),
_mode(0),
_openCalled(false),
_tileSize(256),
_noDataValue((float)SHRT_MIN),
_minValidValue(-32000.0f),
_maxValidValue(32000.0f)
{
<<<<<<< HEAD
	if (_options.blacklistFilename().isSet())
	{
		_blacklistFilename = _options.blacklistFilename().value();
	}


	if (!_blacklistFilename.empty() && osgDB::fileExists(_blacklistFilename))
	{
		_blacklist = TileBlacklist::read(_blacklistFilename);
		if (_blacklist.valid())
		{
			OE_INFO << "Read blacklist from file" << _blacklistFilename << std::endl;
		}
	}

	if (!_blacklist.valid())
	{
		//Initialize the blacklist if we couldn't read it.
		_blacklist = new TileBlacklist();
	}
=======
    if (_options.blacklistFilename().isSet())
    {
        _blacklistFilename = _options.blacklistFilename().value();
    }


    if (!_blacklistFilename.empty() && osgDB::fileExists(_blacklistFilename))
    {
        _blacklist = TileBlacklist::read(_blacklistFilename);
        if (_blacklist.valid())
        {
            OE_INFO << "Read blacklist from file" << _blacklistFilename << std::endl;
        }
    }

    if (!_blacklist.valid())
    {
        //Initialize the blacklist if we couldn't read it.
        _blacklist = new TileBlacklist();
    }
>>>>>>> f7a922ba
}

TileSource::~TileSource()
{
	if (_blacklist.valid() && !_blacklistFilename.empty())
	{
		_blacklist->write(_blacklistFilename);
	}
}

void
TileSource::setDefaultL2CacheSize(int size)
{
    if (_options.L2CacheSize().isSet() == false)
    {
        _options.L2CacheSize().init(size);
    }
}

void
TileSource::setDefaultL2CacheSize(int size)
{
    if (_options.L2CacheSize().isSet() == false)
    {
        _options.L2CacheSize().init(size);
    }
}

const Status&
TileSource::open(const Mode&           openMode,
                 const osgDB::Options* readOptions)
{
    if (!_openCalled)
    {
        _mode = openMode;

        // Initialize the l2 cache size to the options.
        int l2CacheSize = _options.L2CacheSize().get();

        // See if it was overridden with an env var.
        char const* l2env = ::getenv( "OSGEARTH_L2_CACHE_SIZE" );
        if ( l2env )
        {
            l2CacheSize = as<int>( std::string(l2env), 0 );
        }

        // Env cache-only mode also disables the L2 cache.
        char const* noCacheEnv = ::getenv( "OSGEARTH_MEMORY_PROFILE" );
        if ( noCacheEnv )
        {
            l2CacheSize = 0;
        }

        // Initialize the l2 cache if it's size is > 0
        if ( l2CacheSize > 0 )
        {
            _memCache = new MemCache( l2CacheSize );
        }

        // Initialize the underlying data store
        Status status = initialize(readOptions);

        // Check the return status. The TileSource MUST have a valid
        // Profile after initialization.
        if ( status == STATUS_OK )
        {
            if ( getProfile() != 0L )
            {
                _status = status;
            }
            else
            {
                _status = Status::Error("No profile available");
            }
        }
        else
        {
            _status = status;
        }

        _openCalled = true;
    }

    return _status;
}

int
TileSource::getPixelsPerTile() const
{
	return _tileSize;
}

void
TileSource::setPixelsPerTile(unsigned size)
{
	_tileSize = size;
}

osg::Image*
TileSource::createImage(const TileKey&        key,
                        ImageOperation*       prepOp,
                        ProgressCallback*     progress )
{
    if (getStatus().isError())
        return 0L;

    // Try to get it from the memcache fist
    if (_memCache.valid())
    {
        ReadResult r = _memCache->getOrCreateDefaultBin()->readImage(key.str(), 0L);
        if ( r.succeeded() )
            return r.releaseImage();
    }

    osg::ref_ptr<osg::Image> newImage = createImage(key, progress);

    // Check for cancelation. The TileSource implementation should do this
<<<<<<< HEAD
    // internally but we check here once last time just in case the 
=======
    // internally but we check here once last time just in case the
>>>>>>> f7a922ba
    // implementation does not.
    if (progress && progress->isCanceled())
    {
        return 0L;
    }

    // Run the pre-caching operation if there is one:
    if ( prepOp )
        (*prepOp)( newImage );

    // Cache to the L2 cache:
    if ( newImage.valid() && _memCache.valid() )
    {
        _memCache->getOrCreateDefaultBin()->write(key.str(), newImage.get(), 0L);
    }

    return newImage.release();
}

osg::HeightField*
TileSource::createHeightField(const TileKey&        key,
                              HeightFieldOperation* prepOp,
                              ProgressCallback*     progress )
{
    if (getStatus().isError())
        return 0L;

    // Try to get it from the memcache first:
    if (_memCache.valid())
    {
        ReadResult r = _memCache->getOrCreateDefaultBin()->readObject(key.str(), 0L);
        if ( r.succeeded() )
        {
            return r.release<osg::HeightField>();
        }
    }

    osg::ref_ptr<osg::HeightField> newHF = createHeightField( key, progress );
    
    // Check for cancelation. The TileSource implementation should do this
    // internally but we check here once last time just in case the 
    // implementation does not.
    if (progress && progress->isCanceled())
    {
        return 0L;
    }

    // Check for cancelation. The TileSource implementation should do this
    // internally but we check here once last time just in case the
    // implementation does not.
    if (progress && progress->isCanceled())
    {
        return 0L;
    }

    if ( prepOp )
        (*prepOp)( newHF );

    if ( newHF.valid() && _memCache.valid() )
    {
        _memCache->getOrCreateDefaultBin()->write(key.str(), newHF.get(), 0L);
    }

    return newHF.release();
}

osg::Image*
TileSource::createImage(const TileKey&    key,
ProgressCallback* progress)
{
	return 0L;
}

osg::HeightField*
TileSource::createHeightField(const TileKey&        key,
ProgressCallback*     progress)
{
<<<<<<< HEAD
	if (getStatus().isError())
		return 0L;

	osg::ref_ptr<osg::Image> image = createImage(key, progress);
	osg::HeightField* hf = 0;
	if (image.valid())
	{
		ImageToHeightFieldConverter conv;
		hf = conv.convert(image.get());
	}
	return hf;
=======
    if (getStatus().isError())
        return 0L;

    osg::ref_ptr<osg::Image> image = createImage(key, progress);
    osg::HeightField* hf = 0;
    if (image.valid())
    {
        ImageToHeightFieldConverter conv;
        hf = conv.convert( image.get() );
    }
    return hf;
>>>>>>> f7a922ba
}

bool
TileSource::storeHeightField(const TileKey&     key,
<<<<<<< HEAD
osg::HeightField*  hf,
ProgressCallback* progress)
=======
                             const osg::HeightField*  hf,
                             ProgressCallback* progress)
>>>>>>> f7a922ba
{
	if (getStatus().isError() || hf == 0L)
		return 0L;

	ImageToHeightFieldConverter conv;
	osg::ref_ptr<osg::Image> image = conv.convert(hf, 32);
	if (image.valid())
	{
		return storeImage(key, image.get(), progress);
	}
	return false;
}

bool
TileSource::isOK() const
{
	return _status.isOK();
}

void
TileSource::setProfile(const Profile* profile)
{
	_profile = profile;
}

const Profile*
TileSource::getProfile() const
{
	return _profile.get();
}

TileBlacklist*
TileSource::getBlacklist()
{
	return _blacklist.get();
}

const TileBlacklist*
TileSource::getBlacklist() const
{
	return _blacklist.get();
}

//------------------------------------------------------------------------

#undef  LC
#define LC "[TileSourceFactory] "
#define TILESOURCE_OPTIONS_TAG   "__osgEarth::TileSourceOptions"
#define TILESOURCE_INTERFACE_TAG "__osgEarth::Interface"

TileSource*
TileSourceFactory::create(const TileSourceOptions& options)
{
<<<<<<< HEAD
	TileSource* result = 0L;

	std::string driver = options.getDriver();
	if (driver.empty())
	{
		OE_WARN << LC << "ILLEGAL- no driver set for tile source" << std::endl;
		return 0L;
	}

	osg::ref_ptr<osgDB::Options> dbopt = Registry::instance()->cloneOrCreateOptions();
	dbopt->setPluginData(TILESOURCE_OPTIONS_TAG, (void*)&options);
	dbopt->setPluginStringData(TILESOURCE_INTERFACE_TAG, TileSource::INTERFACE_NAME);

	std::string driverExt = std::string(".osgearth_") + driver;
	result = dynamic_cast<TileSource*>(osgDB::readObjectFile(driverExt, dbopt.get()));
	if (!result)
	{
		OE_INFO << LC << "Failed to load TileSource driver \"" << driver << "\"" << std::endl;
	}

	else
	{
		OE_DEBUG << LC << "Tile source Profile = " << (result->getProfile() ? result->getProfile()->toString() : "NULL") << std::endl;

		// apply an Override Profile if provided.
		if (options.profile().isSet())
		{
			const Profile* profile = Profile::create(*options.profile());
			if (profile)
			{
				result->setProfile(profile);
			}
		}
	}

	return result;
=======
    osg::ref_ptr<TileSource> source;

    std::string driver = options.getDriver();
    if ( driver.empty() )
    {
        OE_WARN << LC << "ILLEGAL- no driver set for tile source" << std::endl;
        return 0L;
    }

    osg::ref_ptr<osgDB::Options> dbopt = Registry::instance()->cloneOrCreateOptions();
    dbopt->setPluginData      ( TILESOURCE_OPTIONS_TAG,   (void*)&options );
    dbopt->setPluginStringData( TILESOURCE_INTERFACE_TAG, TileSource::INTERFACE_NAME );

    std::string driverExt = std::string( ".osgearth_" ) + driver;
    osg::ref_ptr<osg::Object> object = osgDB::readRefObjectFile( driverExt, dbopt.get() );
    source = dynamic_cast<TileSource*>( object.release() );
    if ( !source )
    {
        OE_INFO << LC << "Failed to load TileSource driver \"" << driver << "\"" << std::endl;
    }
    else
    {
        OE_DEBUG << LC << "Tile source Profile = " << (source->getProfile() ? source->getProfile()->toString() : "NULL") << std::endl;

        // apply an Override Profile if provided.
        if ( options.profile().isSet() )
        {
            const Profile* profile = Profile::create(*options.profile());
            if ( profile )
            {
                source->setProfile( profile );
            }
        }
    }

    return source.release();
>>>>>>> f7a922ba
}


//------------------------------------------------------------------------

const TileSourceOptions&
TileSourceDriver::getTileSourceOptions(const osgDB::Options* dbopt) const
{
	static TileSourceOptions s_default;
	const void* data = dbopt->getPluginData(TILESOURCE_OPTIONS_TAG);
	return data ? *static_cast<const TileSourceOptions*>(data) : s_default;
}

const std::string
TileSourceDriver::getInterfaceName(const osgDB::Options* dbopt) const
{
	return dbopt->getPluginStringData(TILESOURCE_INTERFACE_TAG);
}<|MERGE_RESOLUTION|>--- conflicted
+++ resolved
@@ -1,23 +1,4 @@
 /* -*-c++-*- */
-<<<<<<< HEAD
-/* osgEarth - Dynamic map generation toolkit for OpenSceneGraph
-* Copyright 2016 Pelican Mapping
-* http://osgearth.org
-*
-* osgEarth is free software; you can redistribute it and/or modify
-* it under the terms of the GNU Lesser General Public License as published by
-* the Free Software Foundation; either version 2 of the License, or
-* (at your option) any later version.
-*
-* This program is distributed in the hope that it will be useful,
-* but WITHOUT ANY WARRANTY; without even the implied warranty of
-* MERCHANTABILITY or FITNESS FOR A PARTICULAR PURPOSE.  See the
-* GNU Lesser General Public License for more details.
-*
-* You should have received a copy of the GNU Lesser General Public License
-* along with this program.  If not, see <http://www.gnu.org/licenses/>
-*/
-=======
 /* osgEarth - Geospatial SDK for OpenSceneGraph
  * Copyright 2019 Pelican Mapping
  * http://osgearth.org
@@ -35,18 +16,11 @@
  * You should have received a copy of the GNU Lesser General Public License
  * along with this program.  If not, see <http://www.gnu.org/licenses/>
  */
->>>>>>> f7a922ba
 #include <limits.h>
 
 #include <osgEarth/TileSource>
 #include <osgEarth/ImageToHeightFieldConverter>
 #include <osgEarth/Registry>
-<<<<<<< HEAD
-#include <osgEarth/ThreadingUtils>
-#include <osgEarth/MemCache>
-#include <osgEarth/MapFrame>
-=======
->>>>>>> f7a922ba
 #include <osgEarth/Progress>
 #include <osgDB/FileUtils>
 #include <osgDB/FileNameUtils>
@@ -130,16 +104,6 @@
 void
 TileBlacklist::write(const std::string &filename) const
 {
-<<<<<<< HEAD
-	std::string path = osgDB::getFilePath(filename);
-	if (!path.empty() && !osgDB::fileExists(path) && !osgDB::makeDirectory(path))
-	{
-		OE_NOTICE << "Couldn't create path " << path << std::endl;
-		return;
-	}
-	std::ofstream out(filename.c_str());
-	write(out);
-=======
     std::string path = osgDB::getFilePath(filename);
     if (!path.empty() && !osgDB::fileExists(path) && !osgDB::makeDirectory(path))
     {
@@ -148,7 +112,6 @@
     }
     std::ofstream out(filename.c_str());
     write(out);
->>>>>>> f7a922ba
 }
 
 namespace {
@@ -172,15 +135,6 @@
 //------------------------------------------------------------------------
 
 
-<<<<<<< HEAD
-TileSourceOptions::TileSourceOptions(const ConfigOptions& options) :
-DriverConfigOptions(options),
-_L2CacheSize(16),
-_bilinearReprojection(true),
-_coverage(false)
-{
-	fromConfig(_conf);
-=======
 TileSourceOptions::TileSourceOptions( const ConfigOptions& options ) :
 DriverConfigOptions   ( options ),
 _L2CacheSize          ( 16 ),
@@ -188,23 +142,12 @@
 _coverage             ( false )
 {
     fromConfig( _conf );
->>>>>>> f7a922ba
 }
 
 
 Config
 TileSourceOptions::getConfig() const
 {
-<<<<<<< HEAD
-	Config conf = DriverConfigOptions::getConfig();
-	conf.set("blacklist_filename", _blacklistFilename);
-	conf.set("l2_cache_size", _L2CacheSize);
-	conf.set("bilinear_reprojection", _bilinearReprojection);
-	conf.set("coverage", _coverage);
-	conf.set("osg_option_string", _osgOptionString);
-	conf.setObj("profile", _profileOptions);
-	return conf;
-=======
     Config conf = DriverConfigOptions::getConfig();
     conf.set( "blacklist_filename", _blacklistFilename);
     conf.set( "l2_cache_size", _L2CacheSize );
@@ -213,7 +156,6 @@
     conf.set( "osg_option_string", _osgOptionString );
     conf.set( "profile", _profileOptions );
     return conf;
->>>>>>> f7a922ba
 }
 
 
@@ -228,21 +170,12 @@
 void
 TileSourceOptions::fromConfig(const Config& conf)
 {
-<<<<<<< HEAD
-	conf.getIfSet("blacklist_filename", _blacklistFilename);
-	conf.getIfSet("l2_cache_size", _L2CacheSize);
-	conf.getIfSet("bilinear_reprojection", _bilinearReprojection);
-	conf.getIfSet("coverage", _coverage);
-	conf.getIfSet("osg_option_string", _osgOptionString);
-	conf.getObjIfSet("profile", _profileOptions);
-=======
     conf.get( "blacklist_filename", _blacklistFilename);
     conf.get( "l2_cache_size", _L2CacheSize );
     conf.get( "bilinear_reprojection", _bilinearReprojection );
     conf.get( "coverage", _coverage );
     conf.get( "osg_option_string", _osgOptionString );
     conf.get( "profile", _profileOptions );
->>>>>>> f7a922ba
 }
 
 
@@ -267,28 +200,6 @@
 _minValidValue(-32000.0f),
 _maxValidValue(32000.0f)
 {
-<<<<<<< HEAD
-	if (_options.blacklistFilename().isSet())
-	{
-		_blacklistFilename = _options.blacklistFilename().value();
-	}
-
-
-	if (!_blacklistFilename.empty() && osgDB::fileExists(_blacklistFilename))
-	{
-		_blacklist = TileBlacklist::read(_blacklistFilename);
-		if (_blacklist.valid())
-		{
-			OE_INFO << "Read blacklist from file" << _blacklistFilename << std::endl;
-		}
-	}
-
-	if (!_blacklist.valid())
-	{
-		//Initialize the blacklist if we couldn't read it.
-		_blacklist = new TileBlacklist();
-	}
-=======
     if (_options.blacklistFilename().isSet())
     {
         _blacklistFilename = _options.blacklistFilename().value();
@@ -309,7 +220,6 @@
         //Initialize the blacklist if we couldn't read it.
         _blacklist = new TileBlacklist();
     }
->>>>>>> f7a922ba
 }
 
 TileSource::~TileSource()
@@ -427,11 +337,7 @@
     osg::ref_ptr<osg::Image> newImage = createImage(key, progress);
 
     // Check for cancelation. The TileSource implementation should do this
-<<<<<<< HEAD
-    // internally but we check here once last time just in case the 
-=======
     // internally but we check here once last time just in case the
->>>>>>> f7a922ba
     // implementation does not.
     if (progress && progress->isCanceled())
     {
@@ -509,21 +415,8 @@
 TileSource::createHeightField(const TileKey&        key,
 ProgressCallback*     progress)
 {
-<<<<<<< HEAD
 	if (getStatus().isError())
 		return 0L;
-
-	osg::ref_ptr<osg::Image> image = createImage(key, progress);
-	osg::HeightField* hf = 0;
-	if (image.valid())
-	{
-		ImageToHeightFieldConverter conv;
-		hf = conv.convert(image.get());
-	}
-	return hf;
-=======
-    if (getStatus().isError())
-        return 0L;
 
     osg::ref_ptr<osg::Image> image = createImage(key, progress);
     osg::HeightField* hf = 0;
@@ -533,18 +426,12 @@
         hf = conv.convert( image.get() );
     }
     return hf;
->>>>>>> f7a922ba
 }
 
 bool
 TileSource::storeHeightField(const TileKey&     key,
-<<<<<<< HEAD
-osg::HeightField*  hf,
-ProgressCallback* progress)
-=======
                              const osg::HeightField*  hf,
                              ProgressCallback* progress)
->>>>>>> f7a922ba
 {
 	if (getStatus().isError() || hf == 0L)
 		return 0L;
@@ -598,8 +485,7 @@
 TileSource*
 TileSourceFactory::create(const TileSourceOptions& options)
 {
-<<<<<<< HEAD
-	TileSource* result = 0L;
+    osg::ref_ptr<TileSource> source;
 
 	std::string driver = options.getDriver();
 	if (driver.empty())
@@ -612,43 +498,6 @@
 	dbopt->setPluginData(TILESOURCE_OPTIONS_TAG, (void*)&options);
 	dbopt->setPluginStringData(TILESOURCE_INTERFACE_TAG, TileSource::INTERFACE_NAME);
 
-	std::string driverExt = std::string(".osgearth_") + driver;
-	result = dynamic_cast<TileSource*>(osgDB::readObjectFile(driverExt, dbopt.get()));
-	if (!result)
-	{
-		OE_INFO << LC << "Failed to load TileSource driver \"" << driver << "\"" << std::endl;
-	}
-
-	else
-	{
-		OE_DEBUG << LC << "Tile source Profile = " << (result->getProfile() ? result->getProfile()->toString() : "NULL") << std::endl;
-
-		// apply an Override Profile if provided.
-		if (options.profile().isSet())
-		{
-			const Profile* profile = Profile::create(*options.profile());
-			if (profile)
-			{
-				result->setProfile(profile);
-			}
-		}
-	}
-
-	return result;
-=======
-    osg::ref_ptr<TileSource> source;
-
-    std::string driver = options.getDriver();
-    if ( driver.empty() )
-    {
-        OE_WARN << LC << "ILLEGAL- no driver set for tile source" << std::endl;
-        return 0L;
-    }
-
-    osg::ref_ptr<osgDB::Options> dbopt = Registry::instance()->cloneOrCreateOptions();
-    dbopt->setPluginData      ( TILESOURCE_OPTIONS_TAG,   (void*)&options );
-    dbopt->setPluginStringData( TILESOURCE_INTERFACE_TAG, TileSource::INTERFACE_NAME );
-
     std::string driverExt = std::string( ".osgearth_" ) + driver;
     osg::ref_ptr<osg::Object> object = osgDB::readRefObjectFile( driverExt, dbopt.get() );
     source = dynamic_cast<TileSource*>( object.release() );
@@ -672,7 +521,6 @@
     }
 
     return source.release();
->>>>>>> f7a922ba
 }
 
 
