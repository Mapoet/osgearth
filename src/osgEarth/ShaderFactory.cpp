<<<<<<< HEAD
/* -*-c++-*- */
/* osgEarth - Dynamic map generation toolkit for OpenSceneGraph
 * Copyright 2016 Pelican Mapping
 * http://osgearth.org
 *
 * osgEarth is free software; you can redistribute it and/or modify
 * it under the terms of the GNU Lesser General Public License as published by
 * the Free Software Foundation; either version 2 of the License, or
 * (at your option) any later version.
 *
 * This program is distributed in the hope that it will be useful,
 * but WITHOUT ANY WARRANTY; without even the implied warranty of
 * MERCHANTABILITY or FITNESS FOR A PARTICULAR PURPOSE.  See the
 * GNU Lesser General Public License for more details.
 *
 * You should have received a copy of the GNU Lesser General Public License
 * along with this program.  If not, see <http://www.gnu.org/licenses/>
 */
#include <osgEarth/ShaderFactory>

#include <osgEarth/ShaderUtils>
#include <osgEarth/ShaderLoader>
#include <osgEarth/Registry>
#include <osgEarth/Capabilities>
#include <osgEarth/VirtualProgram>
#include <osg/Shader>
#include <osg/Program>
#include <osg/State>
#include <osg/Notify>
#include <sstream>

#define LC "[ShaderFactory] "

#if defined(OSG_GLES2_AVAILABLE) || defined(OSG_GLES3_AVAILABLE)
    static bool s_GLES_SHADERS = true;
#else
    static bool s_GLES_SHADERS = false;
#endif

#define INDENT "    "
#define RANGE  osgEarth::Registry::instance()->shaderFactory()->getRangeUniformName()

using namespace osgEarth;
using namespace osgEarth::ShaderComp;


namespace
{
    void insertRangeConditionals(const Function& f, std::ostream& buf)
    {
        if ( f._minRange.isSet() && !f._maxRange.isSet() )
        {
            buf << INDENT << "if (" << RANGE << " >= float(" << f._minRange.value() << "))\n" << INDENT;
        }
        else if ( !f._minRange.isSet() && f._maxRange.isSet() )
        {
            buf << INDENT << "if (" << RANGE << " <= float(" << f._maxRange.value() << "))\n" << INDENT;
        }
        else if ( f._minRange.isSet() && f._maxRange.isSet() )
        {
            buf << INDENT << "if (" << RANGE << " >= float(" << f._minRange.value() << ") && " << RANGE << " <= float(" << f._maxRange.value() << "))\n" << INDENT;
        }
    }
}


ShaderFactory::ShaderFactory()
{
    _fragStageOrder = FRAGMENT_STAGE_ORDER_COLORING_LIGHTING;
}


#define SPACE_MODEL 0
#define SPACE_VIEW  1
#define SPACE_CLIP  2

namespace
{
    struct Variable
    {
        std::string interp;      // interpolation qualifer (flat, etc.)
        std::string type;        // float, vec4, etc.
        std::string name;        // name without any array specifiers, etc.
        std::string prec;        // precision qualifier if any
        std::string declaration; // name including array specifiers (for decl)
        int         arraySize;   // 0 if not an array; else array size.
    };

    typedef std::vector<Variable> Variables;

	void addExtensionsToBuffer(std::ostream& buf, const VirtualProgram::ExtensionsSet& in_extensions)
	{
	   for (VirtualProgram::ExtensionsSet::const_iterator it = in_extensions.begin(); it != in_extensions.end(); ++it)
	   {
	      const std::string& extension = *it;
	      buf << "#extension "<<extension<< " : enable \n";
	   }
	}
}


ShaderComp::StageMask
ShaderFactory::createMains(const ShaderComp::FunctionLocationMap&    functions,
                           const VirtualProgram::ShaderMap&          in_shaders,
                           const VirtualProgram::ExtensionsSet&      in_extensions,
                           std::vector< osg::ref_ptr<osg::Shader> >& out_shaders) const
{
    StageMask stages =
        ShaderComp::STAGE_VERTEX |
        ShaderComp::STAGE_FRAGMENT;

    FunctionLocationMap::const_iterator f;

    // collect the "model" stage vertex functions:
    f = functions.find( LOCATION_VERTEX_MODEL );
    const OrderedFunctionMap* modelStage = f != functions.end() ? &f->second : 0L;

    // collect the "view" stage vertex functions:
    f = functions.find( LOCATION_VERTEX_VIEW );
    const OrderedFunctionMap* viewStage = f != functions.end() ? &f->second : 0L;

    // geometry shader functions:
    f = functions.find( LOCATION_TESS_CONTROL );
    const OrderedFunctionMap* tessControlStage = f != functions.end() ? &f->second : 0L;

    // geometry shader functions:
    f = functions.find( LOCATION_TESS_EVALUATION );
    const OrderedFunctionMap* tessEvalStage = f != functions.end() ? &f->second : 0L;

    // geometry shader functions:
    f = functions.find( LOCATION_GEOMETRY );
    const OrderedFunctionMap* geomStage = f != functions.end() ? &f->second : 0L;

    // collect the "clip" stage functions:
    f = functions.find( LOCATION_VERTEX_CLIP );
    const OrderedFunctionMap* clipStage = f != functions.end() ? &f->second : 0L;

    // fragment shader coloring functions:
    f = functions.find( LOCATION_FRAGMENT_COLORING );
    const OrderedFunctionMap* coloringStage = f != functions.end() ? &f->second : 0L;

    // fragment shader lighting functions:
    f = functions.find( LOCATION_FRAGMENT_LIGHTING );
    const OrderedFunctionMap* lightingStage = f != functions.end() ? &f->second : 0L;

    // fragment shader lighting functions:
    f = functions.find( LOCATION_FRAGMENT_OUTPUT );
    const OrderedFunctionMap* outputStage = f != functions.end() ? &f->second : 0L;

    // what do we need to build?
    bool hasGS  = geomStage        && !geomStage->empty();
    bool hasTCS = tessControlStage && !tessControlStage->empty();
    bool hasTES = tessEvalStage    && !tessEvalStage->empty();
    bool hasFS  = true;
    bool hasVS  = true;
    
    // where to insert the view/clip stage vertex functions:
    bool viewStageInGS  = hasGS;
    bool viewStageInTES = !viewStageInGS && hasTES;
    bool viewStageInVS  = !viewStageInTES && !viewStageInGS;
    
    bool clipStageInGS  = hasGS;
    bool clipStageInTES = hasTES && !hasGS;
    bool clipStageInVS  = !clipStageInGS && !clipStageInTES;

    // search for pragma varyings and build up our interface block definitions.
    typedef std::set<std::string> VarDefs;
    VarDefs varDefs;

    // built-ins:
    varDefs.insert( "vec4 vp_Color" );
    varDefs.insert( "vec3 vp_Normal" );
    varDefs.insert( "vec4 vp_Vertex" );

    // parse the vp_varyings (which were injected by the ShaderLoader)
    for(VirtualProgram::ShaderMap::const_iterator s = in_shaders.begin(); s != in_shaders.end(); ++s )
    {
        osg::Shader* shader = s->data()._shader->getNominalShader();
        if ( shader )
        {
            ShaderLoader::getAllPragmaValues(shader->getShaderSource(), "vp_varying", varDefs);
        }
    }

    Variables vars;
    for(VarDefs::iterator i = varDefs.begin(); i != varDefs.end(); ++i) 
    {
        std::vector<std::string> tokens;        
        StringTokenizer st;
        st.addDelims( " \t", false );
        st.addDelims( "[]", true );
        st.tokenize( *i, tokens ); //(*i, tokens, " \t", "", false, true);
        if ( tokens.size() >= 2 )
        {
            int p=0;
            Variable v;
            if ( tokens[p] == "flat" || tokens[p] == "nonperspective" || tokens[p] == "smooth" )
            {
                v.interp = tokens[p++];
            }
            
            if ( tokens[p] == "lowp" || tokens[p] == "mediump" || tokens[p] == "highp" )
            {
                v.prec = tokens[p++];
            }

            if ( p+1 < tokens.size() )
            {
                v.type = tokens[p++];
                v.name = tokens[p++];

                // check for array
                if ( p+2 < tokens.size() && tokens[p] == "[" && tokens[p+2] == "]" )
                {
                    v.declaration = Stringify() << v.type << " " << v.name << tokens[p] << tokens[p+1] << tokens[p+2];
                    v.arraySize = as<int>(tokens[p+1], 0);
                }
                else
                {
                    v.declaration = Stringify() << v.type << " " << v.name;
                    v.arraySize = 0;
                }
            }

            if ( !v.type.empty() && !v.name.empty() && !v.declaration.empty() )
            {
                vars.push_back( v );
            }
        }
    }

    std::string
        gl_Color                     = "gl_Color",
        gl_Vertex                    = "gl_Vertex",
        gl_Normal                    = "gl_Normal",
        gl_Position                  = "gl_Position",
        gl_ModelViewMatrix           = "gl_ModelViewMatrix",
        gl_ProjectionMatrix          = "gl_ProjectionMatrix",
        gl_ModelViewProjectionMatrix = "gl_ModelViewProjectionMatrix",
        gl_NormalMatrix              = "gl_NormalMatrix",
        gl_FrontColor                = "gl_FrontColor";

    std::string glMatrixUniforms = "";

    #define GLSL_330 GLSL_VERSION_STR // "330 compatibility"

#if defined(OSG_GL3_AVAILABLE) || defined(OSG_GL4_AVAILABLE)
#   define GLSL_400 "400"
#else
#   define GLSL_400 "400 compatibility"
#endif

    // use GLSL 400 if it's avaiable since that will give the developer
    // access to double-precision types.
    bool use400 = 
        Registry::instance()->hasCapabilities() &&
        Registry::capabilities().getGLSLVersionInt() >= 400;

    std::string tcs_glsl_version(GLSL_400);
    std::string tes_glsl_version(GLSL_400);

    std::string vs_glsl_version = use400 ? GLSL_400 : GLSL_330;
    std::string fs_glsl_version = use400 ? GLSL_400 : GLSL_330;
    std::string gs_glsl_version = use400 ? GLSL_400 : GLSL_330;

    // build the vertex data interface block definition:
    std::string vertdata;
    {
        std::stringstream buf;
        buf << "VP_PerVertex { \n";
        for(Variables::const_iterator i = vars.begin(); i != vars.end(); ++i)
            buf << INDENT << i->interp << (i->interp.empty()?"":" ") << i->prec << (i->prec.empty()?"":" ") << i->declaration << "; \n";
        buf << "}";
        vertdata = buf.str();
    }

    // TODO: perhaps optimize later to not include things we don't need in the FS
    std::string fragdata = vertdata;

    // Build the vertex shader.
    if ( hasVS )
    {
        stages |= ShaderComp::STAGE_VERTEX;

        std::stringstream buf;

        buf << "#version " << vs_glsl_version << "\n"
            GLSL_DEFAULT_PRECISION_FLOAT << "\n"
            "#pragma vp_name VP Vertex Shader Main\n"
            << (!s_GLES_SHADERS ? "#extension GL_ARB_gpu_shader5 : enable \n" : "");

        addExtensionsToBuffer(buf, in_extensions);

        buf << "\n// Vertex stage globals:\n";
        for(Variables::const_iterator i = vars.begin(); i != vars.end(); ++i)
            buf << i->prec << (i->prec.empty()?"":" ") << i->declaration << "; \n";
        
        buf << "\n// Vertex stage outputs:\n";
        if ( hasGS || hasTCS )
            buf << "out " << vertdata << " vp_out; \n";
        else
            buf << "out " << fragdata << " vp_out; \n";

        // prototype functions:
        if ( modelStage || (viewStage && viewStageInVS) || (clipStage && clipStageInVS) )
        {
            buf << "\n// Function declarations:\n";
        }

        if ( modelStage )
        {
            for( OrderedFunctionMap::const_iterator i = modelStage->begin(); i != modelStage->end(); ++i )
            {
                buf << "void " << i->second._name << "(inout vec4); \n";
            }
        }

        // prototypes for view stage methods:
        if ( viewStage != 0L && viewStageInVS )
        {
            for( OrderedFunctionMap::const_iterator i = viewStage->begin(); i != viewStage->end(); ++i )
            {
                buf << "void " << i->second._name << "(inout vec4); \n";
            }
        }

        // prototypes for clip stage methods:
        if ( clipStage != 0L && clipStageInVS )
        {
            for( OrderedFunctionMap::const_iterator i = clipStage->begin(); i != clipStage->end(); ++i )
            {
                buf << "void " << i->second._name << "(inout vec4); \n";
            }
        }

        buf <<
            "\nvoid main(void) \n"
            "{ \n"
            INDENT "vp_Vertex = " << gl_Vertex << "; \n"
            INDENT "vp_Normal = " << gl_Normal << "; \n"
            INDENT "vp_Color  = " << gl_Color  << "; \n";

        if ( modelStage )
        {
            for( OrderedFunctionMap::const_iterator i = modelStage->begin(); i != modelStage->end(); ++i )
            {
                //insertRangeConditionals( i->second, buf );
                buf << INDENT << i->second._name << "(vp_Vertex); \n";
            }
        }

        if ( viewStageInVS )
        {
            if ( viewStage )
            {
                buf <<
                    INDENT << "vp_Vertex = " << gl_ModelViewMatrix << " * vp_Vertex; \n"
                    INDENT << "vp_Normal = normalize(" << gl_NormalMatrix    << " * vp_Normal); \n";

                for( OrderedFunctionMap::const_iterator i = viewStage->begin(); i != viewStage->end(); ++i )
                {
                    buf << INDENT << i->second._name << "(vp_Vertex); \n";
                }
            }

            if ( clipStageInVS )
            {
                if ( clipStage )
                {
                    if ( viewStage )
                    {
                        buf << INDENT << "vp_Vertex = " << gl_ProjectionMatrix << " * vp_Vertex; \n";
                    }
                    else
                    {
                        buf <<
                            INDENT << "vp_Vertex = " << gl_ModelViewProjectionMatrix << " * vp_Vertex; \n"
                            INDENT << "vp_Normal = normalize(" << gl_NormalMatrix << " * vp_Normal); \n";
                    }

                    for( OrderedFunctionMap::const_iterator i = clipStage->begin(); i != clipStage->end(); ++i )
                    {
                        buf << INDENT << i->second._name << "(vp_Vertex); \n";
                    }
                }
            }
        }

        // if there are no further vertex-processing stages, transform the position into clip coordinates
        // for the fragment shader now:
        if ( !hasGS && !hasTCS )
        {
            if ( clipStage )
                buf << INDENT "gl_Position = vp_Vertex; \n";
            else if ( viewStage )
                buf << INDENT "gl_Position = " << gl_ProjectionMatrix << " * vp_Vertex; \n";
            else
                buf << INDENT "gl_Position = " << gl_ModelViewProjectionMatrix << " * vp_Vertex; \n";
        }

        // otherwise, pass it along as-is.
        else
        {
            buf << INDENT "gl_Position = vp_Vertex; \n";
        }


        if ( hasTCS || hasGS || hasFS )
        {
            // Copy stage globals to output block:
            for(Variables::const_iterator i = vars.begin(); i != vars.end(); ++i)
                buf << INDENT << "vp_out." << i->name << " = " << i->name << "; \n";
        }

        buf << "} \n";

        osg::Shader* vertexShader = new osg::Shader( osg::Shader::VERTEX, buf.str() );
        vertexShader->setName( "main(vertex)" );
        out_shaders.push_back( vertexShader );
    }


    //.................................................................................
    
#if !defined(OSG_GL_FIXED_FUNCTION_AVAILABLE)

    // for all stages EXCEPT vertex, we will switch over to the OSG aliased
    // matrix uniforms. Why except vertex? OSG [3.4] does something internally to
    // convert these for hte VERTEX shader stage only... and if you try to 
    // use them anyway, they won't work :(

    if (osg::State::getUseUboTransformStack())
    {
       gl_ModelViewMatrix = "osg.ModelViewMatrix";
       gl_ProjectionMatrix = "osg.ProjectionMatrix";
       gl_ModelViewProjectionMatrix = "osg.ModelViewProjectionMatrix";
       gl_NormalMatrix = "osg.NormalMatrix";
       gl_FrontColor = "osg_FrontColor";

       glMatrixUniforms = osg::State::getTransformUboDeclaration();
    }
    else {
       gl_ModelViewMatrix = "osg_ModelViewMatrix",
          gl_ProjectionMatrix = "osg_ProjectionMatrix",
          gl_ModelViewProjectionMatrix = "osg_ModelViewProjectionMatrix",
          gl_NormalMatrix = "osg_NormalMatrix",
          gl_FrontColor = "osg_FrontColor";

       glMatrixUniforms =
          "uniform mat4 osg_ModelViewMatrix;\n"
          "uniform mat4 osg_ModelViewProjectionMatrix;\n"
          "uniform mat4 osg_ProjectionMatrix;\n"
          "uniform mat3 osg_NormalMatrix;\n";
    }

#endif


    if ( hasTCS )
    {
        stages |= ShaderComp::STAGE_TESSCONTROL;
        std::stringstream buf;

        buf << "#version " << tcs_glsl_version << "\n"
            << GLSL_DEFAULT_PRECISION_FLOAT << "\n"
            << "#pragma vp_name VP Tessellation Control Shader (TCS) Main\n"
            // For gl_MaxPatchVertices
            << (!s_GLES_SHADERS ? "#extension GL_NV_gpu_shader5 : enable\n" : "");

        addExtensionsToBuffer(buf, in_extensions);

        buf << glMatrixUniforms << "\n";

        if ( hasVS )
        {
              buf << "\n// TCS stage inputs:\n"
                 << "in " << vertdata << " vp_in [gl_MaxPatchVertices]; \n";
        }

        // The TES is mandatory.
        buf << "\n// TCS stage outputs to TES: \n"
            << "out " << vertdata << " vp_out [gl_MaxPatchVertices]; \n";

        // Stage globals.
        buf << "\n// TCS stage globals \n";
        for(Variables::const_iterator i = vars.begin(); i != vars.end(); ++i)
            buf << i->prec << (i->prec.empty()?"":" ") << i->declaration << "; \n";

        // Helper functions:
        // TODO: move this into its own osg::Shader so it can be shared.
        buf << "\nvoid VP_LoadVertex(in int index) \n"
            << "{ \n";
        
        // Copy input block to stage globals:
        for(Variables::const_iterator i = vars.begin(); i != vars.end(); ++i)
            buf << INDENT << i->name << " = vp_in[index]." << i->name << "; \n";

        buf << "} \n";
        
        // Function declares
        if ( tessControlStage )
        {
            buf << "\n// Function declarations:\n";
            for( OrderedFunctionMap::const_iterator i = tessControlStage->begin(); i != tessControlStage->end(); ++i )
                buf << "void " << i->second._name << "(); \n";
        }

        // Main
        buf << "\nvoid main(void) \n"
            << "{ \n"
            << INDENT "// copy default outputs: \n";
                
        // Copy in to globals
        for(Variables::const_iterator i = vars.begin(); i != vars.end(); ++i)
            buf << INDENT << i->name << " = vp_in[gl_InvocationID]." << i->name << "; \n";

        // Invoke functions
        if ( tessControlStage )
        {
            for( OrderedFunctionMap::const_iterator i = tessControlStage->begin(); i != tessControlStage->end(); ++i )
                buf << INDENT << i->second._name << "(); \n";
        }
                
        // Copy globals to out.
        for(Variables::const_iterator i = vars.begin(); i != vars.end(); ++i)
            buf << INDENT << "vp_out[gl_InvocationID]." << i->name << " = " << i->name << "; \n";

        buf << "} \n";
        
        std::string str = buf.str();
        osg::Shader* tcsShader = new osg::Shader(osg::Shader::TESSCONTROL, str);
        tcsShader->setName("VP TCS");
        out_shaders.push_back( tcsShader );
    }


    //.................................................................................


    if ( hasTES )
    {
        stages |= ShaderComp::STAGE_TESSEVALUATION;

        std::stringstream buf;

        buf << "#version " << tes_glsl_version << "\n"
            << GLSL_DEFAULT_PRECISION_FLOAT << "\n"
            << "#pragma vp_name VP Tessellation Evaluation (TES) Shader MAIN\n";

        addExtensionsToBuffer(buf, in_extensions);

        buf << glMatrixUniforms << "\n";

        buf << "\n// TES stage inputs (required):\n"
            << "in " << vertdata << " vp_in []; \n";
        
        // Declare stage globals.
        buf << "\n// TES stage globals: \n";
        for(Variables::const_iterator i = vars.begin(); i != vars.end(); ++i)
            buf << i->declaration << "; \n";
        
        buf << "\n// TES stage outputs: \n";
        if ( hasGS )
            buf << "out " << vertdata << " vp_out; \n";
        else
            buf << "out " << fragdata << " vp_out; \n";

        std::set<std::string> types;
        for(Variables::const_iterator i=vars.begin(); i != vars.end(); ++i)
            types.insert(i->type);

        for(std::set<std::string>::const_iterator i = types.begin(); i != types.end(); ++i)
        {
            buf << *i << " VP_Interpolate3(" << *i << "," << *i << "," << *i << ");\n";
        }       

        //buf <<
        //    "\n// TES user-supplied interpolators: \n"
        //    "float VP_Interpolate3(float,float,float); \n"
        //    "vec2  VP_Interpolate3(vec2,vec2,vec2); \n"
        //    "vec3  VP_Interpolate3(vec3,vec3,vec3); \n"
        //    "vec4  VP_Interpolate3(vec4,vec4,vec4); \n";

#if 0
        buf <<
            "\n// TES user-supplied interpolators: \n"
            "float VP_Interpolate16(float,float,float,float,float,float,float,float,float,float,float,float,float,float,float,float); \n"
            "vec2  VP_Interpolate16(vec2,vec2,vec2,vec2,vec2,vec2,vec2,vec2,vec2,vec2,vec2,vec2,vec2,vec2,vec2,vec2); \n"
            "vec3  VP_Interpolate16(vec3,vec3,vec3,vec3,vec3,vec3,vec3,vec3,vec3,vec3,vec3,vec3,vec3,vec3,vec3,vec3); \n"
            "vec4  VP_Interpolate16(vec4,vec4,vec4,vec4,vec4,vec4,vec4,vec4,vec4,vec4,vec4,vec4,vec4,vec4,vec4,vec4); \n";
#endif

        if ( tessEvalStage || (viewStage && viewStageInTES) || (clipStage && clipStageInTES) )
        {
            buf << "\n// Function declarations:\n";
            if ( tessEvalStage )
            {
                for( OrderedFunctionMap::const_iterator i = tessEvalStage->begin(); i != tessEvalStage->end(); ++i )
                {
                    buf << "void " << i->second._name << "(); \n";
                }
            }

            if (viewStage && viewStageInTES)
            {
                for( OrderedFunctionMap::const_iterator i = viewStage->begin(); i != viewStage->end(); ++i )
                {
                    buf << "void " << i->second._name << "(inout vec4); \n";
                }
            }

            if (clipStage && clipStageInTES) 
            {
                for( OrderedFunctionMap::const_iterator i = clipStage->begin(); i != clipStage->end(); ++i )
                {
                    buf << "void " << i->second._name << "(inout vec4); \n";
                }
            }

            // Helper functions:
            buf << "\nvoid VP_LoadVertex(in int index) \n"
                << "{ \n";
        
            // Copy input block to stage globals:
            for(Variables::const_iterator i = vars.begin(); i != vars.end(); ++i)
                buf << INDENT << i->name << " = vp_in[index]." << i->name << "; \n";

            buf << "} \n";

            buf << "\nvoid VP_Interpolate3() \n"
                << "{ \n";            
            for(Variables::const_iterator i = vars.begin(); i != vars.end(); ++i)
            {
                if ( i->interp != "flat" )
                {
                    if ( i->arraySize == 0 )
                    {
                        buf << INDENT << i->name << " = VP_Interpolate3"
                            << "( vp_in[0]." << i->name
                            << ", vp_in[1]." << i->name
                            << ", vp_in[2]." << i->name << " ); \n";
                    }
                    else
                    {
                        for(int n=0; n<i->arraySize; ++n)
                        {
                            buf << INDENT << i->name << "[" << n << "] = VP_Interpolate3"
                                << "( vp_in[0]." << i->name << "[" << n << "]"
                                << ", vp_in[1]." << i->name << "[" << n << "]"
                                << ", vp_in[2]." << i->name << "[" << n << "] ); \n";
                        }
                    }
                }
                else
                {
                    buf << INDENT << i->name << " = vp_in[0]." << i->name << "; \n";
                }
            }
            buf << "} \n";

            buf << "\nvoid VP_EmitVertex() \n"
                << "{ \n";

            int space = SPACE_MODEL;

            if ( viewStage && viewStageInTES )
            {
                buf << INDENT << "vp_Vertex = " << gl_ModelViewMatrix << " * vp_Vertex; \n"
                    << INDENT << "vp_Normal = normalize(" << gl_NormalMatrix << " * vp_Normal); \n";
                space = SPACE_VIEW;

                for( OrderedFunctionMap::const_iterator i = viewStage->begin(); i != viewStage->end(); ++i )
                {
                    buf << INDENT << i->second._name << "(vp_Vertex); \n";
                }
            }

            if ( clipStage && clipStageInTES )
            {
                if ( space == SPACE_MODEL )
                    buf << INDENT << "vp_Vertex = " << gl_ModelViewProjectionMatrix << " * vp_Vertex; \n"
                    << INDENT << "vp_Normal = normalize(" << gl_NormalMatrix << " * vp_Normal); \n";
                else if ( space == SPACE_VIEW )
                    buf << INDENT << "vp_Vertex = " << gl_ProjectionMatrix << " * vp_Vertex; \n";

                space = SPACE_CLIP;

                for( OrderedFunctionMap::const_iterator i = clipStage->begin(); i != clipStage->end(); ++i )
                {
                    buf << INDENT << i->second._name << "(vp_Vertex); \n";
                }
            }

            // resolve vertex to its next space, but ONLY if this is the final Vertex Processing stage.
            if ( !hasGS )
            {
                if ( space == SPACE_MODEL )
                    buf << INDENT << "vp_Vertex = " << gl_ModelViewProjectionMatrix << " * vp_Vertex; \n"
                        << INDENT << "vp_Normal = normalize(" << gl_NormalMatrix << " * vp_Normal); \n";
                else if ( space == SPACE_VIEW )
                    buf << INDENT << "vp_Vertex = " << gl_ProjectionMatrix << " * vp_Vertex; \n";
            }
        
            // Copy globals to output block:
            for(Variables::const_iterator i = vars.begin(); i != vars.end(); ++i)
                buf << INDENT << "vp_out." << i->name << " = " << i->name << "; \n";

            buf << INDENT << "gl_Position = vp_Vertex; \n"
                << "} \n";
        }

        buf << "\n"
            << "void main(void) \n"
            << "{ \n"
            << INDENT "// copy default outputs: \n";
        
        if ( !tessEvalStage )
        {
            // Copy default input block to output block (auto passthrough on first vert)
            // NOT SURE WE NEED THIS
            for(Variables::const_iterator i = vars.begin(); i != vars.end(); ++i)
                buf << INDENT << "vp_out." << i->name << " = vp_in[0]." << i->name << "; \n";
        }

        if ( tessEvalStage )
        {
            for( OrderedFunctionMap::const_iterator i = tessEvalStage->begin(); i != tessEvalStage->end(); ++i )
            {
                buf << INDENT << i->second._name << "(); \n";
            }
        }

        buf << "} \n";
        
        std::string str = buf.str();
        osg::Shader* tesShader = new osg::Shader(osg::Shader::TESSEVALUATION, str);
        tesShader->setName("VP TES");
        out_shaders.push_back( tesShader );
    }


    //.................................................................................


    // Build the geometry shader.
    if ( hasGS )
    {
        stages |= ShaderComp::STAGE_GEOMETRY;

        std::stringstream buf;

        buf << "#version " << gs_glsl_version << "\n"
            << GLSL_DEFAULT_PRECISION_FLOAT << "\n"
            << "#pragma vp_name VP Geometry Shader Main\n";

        addExtensionsToBuffer(buf, in_extensions);

        buf << glMatrixUniforms << "\n";

        if ( hasVS || hasTCS || hasTES )
        {
            buf << "\n// Geometry stage inputs:\n"
                << "in " << vertdata << " vp_in []; \n";
        }        

        // Declare stage globals.
        buf << "\n// Geometry stage globals: \n";
        for(Variables::const_iterator i = vars.begin(); i != vars.end(); ++i)
            buf << i->declaration << "; \n";
        
        buf << "\n// Geometry stage outputs: \n"
            << "out " << fragdata << " vp_out; \n";

        if ( geomStage || (viewStage && viewStageInGS) || (clipStage && clipStageInGS) )
        {
            buf << "\n// Injected function declarations:\n";
            if ( geomStage )
            {
                for( OrderedFunctionMap::const_iterator i = geomStage->begin(); i != geomStage->end(); ++i )
                {
                    buf << "void " << i->second._name << "(); \n";
                }
            }       

            if ( viewStage && viewStageInGS )
            {
                for( OrderedFunctionMap::const_iterator i = viewStage->begin(); i != viewStage->end(); ++i )
                {
                    buf << "void " << i->second._name << "(inout vec4); \n";
                }
            }

            if ( clipStage && clipStageInGS )
            {
                for( OrderedFunctionMap::const_iterator i = clipStage->begin(); i != clipStage->end(); ++i )
                {
                    buf << "void " << i->second._name << "(inout vec4); \n";
                }
            }
        }
        
        // Build-in helper functions:
        buf << "\nvoid VP_LoadVertex(in int index) \n"
            << "{ \n";
        
        // Copy input block to stage globals:
        for(Variables::const_iterator i = vars.begin(); i != vars.end(); ++i)
            buf << INDENT << i->name << " = vp_in[index]." << i->name << "; \n";

        buf << "} \n";

        buf << "\nvoid VP_EmitModelVertex() \n"
            << "{ \n";
        
        buf << INDENT << "vp_Vertex = gl_Position; \n";
        int space = SPACE_MODEL;
        if ( viewStage && viewStageInGS )
        {
            buf << INDENT << "vp_Vertex = " << gl_ModelViewMatrix << " * vp_Vertex;\n"
                << INDENT << "vp_Normal = normalize(" << gl_NormalMatrix << " * vp_Normal); \n";

            space = SPACE_VIEW;

            for( OrderedFunctionMap::const_iterator i = viewStage->begin(); i != viewStage->end(); ++i )
            {
                buf << INDENT << i->second._name << "(vp_Vertex); \n";
            }
        }

        if ( clipStage && clipStageInGS )
        {
            if ( space == SPACE_MODEL )
            {
                buf << INDENT << "vp_Vertex = " << gl_ModelViewProjectionMatrix << " * vp_Vertex; \n"
                    << INDENT << "vp_Normal = normalize(" << gl_NormalMatrix << " * vp_Normal); \n";
            }
            else if ( space == SPACE_VIEW )
            {
                buf << INDENT << "vp_Vertex = " << gl_ProjectionMatrix << " * vp_Vertex; \n";
            }            

            space = SPACE_CLIP;

            for( OrderedFunctionMap::const_iterator i = clipStage->begin(); i != clipStage->end(); ++i )
            {
                buf << INDENT << i->second._name << "(vp_Vertex); \n";
            }
        }

        // resolve vertex to its next space:
        if ( space == SPACE_MODEL )
        {
            buf << INDENT << "vp_Vertex = " << gl_ModelViewProjectionMatrix << " * vp_Vertex; \n"
                << INDENT << "vp_Normal = normalize(" << gl_NormalMatrix << " * vp_Normal); \n";
        }
        else if ( space == SPACE_VIEW )
        {
            buf << INDENT << "vp_Vertex = " << gl_ProjectionMatrix << " * vp_Vertex; \n";
        }
                
        // Copy globals to output block:
        for(Variables::const_iterator i = vars.begin(); i != vars.end(); ++i)
            buf << INDENT << "vp_out." << i->name << " = " << i->name << "; \n";

        buf << INDENT << "gl_Position = vp_Vertex; \n";

        buf << INDENT << "EmitVertex(); \n"
            << "} \n";
        

        buf << "\nvoid VP_EmitViewVertex() \n"
            << "{ \n";
        
        buf << INDENT << "vp_Vertex = gl_Position; \n";
        space = SPACE_VIEW;
        if ( viewStage && viewStageInGS )
        {
            for( OrderedFunctionMap::const_iterator i = viewStage->begin(); i != viewStage->end(); ++i )
            {
                buf << INDENT << i->second._name << "(vp_Vertex); \n";
            }
        }

        if ( clipStage && clipStageInGS )
        {
            buf << INDENT << "vp_Vertex = " << gl_ProjectionMatrix << " * vp_Vertex; \n";
            space = SPACE_CLIP;
            for( OrderedFunctionMap::const_iterator i = clipStage->begin(); i != clipStage->end(); ++i )
            {
                buf << INDENT << i->second._name << "(vp_Vertex); \n";
            }
        }

        // resolve vertex to its next space:
        if ( space == SPACE_VIEW )
            buf << INDENT << "vp_Vertex = " << gl_ProjectionMatrix << " * vp_Vertex; \n";
                
        // Copy globals to output block:
        for(Variables::const_iterator i = vars.begin(); i != vars.end(); ++i)
            buf << INDENT << "vp_out." << i->name << " = " << i->name << "; \n";

        buf << INDENT << "gl_Position = vp_Vertex; \n";

        buf << INDENT << "EmitVertex(); \n"
            << "} \n";

        buf << "\n"
            << "void main(void) \n"
            << "{ \n"
            << INDENT "// copy default outputs: \n";
        
        // Copy default input block to output block (auto passthrough on first vert)
        // NOT SURE WE NEED THIS
        for(Variables::const_iterator i = vars.begin(); i != vars.end(); ++i)
            buf << INDENT << "vp_out." << i->name << " = vp_in[0]." << i->name << "; \n";

        if ( geomStage )
        {
            for( OrderedFunctionMap::const_iterator i = geomStage->begin(); i != geomStage->end(); ++i )
            {
                buf << INDENT << i->second._name << "(); \n";
            }
        }

        buf << "} \n";

        std::string str;
        str = buf.str();
        osg::Shader* geomShader = new osg::Shader( osg::Shader::GEOMETRY, str );
        geomShader->setName( "main(geometry)" );
        out_shaders.push_back( geomShader );
    }
    

    //.................................................................................


    // Build the Fragment shader.
    if ( hasFS )
    {
        stages |= ShaderComp::STAGE_FRAGMENT;

        std::stringstream buf;

        buf << "#version " << fs_glsl_version << "\n"
            << GLSL_DEFAULT_PRECISION_FLOAT << "\n"
            << "#pragma vp_name VP Fragment Shader Main\n"
            << (!s_GLES_SHADERS ? "#extension GL_ARB_gpu_shader5 : enable \n" : "");

        addExtensionsToBuffer(buf, in_extensions);

        // no output stage? Use default output
        if (!outputStage)
        {
            buf << "\n// Fragment output\n"
                << "out vec4 vp_FragColor;\n";
        }

        buf << "\n// Fragment stage inputs:\n";
        buf << "in " << fragdata << " vp_in; \n";
                
        buf <<
            "\n// Fragment stage globals:\n";

        // Declare stage globals.
        for(Variables::const_iterator i = vars.begin(); i != vars.end(); ++i)
            buf << i->prec << (i->prec.empty()?"":" ") << i->declaration << ";\n";

        if ( coloringStage || lightingStage || outputStage )
        {
            buf << "\n// Function declarations:\n";
        }

        if ( coloringStage )
        {
            for( OrderedFunctionMap::const_iterator i = coloringStage->begin(); i != coloringStage->end(); ++i )
            {
                buf << "void " << i->second._name << "(inout vec4 color); \n";
            }
        }

        if ( lightingStage )
        {
            for( OrderedFunctionMap::const_iterator i = lightingStage->begin(); i != lightingStage->end(); ++i )
            {
                buf << "void " << i->second._name << "(inout vec4 color); \n";
            }
        }

        if ( outputStage )
        {
            for( OrderedFunctionMap::const_iterator i = outputStage->begin(); i != outputStage->end(); ++i )
            {
                buf << "void " << i->second._name << "(inout vec4 color); \n";
            }
        }

        buf << 
            "\nvoid main(void) \n"
            "{ \n";
        
        // Copy input block to stage globals:
        for(Variables::const_iterator i = vars.begin(); i != vars.end(); ++i)
            buf << INDENT << i->name << " = vp_in." << i->name << "; \n";

        buf << INDENT << "vp_Normal = normalize(vp_Normal); \n";

        int coloringPass = _fragStageOrder == FRAGMENT_STAGE_ORDER_COLORING_LIGHTING ? 0 : 1;
        int lightingPass = 1-coloringPass;

        for(int pass=0; pass<2; ++pass)
        {
            if ( coloringStage && (pass == coloringPass) )
            {
                for( OrderedFunctionMap::const_iterator i = coloringStage->begin(); i != coloringStage->end(); ++i )
                {
                    buf << INDENT << i->second._name << "( vp_Color ); \n";
                }
            }

            if ( lightingStage && (pass == lightingPass) )
            {
                for( OrderedFunctionMap::const_iterator i = lightingStage->begin(); i != lightingStage->end(); ++i )
                {
                    buf << INDENT << i->second._name << "( vp_Color ); \n";
                }
            }
        }

        if ( outputStage )
        {
            for( OrderedFunctionMap::const_iterator i = outputStage->begin(); i != outputStage->end(); ++i )
            {
                buf << INDENT << i->second._name << "( vp_Color ); \n";
            }
        }
        else
        {
            // in the absense of any output functions, generate a default output statement
            // that simply writes to gl_FragColor.
            buf << INDENT << "vp_FragColor = vp_Color;\n";
        }
        buf << "}\n";

        std::string str;
        str = buf.str();
        osg::Shader* shader = new osg::Shader( osg::Shader::FRAGMENT, str );
        shader->setName( "main(fragment)" );
        out_shaders.push_back( shader );
    }

    return stages;
}


osg::Shader*
ShaderFactory::createColorFilterChainFragmentShader(const std::string&      function, 
                                                    const ColorFilterChain& chain ) const
{
    std::stringstream buf;
    buf << 
        "#version " GLSL_VERSION_STR "\n" << GLSL_DEFAULT_PRECISION_FLOAT "\n";

    // write out the shader function prototypes:
    for( ColorFilterChain::const_iterator i = chain.begin(); i != chain.end(); ++i )
    {
        ColorFilter* filter = i->get();
        buf << "void " << filter->getEntryPointFunctionName() << "(inout vec4 color);\n";
    }

    // write out the main function:
    buf << "void " << function << "(inout vec4 color) \n"
        << "{ \n";

    // write out the function calls. if there are none, it's a NOP.
    for( ColorFilterChain::const_iterator i = chain.begin(); i != chain.end(); ++i )
    {
        ColorFilter* filter = i->get();
        buf << INDENT << filter->getEntryPointFunctionName() << "(color);\n";
    }
        
    buf << "} \n";

    std::string bufstr;
    bufstr = buf.str();
    return new osg::Shader(osg::Shader::FRAGMENT, bufstr);
}


//osg::Uniform*
//ShaderFactory::createUniformForGLMode(osg::StateAttribute::GLMode      mode,
//                                      osg::StateAttribute::GLModeValue value) const
//{
//    osg::Uniform* u = 0L;
//
//    if ( mode == GL_LIGHTING )
//    {
//        u = new osg::Uniform(osg::Uniform::BOOL, "oe_mode_GL_LIGHTING");
//        u->set( (value & osg::StateAttribute::ON) != 0 );
//    }
//
//    return u;
//}

std::string
ShaderFactory::getRangeUniformName() const
{
    return "oe_range_to_bs";
}

osg::Uniform*
ShaderFactory::createRangeUniform() const
{
    return new osg::Uniform(osg::Uniform::FLOAT, getRangeUniformName());
}
=======
/* -*-c++-*- */
/* osgEarth - Geospatial SDK for OpenSceneGraph
 * Copyright 2019 Pelican Mapping
 * http://osgearth.org
 *
 * osgEarth is free software; you can redistribute it and/or modify
 * it under the terms of the GNU Lesser General Public License as published by
 * the Free Software Foundation; either version 2 of the License, or
 * (at your option) any later version.
 *
 * This program is distributed in the hope that it will be useful,
 * but WITHOUT ANY WARRANTY; without even the implied warranty of
 * MERCHANTABILITY or FITNESS FOR A PARTICULAR PURPOSE.  See the
 * GNU Lesser General Public License for more details.
 *
 * You should have received a copy of the GNU Lesser General Public License
 * along with this program.  If not, see <http://www.gnu.org/licenses/>
 */
#include <osgEarth/ShaderFactory>

#include <osgEarth/ShaderLoader>
#include <osgEarth/Registry>
#include <osgEarth/Capabilities>

#define LC "[ShaderFactory] "

#if defined(OSG_GLES2_AVAILABLE) || defined(OSG_GLES3_AVAILABLE)
    static bool s_GLES_SHADERS = true;
#else
    static bool s_GLES_SHADERS = false;
#endif

#define INDENT "    "
#define RANGE  osgEarth::Registry::instance()->shaderFactory()->getRangeUniformName()

using namespace osgEarth;
using namespace osgEarth::ShaderComp;


ShaderFactory::ShaderFactory()
{
    _fragStageOrder = FRAGMENT_STAGE_ORDER_COLORING_LIGHTING;
}


#define SPACE_MODEL 0
#define SPACE_VIEW  1
#define SPACE_CLIP  2

namespace
{
    struct Variable
    {
        std::string interp;      // interpolation qualifer (flat, etc.)
        std::string type;        // float, vec4, etc.
        std::string name;        // name without any array specifiers, etc.
        std::string prec;        // precision qualifier if any
        std::string declaration; // name including array specifiers (for decl)
        int         arraySize;   // 0 if not an array; else array size.
    };

    typedef std::vector<Variable> Variables;

	void addExtensionsToBuffer(std::ostream& buf, const VirtualProgram::ExtensionsSet& in_extensions)
	{
	   for (VirtualProgram::ExtensionsSet::const_iterator it = in_extensions.begin(); it != in_extensions.end(); ++it)
	   {
	      const std::string& extension = *it;
	      buf << "#extension "<<extension<< " : enable \n";
	   }
	}
}


ShaderComp::StageMask
ShaderFactory::createMains(const ShaderComp::FunctionLocationMap&    functions,
                           const VirtualProgram::ShaderMap&          in_shaders,
                           const VirtualProgram::ExtensionsSet&      in_extensions,
                           std::vector< osg::ref_ptr<osg::Shader> >& out_shaders) const
{
    StageMask stages =
        ShaderComp::STAGE_VERTEX |
        ShaderComp::STAGE_FRAGMENT;

    FunctionLocationMap::const_iterator f;

    // collect the "model" stage vertex functions:
    f = functions.find( LOCATION_VERTEX_MODEL );
    const OrderedFunctionMap* modelStage = f != functions.end() ? &f->second : 0L;

    // collect the "view" stage vertex functions:
    f = functions.find( LOCATION_VERTEX_VIEW );
    const OrderedFunctionMap* viewStage = f != functions.end() ? &f->second : 0L;

    // geometry shader functions:
    f = functions.find( LOCATION_TESS_CONTROL );
    const OrderedFunctionMap* tessControlStage = f != functions.end() ? &f->second : 0L;

    // geometry shader functions:
    f = functions.find( LOCATION_TESS_EVALUATION );
    const OrderedFunctionMap* tessEvalStage = f != functions.end() ? &f->second : 0L;

    // geometry shader functions:
    f = functions.find( LOCATION_GEOMETRY );
    const OrderedFunctionMap* geomStage = f != functions.end() ? &f->second : 0L;

    // collect the "clip" stage functions:
    f = functions.find( LOCATION_VERTEX_CLIP );
    const OrderedFunctionMap* clipStage = f != functions.end() ? &f->second : 0L;

    // fragment shader coloring functions:
    f = functions.find( LOCATION_FRAGMENT_COLORING );
    const OrderedFunctionMap* coloringStage = f != functions.end() ? &f->second : 0L;

    // fragment shader lighting functions:
    f = functions.find( LOCATION_FRAGMENT_LIGHTING );
    const OrderedFunctionMap* lightingStage = f != functions.end() ? &f->second : 0L;

    // fragment shader lighting functions:
    f = functions.find( LOCATION_FRAGMENT_OUTPUT );
    const OrderedFunctionMap* outputStage = f != functions.end() ? &f->second : 0L;

    // what do we need to build?
    bool hasGS  = geomStage        && !geomStage->empty();
    bool hasTCS = tessControlStage && !tessControlStage->empty();
    bool hasTES = tessEvalStage    && !tessEvalStage->empty();
    bool hasFS  = true;
    bool hasVS  = true;
    
    // where to insert the view/clip stage vertex functions:
    bool viewStageInGS  = hasGS;
    bool viewStageInTES = !viewStageInGS && hasTES;
    bool viewStageInVS  = !viewStageInTES && !viewStageInGS;
    
    bool clipStageInGS  = hasGS;
    bool clipStageInTES = hasTES && !hasGS;
    bool clipStageInVS  = !clipStageInGS && !clipStageInTES;

    // search for pragma varyings and build up our interface block definitions.
    typedef std::set<std::string> VarDefs;
    VarDefs varDefs;

    // built-ins:
    varDefs.insert( "vec4 vp_Color" );
    varDefs.insert( "vec3 vp_Normal" );
    varDefs.insert( "vec4 vp_Vertex" );

    // parse the vp_varyings (which were injected by the ShaderLoader)
    for(VirtualProgram::ShaderMap::const_iterator s = in_shaders.begin(); s != in_shaders.end(); ++s )
    {
        osg::Shader* shader = s->data()._shader->getNominalShader();
        if ( shader )
        {
            ShaderLoader::getAllPragmaValues(shader->getShaderSource(), "vp_varying", varDefs);
        }
    }

    Variables vars;
    for(VarDefs::iterator i = varDefs.begin(); i != varDefs.end(); ++i) 
    {
        std::vector<std::string> tokens;        
        StringTokenizer st;
        st.addDelims( " \t", false );
        st.addDelims( "[]", true );
        st.tokenize( *i, tokens ); //(*i, tokens, " \t", "", false, true);
        if ( tokens.size() >= 2 )
        {
            int p=0;
            Variable v;
            if ( tokens[p] == "flat" || tokens[p] == "nonperspective" || tokens[p] == "smooth" )
            {
                v.interp = tokens[p++];
            }
            
            if ( tokens[p] == "lowp" || tokens[p] == "mediump" || tokens[p] == "highp" )
            {
                v.prec = tokens[p++];
            }

            if ( p+1 < tokens.size() )
            {
                v.type = tokens[p++];
                v.name = tokens[p++];

                // check for array
                if ( p+2 < tokens.size() && tokens[p] == "[" && tokens[p+2] == "]" )
                {
                    v.declaration = Stringify() << v.type << " " << v.name << tokens[p] << tokens[p+1] << tokens[p+2];
                    v.arraySize = as<int>(tokens[p+1], 0);
                }
                else
                {
                    v.declaration = Stringify() << v.type << " " << v.name;
                    v.arraySize = 0;
                }
            }

            if ( !v.type.empty() && !v.name.empty() && !v.declaration.empty() )
            {
                vars.push_back( v );
            }
        }
    }

    std::string
        gl_Color                     = "gl_Color",
        gl_Vertex                    = "gl_Vertex",
        gl_Normal                    = "gl_Normal",
        gl_Position                  = "gl_Position",
        gl_ModelViewMatrix           = "gl_ModelViewMatrix",
        gl_ProjectionMatrix          = "gl_ProjectionMatrix",
        gl_ModelViewProjectionMatrix = "gl_ModelViewProjectionMatrix",
        gl_NormalMatrix              = "gl_NormalMatrix",
        gl_FrontColor                = "gl_FrontColor";

    std::string glMatrixUniforms = "";

    #define GLSL_330 GLSL_VERSION_STR // "330 compatibility"

#if defined(OSG_GL3_AVAILABLE) || defined(OSG_GL4_AVAILABLE)
#   define GLSL_400 "400"
#else
#   define GLSL_400 "400 compatibility"
#endif

    // use GLSL 400 if it's avaiable since that will give the developer
    // access to double-precision types.
    bool use400 = 
        Registry::instance()->hasCapabilities() &&
        Registry::capabilities().getGLSLVersionInt() >= 400;

    std::string tcs_glsl_version(GLSL_400);
    std::string tes_glsl_version(GLSL_400);

    std::string vs_glsl_version = use400 ? GLSL_400 : GLSL_330;
    std::string fs_glsl_version = use400 ? GLSL_400 : GLSL_330;
    std::string gs_glsl_version = use400 ? GLSL_400 : GLSL_330;

    // build the vertex data interface block definition:
    std::string vertdata;
    {
        std::stringstream buf;
        buf << "VP_PerVertex { \n";
        for(Variables::const_iterator i = vars.begin(); i != vars.end(); ++i)
            buf << INDENT << i->interp << (i->interp.empty()?"":" ") << i->prec << (i->prec.empty()?"":" ") << i->declaration << "; \n";
        buf << "}";
        vertdata = buf.str();
    }

    // TODO: perhaps optimize later to not include things we don't need in the FS
    std::string fragdata = vertdata;

    // Build the vertex shader.
    if ( hasVS )
    {
        stages |= ShaderComp::STAGE_VERTEX;

        std::stringstream buf;

        buf << "#version " << vs_glsl_version << "\n"
            GLSL_DEFAULT_PRECISION_FLOAT << "\n"
            "#pragma vp_name VP Vertex Shader Main\n"
            << (!s_GLES_SHADERS ? "#extension GL_ARB_gpu_shader5 : enable \n" : "");

        addExtensionsToBuffer(buf, in_extensions);

        buf << "\n// Vertex stage globals:\n";
        for(Variables::const_iterator i = vars.begin(); i != vars.end(); ++i)
            buf << i->prec << (i->prec.empty()?"":" ") << i->declaration << "; \n";
        
        buf << "\n// Vertex stage outputs:\n";
        if ( hasGS || hasTCS )
            buf << "out " << vertdata << " vp_out; \n";
        else
            buf << "out " << fragdata << " vp_out; \n";

        // prototype functions:
        if ( modelStage || (viewStage && viewStageInVS) || (clipStage && clipStageInVS) )
        {
            buf << "\n// Function declarations:\n";
        }

        if ( modelStage )
        {
            for( OrderedFunctionMap::const_iterator i = modelStage->begin(); i != modelStage->end(); ++i )
            {
                buf << "void " << i->second._name << "(inout vec4); \n";
            }
        }

        // prototypes for view stage methods:
        if ( viewStage != 0L && viewStageInVS )
        {
            for( OrderedFunctionMap::const_iterator i = viewStage->begin(); i != viewStage->end(); ++i )
            {
                buf << "void " << i->second._name << "(inout vec4); \n";
            }
        }

        // prototypes for clip stage methods:
        if ( clipStage != 0L && clipStageInVS )
        {
            for( OrderedFunctionMap::const_iterator i = clipStage->begin(); i != clipStage->end(); ++i )
            {
                buf << "void " << i->second._name << "(inout vec4); \n";
            }
        }

        buf <<
            "\nvoid main(void) \n"
            "{ \n"
            INDENT "vp_Vertex = " << gl_Vertex << "; \n"
            INDENT "vp_Normal = " << gl_Normal << "; \n"
            INDENT "vp_Color  = " << gl_Color  << "; \n";

        if ( modelStage )
        {
            for( OrderedFunctionMap::const_iterator i = modelStage->begin(); i != modelStage->end(); ++i )
            {
                buf << INDENT << i->second._name << "(vp_Vertex); \n";
            }
        }

        if ( viewStageInVS )
        {
            if ( viewStage )
            {
                buf <<
                    INDENT << "vp_Vertex = " << gl_ModelViewMatrix << " * vp_Vertex; \n"
                    INDENT << "vp_Normal = normalize(" << gl_NormalMatrix    << " * vp_Normal); \n";

                for( OrderedFunctionMap::const_iterator i = viewStage->begin(); i != viewStage->end(); ++i )
                {
                    buf << INDENT << i->second._name << "(vp_Vertex); \n";
                }
            }

            if ( clipStageInVS )
            {
                if ( clipStage )
                {
                    if ( viewStage )
                    {
                        buf << INDENT << "vp_Vertex = " << gl_ProjectionMatrix << " * vp_Vertex; \n";
                    }
                    else
                    {
                        buf <<
                            INDENT << "vp_Vertex = " << gl_ModelViewProjectionMatrix << " * vp_Vertex; \n"
                            INDENT << "vp_Normal = normalize(" << gl_NormalMatrix << " * vp_Normal); \n";
                    }

                    for( OrderedFunctionMap::const_iterator i = clipStage->begin(); i != clipStage->end(); ++i )
                    {
                        buf << INDENT << i->second._name << "(vp_Vertex); \n";
                    }
                }
            }
        }

        // if there are no further vertex-processing stages, transform the position into clip coordinates
        // for the fragment shader now:
        if ( !hasGS && !hasTCS )
        {
            if ( clipStage )
                buf << INDENT "gl_Position = vp_Vertex; \n";
            else if ( viewStage )
                buf << INDENT "gl_Position = " << gl_ProjectionMatrix << " * vp_Vertex; \n";
            else
                buf << INDENT "gl_Position = " << gl_ModelViewProjectionMatrix << " * vp_Vertex; \n";
        }

        // otherwise, pass it along as-is.
        else
        {
            buf << INDENT "gl_Position = vp_Vertex; \n";
        }


        if ( hasTCS || hasGS || hasFS )
        {
            // Copy stage globals to output block:
            for(Variables::const_iterator i = vars.begin(); i != vars.end(); ++i)
                buf << INDENT << "vp_out." << i->name << " = " << i->name << "; \n";
        }

        buf << "} \n";

        osg::Shader* vertexShader = new osg::Shader( osg::Shader::VERTEX, buf.str() );
        vertexShader->setName( "main(vertex)" );
        out_shaders.push_back( vertexShader );
    }


    //.................................................................................
  
#if OSG_VERSION_LESS_THAN(3,5,8)
    // for all stages EXCEPT vertex, we will switch over to the OSG aliased
    // matrix uniforms. Why except vertex? OSG<3.5.8 only replaces these
    // in the vertex shader and not other stages.

    gl_ModelViewMatrix           = "osg_ModelViewMatrix",
    gl_ProjectionMatrix          = "osg_ProjectionMatrix",
    gl_ModelViewProjectionMatrix = "osg_ModelViewProjectionMatrix",
    gl_NormalMatrix              = "osg_NormalMatrix",
    gl_FrontColor                = "osg_FrontColor";
    
    glMatrixUniforms =
        "uniform mat4 osg_ModelViewMatrix;\n"
        "uniform mat4 osg_ModelViewProjectionMatrix;\n"
        "uniform mat4 osg_ProjectionMatrix;\n"
        "uniform mat3 osg_NormalMatrix;\n";
#endif

    if ( hasTCS )
    {
        stages |= ShaderComp::STAGE_TESSCONTROL;
        std::stringstream buf;

        buf << "#version " << tcs_glsl_version << "\n"
            << GLSL_DEFAULT_PRECISION_FLOAT << "\n"
            << "#pragma vp_name VP Tessellation Control Shader (TCS) Main\n"
            // For gl_MaxPatchVertices
            << (!s_GLES_SHADERS ? "#extension GL_NV_gpu_shader5 : enable\n" : "");

        addExtensionsToBuffer(buf, in_extensions);

        buf << glMatrixUniforms << "\n";

        if ( hasVS )
        {
              buf << "\n// TCS stage inputs:\n"
                 << "in " << vertdata << " vp_in [gl_MaxPatchVertices]; \n";
        }

        // The TES is mandatory.
        buf << "\n// TCS stage outputs to TES: \n"
            << "out " << vertdata << " vp_out [gl_MaxPatchVertices]; \n";

        // Stage globals.
        buf << "\n// TCS stage globals \n";
        for(Variables::const_iterator i = vars.begin(); i != vars.end(); ++i)
            buf << i->prec << (i->prec.empty()?"":" ") << i->declaration << "; \n";

        // Helper functions:
        // TODO: move this into its own osg::Shader so it can be shared.
        buf << "\nvoid VP_LoadVertex(in int index) \n"
            << "{ \n";
        
        // Copy input block to stage globals:
        for(Variables::const_iterator i = vars.begin(); i != vars.end(); ++i)
            buf << INDENT << i->name << " = vp_in[index]." << i->name << "; \n";

        buf << "} \n";
        
        // Function declares
        if ( tessControlStage )
        {
            buf << "\n// Function declarations:\n";
            for( OrderedFunctionMap::const_iterator i = tessControlStage->begin(); i != tessControlStage->end(); ++i )
                buf << "void " << i->second._name << "(); \n";
        }

        // Main
        buf << "\nvoid main(void) \n"
            << "{ \n"
            << INDENT "// copy default outputs: \n";
                
        // Copy in to globals
        for(Variables::const_iterator i = vars.begin(); i != vars.end(); ++i)
            buf << INDENT << i->name << " = vp_in[gl_InvocationID]." << i->name << "; \n";

        // Invoke functions
        if ( tessControlStage )
        {
            for( OrderedFunctionMap::const_iterator i = tessControlStage->begin(); i != tessControlStage->end(); ++i )
                buf << INDENT << i->second._name << "(); \n";
        }
                
        // Copy globals to out.
        for(Variables::const_iterator i = vars.begin(); i != vars.end(); ++i)
            buf << INDENT << "vp_out[gl_InvocationID]." << i->name << " = " << i->name << "; \n";

        buf << "} \n";
        
        std::string str = buf.str();
        osg::Shader* tcsShader = new osg::Shader(osg::Shader::TESSCONTROL, str);
        tcsShader->setName("VP TCS");
        out_shaders.push_back( tcsShader );
    }


    //.................................................................................


    if ( hasTES )
    {
        stages |= ShaderComp::STAGE_TESSEVALUATION;

        std::stringstream buf;

        buf << "#version " << tes_glsl_version << "\n"
            << GLSL_DEFAULT_PRECISION_FLOAT << "\n"
            << "#pragma vp_name VP Tessellation Evaluation (TES) Shader MAIN\n";

        addExtensionsToBuffer(buf, in_extensions);

        buf << glMatrixUniforms << "\n";

        buf << "\n// TES stage inputs (required):\n"
            << "in " << vertdata << " vp_in []; \n";
        
        // Declare stage globals.
        buf << "\n// TES stage globals: \n";
        for(Variables::const_iterator i = vars.begin(); i != vars.end(); ++i)
            buf << i->declaration << "; \n";
        
        buf << "\n// TES stage outputs: \n";
        if ( hasGS )
            buf << "out " << vertdata << " vp_out; \n";
        else
            buf << "out " << fragdata << " vp_out; \n";

        std::set<std::string> types;
        for(Variables::const_iterator i=vars.begin(); i != vars.end(); ++i)
            types.insert(i->type);

        for(std::set<std::string>::const_iterator i = types.begin(); i != types.end(); ++i)
        {
            buf << *i << " VP_Interpolate3(" << *i << "," << *i << "," << *i << ");\n";
        }

#if 0
        buf <<
            "\n// TES user-supplied interpolators: \n"
            "float VP_Interpolate16(float,float,float,float,float,float,float,float,float,float,float,float,float,float,float,float); \n"
            "vec2  VP_Interpolate16(vec2,vec2,vec2,vec2,vec2,vec2,vec2,vec2,vec2,vec2,vec2,vec2,vec2,vec2,vec2,vec2); \n"
            "vec3  VP_Interpolate16(vec3,vec3,vec3,vec3,vec3,vec3,vec3,vec3,vec3,vec3,vec3,vec3,vec3,vec3,vec3,vec3); \n"
            "vec4  VP_Interpolate16(vec4,vec4,vec4,vec4,vec4,vec4,vec4,vec4,vec4,vec4,vec4,vec4,vec4,vec4,vec4,vec4); \n";
#endif

        if ( tessEvalStage || (viewStage && viewStageInTES) || (clipStage && clipStageInTES) )
        {
            buf << "\n// Function declarations:\n";
            if ( tessEvalStage )
            {
                for( OrderedFunctionMap::const_iterator i = tessEvalStage->begin(); i != tessEvalStage->end(); ++i )
                {
                    buf << "void " << i->second._name << "(); \n";
                }
            }

            if (viewStage && viewStageInTES)
            {
                for( OrderedFunctionMap::const_iterator i = viewStage->begin(); i != viewStage->end(); ++i )
                {
                    buf << "void " << i->second._name << "(inout vec4); \n";
                }
            }

            if (clipStage && clipStageInTES) 
            {
                for( OrderedFunctionMap::const_iterator i = clipStage->begin(); i != clipStage->end(); ++i )
                {
                    buf << "void " << i->second._name << "(inout vec4); \n";
                }
            }

            // Helper functions:
            buf << "\nvoid VP_LoadVertex(in int index) \n"
                << "{ \n";
        
            // Copy input block to stage globals:
            for(Variables::const_iterator i = vars.begin(); i != vars.end(); ++i)
                buf << INDENT << i->name << " = vp_in[index]." << i->name << "; \n";

            buf << "} \n";

            buf << "\nvoid VP_Interpolate3() \n"
                << "{ \n";            
            for(Variables::const_iterator i = vars.begin(); i != vars.end(); ++i)
            {
                if ( i->interp != "flat" )
                {
                    if ( i->arraySize == 0 )
                    {
                        buf << INDENT << i->name << " = VP_Interpolate3"
                            << "( vp_in[0]." << i->name
                            << ", vp_in[1]." << i->name
                            << ", vp_in[2]." << i->name << " ); \n";
                    }
                    else
                    {
                        for(int n=0; n<i->arraySize; ++n)
                        {
                            buf << INDENT << i->name << "[" << n << "] = VP_Interpolate3"
                                << "( vp_in[0]." << i->name << "[" << n << "]"
                                << ", vp_in[1]." << i->name << "[" << n << "]"
                                << ", vp_in[2]." << i->name << "[" << n << "] ); \n";
                        }
                    }
                }
                else
                {
                    buf << INDENT << i->name << " = vp_in[0]." << i->name << "; \n";
                }
            }
            buf << "} \n";

            buf << "\nvoid VP_EmitVertex() \n"
                << "{ \n";

            int space = SPACE_MODEL;

            if ( viewStage && viewStageInTES )
            {
                buf << INDENT << "vp_Vertex = " << gl_ModelViewMatrix << " * vp_Vertex; \n"
                    << INDENT << "vp_Normal = normalize(" << gl_NormalMatrix << " * vp_Normal); \n";
                space = SPACE_VIEW;

                for( OrderedFunctionMap::const_iterator i = viewStage->begin(); i != viewStage->end(); ++i )
                {
                    buf << INDENT << i->second._name << "(vp_Vertex); \n";
                }
            }

            if ( clipStage && clipStageInTES )
            {
                if ( space == SPACE_MODEL )
                    buf << INDENT << "vp_Vertex = " << gl_ModelViewProjectionMatrix << " * vp_Vertex; \n"
                    << INDENT << "vp_Normal = normalize(" << gl_NormalMatrix << " * vp_Normal); \n";
                else if ( space == SPACE_VIEW )
                    buf << INDENT << "vp_Vertex = " << gl_ProjectionMatrix << " * vp_Vertex; \n";

                space = SPACE_CLIP;

                for( OrderedFunctionMap::const_iterator i = clipStage->begin(); i != clipStage->end(); ++i )
                {
                    buf << INDENT << i->second._name << "(vp_Vertex); \n";
                }
            }

            // resolve vertex to its next space, but ONLY if this is the final Vertex Processing stage.
            if ( !hasGS )
            {
                if ( space == SPACE_MODEL )
                    buf << INDENT << "vp_Vertex = " << gl_ModelViewProjectionMatrix << " * vp_Vertex; \n"
                        << INDENT << "vp_Normal = normalize(" << gl_NormalMatrix << " * vp_Normal); \n";
                else if ( space == SPACE_VIEW )
                    buf << INDENT << "vp_Vertex = " << gl_ProjectionMatrix << " * vp_Vertex; \n";
            }
        
            // Copy globals to output block:
            for(Variables::const_iterator i = vars.begin(); i != vars.end(); ++i)
                buf << INDENT << "vp_out." << i->name << " = " << i->name << "; \n";

            buf << INDENT << "gl_Position = vp_Vertex; \n"
                << "} \n";
        }

        buf << "\n"
            << "void main(void) \n"
            << "{ \n"
            << INDENT "// copy default outputs: \n";
        
        if ( !tessEvalStage )
        {
            // Copy default input block to output block (auto passthrough on first vert)
            // NOT SURE WE NEED THIS
            for(Variables::const_iterator i = vars.begin(); i != vars.end(); ++i)
                buf << INDENT << "vp_out." << i->name << " = vp_in[0]." << i->name << "; \n";
        }

        if ( tessEvalStage )
        {
            for( OrderedFunctionMap::const_iterator i = tessEvalStage->begin(); i != tessEvalStage->end(); ++i )
            {
                buf << INDENT << i->second._name << "(); \n";
            }
        }

        buf << "} \n";
        
        std::string str = buf.str();
        osg::Shader* tesShader = new osg::Shader(osg::Shader::TESSEVALUATION, str);
        tesShader->setName("VP TES");
        out_shaders.push_back( tesShader );
    }


    //.................................................................................


    // Build the geometry shader.
    if ( hasGS )
    {
        stages |= ShaderComp::STAGE_GEOMETRY;

        std::stringstream buf;

        buf << "#version " << gs_glsl_version << "\n"
            << GLSL_DEFAULT_PRECISION_FLOAT << "\n"
            << "#pragma vp_name VP Geometry Shader Main\n";

        addExtensionsToBuffer(buf, in_extensions);

        //buf << glMatrixUniforms << "\n";

        if ( hasVS || hasTCS || hasTES )
        {
            buf << "\n// Geometry stage inputs:\n"
                << "in " << vertdata << " vp_in []; \n";
        }        

        // Declare stage globals.
        buf << "\n// Geometry stage globals: \n";
        for(Variables::const_iterator i = vars.begin(); i != vars.end(); ++i)
            buf << i->declaration << "; \n";
        
        buf << "\n// Geometry stage outputs: \n"
            << "out " << fragdata << " vp_out; \n";

        if ( geomStage || (viewStage && viewStageInGS) || (clipStage && clipStageInGS) )
        {
            buf << "\n// Injected function declarations:\n";
            if ( geomStage )
            {
                for( OrderedFunctionMap::const_iterator i = geomStage->begin(); i != geomStage->end(); ++i )
                {
                    buf << "void " << i->second._name << "(); \n";
                }
            }       

            if ( viewStage && viewStageInGS )
            {
                for( OrderedFunctionMap::const_iterator i = viewStage->begin(); i != viewStage->end(); ++i )
                {
                    buf << "void " << i->second._name << "(inout vec4); \n";
                }
            }

            if ( clipStage && clipStageInGS )
            {
                for( OrderedFunctionMap::const_iterator i = clipStage->begin(); i != clipStage->end(); ++i )
                {
                    buf << "void " << i->second._name << "(inout vec4); \n";
                }
            }
        }
        
        // Build-in helper functions:
        buf << "\nvoid VP_LoadVertex(in int index) \n"
            << "{ \n";
        
        // Copy input block to stage globals:
        for(Variables::const_iterator i = vars.begin(); i != vars.end(); ++i)
            buf << INDENT << i->name << " = vp_in[index]." << i->name << "; \n";

        buf << "} \n";

        buf << "\nvoid VP_EmitModelVertex() \n"
            << "{ \n";
        
        buf << INDENT << "vp_Vertex = gl_Position; \n";
        int space = SPACE_MODEL;
        if ( viewStage && viewStageInGS )
        {
            buf << INDENT << "vp_Vertex = " << gl_ModelViewMatrix << " * vp_Vertex;\n"
                << INDENT << "vp_Normal = normalize(" << gl_NormalMatrix << " * vp_Normal); \n";

            space = SPACE_VIEW;

            for( OrderedFunctionMap::const_iterator i = viewStage->begin(); i != viewStage->end(); ++i )
            {
                buf << INDENT << i->second._name << "(vp_Vertex); \n";
            }
        }

        if ( clipStage && clipStageInGS )
        {
            if ( space == SPACE_MODEL )
            {
                buf << INDENT << "vp_Vertex = " << gl_ModelViewProjectionMatrix << " * vp_Vertex; \n"
                    << INDENT << "vp_Normal = normalize(" << gl_NormalMatrix << " * vp_Normal); \n";
            }
            else if ( space == SPACE_VIEW )
            {
                buf << INDENT << "vp_Vertex = " << gl_ProjectionMatrix << " * vp_Vertex; \n";
            }            

            space = SPACE_CLIP;

            for( OrderedFunctionMap::const_iterator i = clipStage->begin(); i != clipStage->end(); ++i )
            {
                buf << INDENT << i->second._name << "(vp_Vertex); \n";
            }
        }

        // resolve vertex to its next space:
        if ( space == SPACE_MODEL )
        {
            buf << INDENT << "vp_Vertex = " << gl_ModelViewProjectionMatrix << " * vp_Vertex; \n"
                << INDENT << "vp_Normal = normalize(" << gl_NormalMatrix << " * vp_Normal); \n";
        }
        else if ( space == SPACE_VIEW )
        {
            buf << INDENT << "vp_Vertex = " << gl_ProjectionMatrix << " * vp_Vertex; \n";
        }
                
        // Copy globals to output block:
        for(Variables::const_iterator i = vars.begin(); i != vars.end(); ++i)
            buf << INDENT << "vp_out." << i->name << " = " << i->name << "; \n";

        buf << INDENT << "gl_Position = vp_Vertex; \n";

        buf << INDENT << "EmitVertex(); \n"
            << "} \n";
        

        buf << "\nvoid VP_EmitViewVertex() \n"
            << "{ \n";
        
        buf << INDENT << "vp_Vertex = gl_Position; \n";
        space = SPACE_VIEW;
        if ( viewStage && viewStageInGS )
        {
            for( OrderedFunctionMap::const_iterator i = viewStage->begin(); i != viewStage->end(); ++i )
            {
                buf << INDENT << i->second._name << "(vp_Vertex); \n";
            }
        }

        if ( clipStage && clipStageInGS )
        {
            buf << INDENT << "vp_Vertex = " << gl_ProjectionMatrix << " * vp_Vertex; \n";
            space = SPACE_CLIP;
            for( OrderedFunctionMap::const_iterator i = clipStage->begin(); i != clipStage->end(); ++i )
            {
                buf << INDENT << i->second._name << "(vp_Vertex); \n";
            }
        }

        // resolve vertex to its next space:
        if ( space == SPACE_VIEW )
            buf << INDENT << "vp_Vertex = " << gl_ProjectionMatrix << " * vp_Vertex; \n";
                
        // Copy globals to output block:
        for(Variables::const_iterator i = vars.begin(); i != vars.end(); ++i)
            buf << INDENT << "vp_out." << i->name << " = " << i->name << "; \n";

        buf << INDENT << "gl_Position = vp_Vertex; \n";

        buf << INDENT << "EmitVertex(); \n"
            << "} \n";

        buf << "\n"
            << "void main(void) \n"
            << "{ \n"
            << INDENT "// copy default outputs: \n";
        
        // Copy default input block to output block (auto passthrough on first vert)
        // NOT SURE WE NEED THIS
        for(Variables::const_iterator i = vars.begin(); i != vars.end(); ++i)
            buf << INDENT << "vp_out." << i->name << " = vp_in[0]." << i->name << "; \n";

        if ( geomStage )
        {
            for( OrderedFunctionMap::const_iterator i = geomStage->begin(); i != geomStage->end(); ++i )
            {
                buf << INDENT << i->second._name << "(); \n";
            }
        }

        buf << "} \n";

        std::string str;
        str = buf.str();
        osg::Shader* geomShader = new osg::Shader( osg::Shader::GEOMETRY, str );
        geomShader->setName( "main(geometry)" );
        out_shaders.push_back( geomShader );
    }
    

    //.................................................................................


    // Build the Fragment shader.
    if ( hasFS )
    {
        stages |= ShaderComp::STAGE_FRAGMENT;

        std::stringstream buf;

        buf << "#version " << fs_glsl_version << "\n"
            << GLSL_DEFAULT_PRECISION_FLOAT << "\n"
            << "#pragma vp_name VP Fragment Shader Main\n"
            << (!s_GLES_SHADERS ? "#extension GL_ARB_gpu_shader5 : enable \n" : "");

        addExtensionsToBuffer(buf, in_extensions);

        // no output stage? Use default output
        if (!outputStage)
        {
            buf << "\n// Fragment output\n"
                << "out vec4 vp_FragColor;\n";
        }

        buf << "\n// Fragment stage inputs:\n";
        buf << "in " << fragdata << " vp_in; \n";
                
        buf <<
            "\n// Fragment stage globals:\n";

        // Declare stage globals.
        for(Variables::const_iterator i = vars.begin(); i != vars.end(); ++i)
            buf << i->prec << (i->prec.empty()?"":" ") << i->declaration << ";\n";

        if ( coloringStage || lightingStage || outputStage )
        {
            buf << "\n// Function declarations:\n";
        }

        if ( coloringStage )
        {
            for( OrderedFunctionMap::const_iterator i = coloringStage->begin(); i != coloringStage->end(); ++i )
            {
                buf << "void " << i->second._name << "(inout vec4 color); \n";
            }
        }

        if ( lightingStage )
        {
            for( OrderedFunctionMap::const_iterator i = lightingStage->begin(); i != lightingStage->end(); ++i )
            {
                buf << "void " << i->second._name << "(inout vec4 color); \n";
            }
        }

        if ( outputStage )
        {
            for( OrderedFunctionMap::const_iterator i = outputStage->begin(); i != outputStage->end(); ++i )
            {
                buf << "void " << i->second._name << "(inout vec4 color); \n";
            }
        }

        buf << 
            "\nvoid main(void) \n"
            "{ \n";
        
        // Copy input block to stage globals:
        for(Variables::const_iterator i = vars.begin(); i != vars.end(); ++i)
            buf << INDENT << i->name << " = vp_in." << i->name << "; \n";

        buf << INDENT << "vp_Normal = normalize(vp_Normal); \n";

        int coloringPass = _fragStageOrder == FRAGMENT_STAGE_ORDER_COLORING_LIGHTING ? 0 : 1;
        int lightingPass = 1-coloringPass;

        for(int pass=0; pass<2; ++pass)
        {
            if ( coloringStage && (pass == coloringPass) )
            {
                for( OrderedFunctionMap::const_iterator i = coloringStage->begin(); i != coloringStage->end(); ++i )
                {
                    buf << INDENT << i->second._name << "( vp_Color ); \n";
                }
            }

            if ( lightingStage && (pass == lightingPass) )
            {
                for( OrderedFunctionMap::const_iterator i = lightingStage->begin(); i != lightingStage->end(); ++i )
                {
                    buf << INDENT << i->second._name << "( vp_Color ); \n";
                }
            }
        }

        if ( outputStage )
        {
            for( OrderedFunctionMap::const_iterator i = outputStage->begin(); i != outputStage->end(); ++i )
            {
                buf << INDENT << i->second._name << "( vp_Color ); \n";
            }
        }
        else
        {
            // in the absense of any output functions, generate a default output statement
            // that simply writes to gl_FragColor.
            buf << INDENT << "vp_FragColor = vp_Color;\n";
        }
        buf << "}\n";

        std::string str;
        str = buf.str();
        osg::Shader* shader = new osg::Shader( osg::Shader::FRAGMENT, str );
        shader->setName( "main(fragment)" );
        out_shaders.push_back( shader );
    }

    return stages;
}


osg::Shader*
ShaderFactory::createColorFilterChainFragmentShader(const std::string&      function, 
                                                    const ColorFilterChain& chain ) const
{
    std::stringstream buf;
    buf << 
        "#version " GLSL_VERSION_STR "\n" << GLSL_DEFAULT_PRECISION_FLOAT "\n";

    // write out the shader function prototypes:
    for( ColorFilterChain::const_iterator i = chain.begin(); i != chain.end(); ++i )
    {
        ColorFilter* filter = i->get();
        buf << "void " << filter->getEntryPointFunctionName() << "(inout vec4 color);\n";
    }

    // write out the main function:
    buf << "void " << function << "(inout vec4 color) \n"
        << "{ \n";

    // write out the function calls. if there are none, it's a NOP.
    for( ColorFilterChain::const_iterator i = chain.begin(); i != chain.end(); ++i )
    {
        ColorFilter* filter = i->get();
        buf << INDENT << filter->getEntryPointFunctionName() << "(color);\n";
    }
        
    buf << "} \n";

    std::string bufstr;
    bufstr = buf.str();
    return new osg::Shader(osg::Shader::FRAGMENT, bufstr);
}

std::string
ShaderFactory::getRangeUniformName() const
{
    return "oe_range_to_bs";
}

osg::Uniform*
ShaderFactory::createRangeUniform() const
{
    return new osg::Uniform(osg::Uniform::FLOAT, getRangeUniformName());
}
>>>>>>> f7a922ba
<|MERGE_RESOLUTION|>--- conflicted
+++ resolved
@@ -1,1120 +1,3 @@
-<<<<<<< HEAD
-/* -*-c++-*- */
-/* osgEarth - Dynamic map generation toolkit for OpenSceneGraph
- * Copyright 2016 Pelican Mapping
- * http://osgearth.org
- *
- * osgEarth is free software; you can redistribute it and/or modify
- * it under the terms of the GNU Lesser General Public License as published by
- * the Free Software Foundation; either version 2 of the License, or
- * (at your option) any later version.
- *
- * This program is distributed in the hope that it will be useful,
- * but WITHOUT ANY WARRANTY; without even the implied warranty of
- * MERCHANTABILITY or FITNESS FOR A PARTICULAR PURPOSE.  See the
- * GNU Lesser General Public License for more details.
- *
- * You should have received a copy of the GNU Lesser General Public License
- * along with this program.  If not, see <http://www.gnu.org/licenses/>
- */
-#include <osgEarth/ShaderFactory>
-
-#include <osgEarth/ShaderUtils>
-#include <osgEarth/ShaderLoader>
-#include <osgEarth/Registry>
-#include <osgEarth/Capabilities>
-#include <osgEarth/VirtualProgram>
-#include <osg/Shader>
-#include <osg/Program>
-#include <osg/State>
-#include <osg/Notify>
-#include <sstream>
-
-#define LC "[ShaderFactory] "
-
-#if defined(OSG_GLES2_AVAILABLE) || defined(OSG_GLES3_AVAILABLE)
-    static bool s_GLES_SHADERS = true;
-#else
-    static bool s_GLES_SHADERS = false;
-#endif
-
-#define INDENT "    "
-#define RANGE  osgEarth::Registry::instance()->shaderFactory()->getRangeUniformName()
-
-using namespace osgEarth;
-using namespace osgEarth::ShaderComp;
-
-
-namespace
-{
-    void insertRangeConditionals(const Function& f, std::ostream& buf)
-    {
-        if ( f._minRange.isSet() && !f._maxRange.isSet() )
-        {
-            buf << INDENT << "if (" << RANGE << " >= float(" << f._minRange.value() << "))\n" << INDENT;
-        }
-        else if ( !f._minRange.isSet() && f._maxRange.isSet() )
-        {
-            buf << INDENT << "if (" << RANGE << " <= float(" << f._maxRange.value() << "))\n" << INDENT;
-        }
-        else if ( f._minRange.isSet() && f._maxRange.isSet() )
-        {
-            buf << INDENT << "if (" << RANGE << " >= float(" << f._minRange.value() << ") && " << RANGE << " <= float(" << f._maxRange.value() << "))\n" << INDENT;
-        }
-    }
-}
-
-
-ShaderFactory::ShaderFactory()
-{
-    _fragStageOrder = FRAGMENT_STAGE_ORDER_COLORING_LIGHTING;
-}
-
-
-#define SPACE_MODEL 0
-#define SPACE_VIEW  1
-#define SPACE_CLIP  2
-
-namespace
-{
-    struct Variable
-    {
-        std::string interp;      // interpolation qualifer (flat, etc.)
-        std::string type;        // float, vec4, etc.
-        std::string name;        // name without any array specifiers, etc.
-        std::string prec;        // precision qualifier if any
-        std::string declaration; // name including array specifiers (for decl)
-        int         arraySize;   // 0 if not an array; else array size.
-    };
-
-    typedef std::vector<Variable> Variables;
-
-	void addExtensionsToBuffer(std::ostream& buf, const VirtualProgram::ExtensionsSet& in_extensions)
-	{
-	   for (VirtualProgram::ExtensionsSet::const_iterator it = in_extensions.begin(); it != in_extensions.end(); ++it)
-	   {
-	      const std::string& extension = *it;
-	      buf << "#extension "<<extension<< " : enable \n";
-	   }
-	}
-}
-
-
-ShaderComp::StageMask
-ShaderFactory::createMains(const ShaderComp::FunctionLocationMap&    functions,
-                           const VirtualProgram::ShaderMap&          in_shaders,
-                           const VirtualProgram::ExtensionsSet&      in_extensions,
-                           std::vector< osg::ref_ptr<osg::Shader> >& out_shaders) const
-{
-    StageMask stages =
-        ShaderComp::STAGE_VERTEX |
-        ShaderComp::STAGE_FRAGMENT;
-
-    FunctionLocationMap::const_iterator f;
-
-    // collect the "model" stage vertex functions:
-    f = functions.find( LOCATION_VERTEX_MODEL );
-    const OrderedFunctionMap* modelStage = f != functions.end() ? &f->second : 0L;
-
-    // collect the "view" stage vertex functions:
-    f = functions.find( LOCATION_VERTEX_VIEW );
-    const OrderedFunctionMap* viewStage = f != functions.end() ? &f->second : 0L;
-
-    // geometry shader functions:
-    f = functions.find( LOCATION_TESS_CONTROL );
-    const OrderedFunctionMap* tessControlStage = f != functions.end() ? &f->second : 0L;
-
-    // geometry shader functions:
-    f = functions.find( LOCATION_TESS_EVALUATION );
-    const OrderedFunctionMap* tessEvalStage = f != functions.end() ? &f->second : 0L;
-
-    // geometry shader functions:
-    f = functions.find( LOCATION_GEOMETRY );
-    const OrderedFunctionMap* geomStage = f != functions.end() ? &f->second : 0L;
-
-    // collect the "clip" stage functions:
-    f = functions.find( LOCATION_VERTEX_CLIP );
-    const OrderedFunctionMap* clipStage = f != functions.end() ? &f->second : 0L;
-
-    // fragment shader coloring functions:
-    f = functions.find( LOCATION_FRAGMENT_COLORING );
-    const OrderedFunctionMap* coloringStage = f != functions.end() ? &f->second : 0L;
-
-    // fragment shader lighting functions:
-    f = functions.find( LOCATION_FRAGMENT_LIGHTING );
-    const OrderedFunctionMap* lightingStage = f != functions.end() ? &f->second : 0L;
-
-    // fragment shader lighting functions:
-    f = functions.find( LOCATION_FRAGMENT_OUTPUT );
-    const OrderedFunctionMap* outputStage = f != functions.end() ? &f->second : 0L;
-
-    // what do we need to build?
-    bool hasGS  = geomStage        && !geomStage->empty();
-    bool hasTCS = tessControlStage && !tessControlStage->empty();
-    bool hasTES = tessEvalStage    && !tessEvalStage->empty();
-    bool hasFS  = true;
-    bool hasVS  = true;
-    
-    // where to insert the view/clip stage vertex functions:
-    bool viewStageInGS  = hasGS;
-    bool viewStageInTES = !viewStageInGS && hasTES;
-    bool viewStageInVS  = !viewStageInTES && !viewStageInGS;
-    
-    bool clipStageInGS  = hasGS;
-    bool clipStageInTES = hasTES && !hasGS;
-    bool clipStageInVS  = !clipStageInGS && !clipStageInTES;
-
-    // search for pragma varyings and build up our interface block definitions.
-    typedef std::set<std::string> VarDefs;
-    VarDefs varDefs;
-
-    // built-ins:
-    varDefs.insert( "vec4 vp_Color" );
-    varDefs.insert( "vec3 vp_Normal" );
-    varDefs.insert( "vec4 vp_Vertex" );
-
-    // parse the vp_varyings (which were injected by the ShaderLoader)
-    for(VirtualProgram::ShaderMap::const_iterator s = in_shaders.begin(); s != in_shaders.end(); ++s )
-    {
-        osg::Shader* shader = s->data()._shader->getNominalShader();
-        if ( shader )
-        {
-            ShaderLoader::getAllPragmaValues(shader->getShaderSource(), "vp_varying", varDefs);
-        }
-    }
-
-    Variables vars;
-    for(VarDefs::iterator i = varDefs.begin(); i != varDefs.end(); ++i) 
-    {
-        std::vector<std::string> tokens;        
-        StringTokenizer st;
-        st.addDelims( " \t", false );
-        st.addDelims( "[]", true );
-        st.tokenize( *i, tokens ); //(*i, tokens, " \t", "", false, true);
-        if ( tokens.size() >= 2 )
-        {
-            int p=0;
-            Variable v;
-            if ( tokens[p] == "flat" || tokens[p] == "nonperspective" || tokens[p] == "smooth" )
-            {
-                v.interp = tokens[p++];
-            }
-            
-            if ( tokens[p] == "lowp" || tokens[p] == "mediump" || tokens[p] == "highp" )
-            {
-                v.prec = tokens[p++];
-            }
-
-            if ( p+1 < tokens.size() )
-            {
-                v.type = tokens[p++];
-                v.name = tokens[p++];
-
-                // check for array
-                if ( p+2 < tokens.size() && tokens[p] == "[" && tokens[p+2] == "]" )
-                {
-                    v.declaration = Stringify() << v.type << " " << v.name << tokens[p] << tokens[p+1] << tokens[p+2];
-                    v.arraySize = as<int>(tokens[p+1], 0);
-                }
-                else
-                {
-                    v.declaration = Stringify() << v.type << " " << v.name;
-                    v.arraySize = 0;
-                }
-            }
-
-            if ( !v.type.empty() && !v.name.empty() && !v.declaration.empty() )
-            {
-                vars.push_back( v );
-            }
-        }
-    }
-
-    std::string
-        gl_Color                     = "gl_Color",
-        gl_Vertex                    = "gl_Vertex",
-        gl_Normal                    = "gl_Normal",
-        gl_Position                  = "gl_Position",
-        gl_ModelViewMatrix           = "gl_ModelViewMatrix",
-        gl_ProjectionMatrix          = "gl_ProjectionMatrix",
-        gl_ModelViewProjectionMatrix = "gl_ModelViewProjectionMatrix",
-        gl_NormalMatrix              = "gl_NormalMatrix",
-        gl_FrontColor                = "gl_FrontColor";
-
-    std::string glMatrixUniforms = "";
-
-    #define GLSL_330 GLSL_VERSION_STR // "330 compatibility"
-
-#if defined(OSG_GL3_AVAILABLE) || defined(OSG_GL4_AVAILABLE)
-#   define GLSL_400 "400"
-#else
-#   define GLSL_400 "400 compatibility"
-#endif
-
-    // use GLSL 400 if it's avaiable since that will give the developer
-    // access to double-precision types.
-    bool use400 = 
-        Registry::instance()->hasCapabilities() &&
-        Registry::capabilities().getGLSLVersionInt() >= 400;
-
-    std::string tcs_glsl_version(GLSL_400);
-    std::string tes_glsl_version(GLSL_400);
-
-    std::string vs_glsl_version = use400 ? GLSL_400 : GLSL_330;
-    std::string fs_glsl_version = use400 ? GLSL_400 : GLSL_330;
-    std::string gs_glsl_version = use400 ? GLSL_400 : GLSL_330;
-
-    // build the vertex data interface block definition:
-    std::string vertdata;
-    {
-        std::stringstream buf;
-        buf << "VP_PerVertex { \n";
-        for(Variables::const_iterator i = vars.begin(); i != vars.end(); ++i)
-            buf << INDENT << i->interp << (i->interp.empty()?"":" ") << i->prec << (i->prec.empty()?"":" ") << i->declaration << "; \n";
-        buf << "}";
-        vertdata = buf.str();
-    }
-
-    // TODO: perhaps optimize later to not include things we don't need in the FS
-    std::string fragdata = vertdata;
-
-    // Build the vertex shader.
-    if ( hasVS )
-    {
-        stages |= ShaderComp::STAGE_VERTEX;
-
-        std::stringstream buf;
-
-        buf << "#version " << vs_glsl_version << "\n"
-            GLSL_DEFAULT_PRECISION_FLOAT << "\n"
-            "#pragma vp_name VP Vertex Shader Main\n"
-            << (!s_GLES_SHADERS ? "#extension GL_ARB_gpu_shader5 : enable \n" : "");
-
-        addExtensionsToBuffer(buf, in_extensions);
-
-        buf << "\n// Vertex stage globals:\n";
-        for(Variables::const_iterator i = vars.begin(); i != vars.end(); ++i)
-            buf << i->prec << (i->prec.empty()?"":" ") << i->declaration << "; \n";
-        
-        buf << "\n// Vertex stage outputs:\n";
-        if ( hasGS || hasTCS )
-            buf << "out " << vertdata << " vp_out; \n";
-        else
-            buf << "out " << fragdata << " vp_out; \n";
-
-        // prototype functions:
-        if ( modelStage || (viewStage && viewStageInVS) || (clipStage && clipStageInVS) )
-        {
-            buf << "\n// Function declarations:\n";
-        }
-
-        if ( modelStage )
-        {
-            for( OrderedFunctionMap::const_iterator i = modelStage->begin(); i != modelStage->end(); ++i )
-            {
-                buf << "void " << i->second._name << "(inout vec4); \n";
-            }
-        }
-
-        // prototypes for view stage methods:
-        if ( viewStage != 0L && viewStageInVS )
-        {
-            for( OrderedFunctionMap::const_iterator i = viewStage->begin(); i != viewStage->end(); ++i )
-            {
-                buf << "void " << i->second._name << "(inout vec4); \n";
-            }
-        }
-
-        // prototypes for clip stage methods:
-        if ( clipStage != 0L && clipStageInVS )
-        {
-            for( OrderedFunctionMap::const_iterator i = clipStage->begin(); i != clipStage->end(); ++i )
-            {
-                buf << "void " << i->second._name << "(inout vec4); \n";
-            }
-        }
-
-        buf <<
-            "\nvoid main(void) \n"
-            "{ \n"
-            INDENT "vp_Vertex = " << gl_Vertex << "; \n"
-            INDENT "vp_Normal = " << gl_Normal << "; \n"
-            INDENT "vp_Color  = " << gl_Color  << "; \n";
-
-        if ( modelStage )
-        {
-            for( OrderedFunctionMap::const_iterator i = modelStage->begin(); i != modelStage->end(); ++i )
-            {
-                //insertRangeConditionals( i->second, buf );
-                buf << INDENT << i->second._name << "(vp_Vertex); \n";
-            }
-        }
-
-        if ( viewStageInVS )
-        {
-            if ( viewStage )
-            {
-                buf <<
-                    INDENT << "vp_Vertex = " << gl_ModelViewMatrix << " * vp_Vertex; \n"
-                    INDENT << "vp_Normal = normalize(" << gl_NormalMatrix    << " * vp_Normal); \n";
-
-                for( OrderedFunctionMap::const_iterator i = viewStage->begin(); i != viewStage->end(); ++i )
-                {
-                    buf << INDENT << i->second._name << "(vp_Vertex); \n";
-                }
-            }
-
-            if ( clipStageInVS )
-            {
-                if ( clipStage )
-                {
-                    if ( viewStage )
-                    {
-                        buf << INDENT << "vp_Vertex = " << gl_ProjectionMatrix << " * vp_Vertex; \n";
-                    }
-                    else
-                    {
-                        buf <<
-                            INDENT << "vp_Vertex = " << gl_ModelViewProjectionMatrix << " * vp_Vertex; \n"
-                            INDENT << "vp_Normal = normalize(" << gl_NormalMatrix << " * vp_Normal); \n";
-                    }
-
-                    for( OrderedFunctionMap::const_iterator i = clipStage->begin(); i != clipStage->end(); ++i )
-                    {
-                        buf << INDENT << i->second._name << "(vp_Vertex); \n";
-                    }
-                }
-            }
-        }
-
-        // if there are no further vertex-processing stages, transform the position into clip coordinates
-        // for the fragment shader now:
-        if ( !hasGS && !hasTCS )
-        {
-            if ( clipStage )
-                buf << INDENT "gl_Position = vp_Vertex; \n";
-            else if ( viewStage )
-                buf << INDENT "gl_Position = " << gl_ProjectionMatrix << " * vp_Vertex; \n";
-            else
-                buf << INDENT "gl_Position = " << gl_ModelViewProjectionMatrix << " * vp_Vertex; \n";
-        }
-
-        // otherwise, pass it along as-is.
-        else
-        {
-            buf << INDENT "gl_Position = vp_Vertex; \n";
-        }
-
-
-        if ( hasTCS || hasGS || hasFS )
-        {
-            // Copy stage globals to output block:
-            for(Variables::const_iterator i = vars.begin(); i != vars.end(); ++i)
-                buf << INDENT << "vp_out." << i->name << " = " << i->name << "; \n";
-        }
-
-        buf << "} \n";
-
-        osg::Shader* vertexShader = new osg::Shader( osg::Shader::VERTEX, buf.str() );
-        vertexShader->setName( "main(vertex)" );
-        out_shaders.push_back( vertexShader );
-    }
-
-
-    //.................................................................................
-    
-#if !defined(OSG_GL_FIXED_FUNCTION_AVAILABLE)
-
-    // for all stages EXCEPT vertex, we will switch over to the OSG aliased
-    // matrix uniforms. Why except vertex? OSG [3.4] does something internally to
-    // convert these for hte VERTEX shader stage only... and if you try to 
-    // use them anyway, they won't work :(
-
-    if (osg::State::getUseUboTransformStack())
-    {
-       gl_ModelViewMatrix = "osg.ModelViewMatrix";
-       gl_ProjectionMatrix = "osg.ProjectionMatrix";
-       gl_ModelViewProjectionMatrix = "osg.ModelViewProjectionMatrix";
-       gl_NormalMatrix = "osg.NormalMatrix";
-       gl_FrontColor = "osg_FrontColor";
-
-       glMatrixUniforms = osg::State::getTransformUboDeclaration();
-    }
-    else {
-       gl_ModelViewMatrix = "osg_ModelViewMatrix",
-          gl_ProjectionMatrix = "osg_ProjectionMatrix",
-          gl_ModelViewProjectionMatrix = "osg_ModelViewProjectionMatrix",
-          gl_NormalMatrix = "osg_NormalMatrix",
-          gl_FrontColor = "osg_FrontColor";
-
-       glMatrixUniforms =
-          "uniform mat4 osg_ModelViewMatrix;\n"
-          "uniform mat4 osg_ModelViewProjectionMatrix;\n"
-          "uniform mat4 osg_ProjectionMatrix;\n"
-          "uniform mat3 osg_NormalMatrix;\n";
-    }
-
-#endif
-
-
-    if ( hasTCS )
-    {
-        stages |= ShaderComp::STAGE_TESSCONTROL;
-        std::stringstream buf;
-
-        buf << "#version " << tcs_glsl_version << "\n"
-            << GLSL_DEFAULT_PRECISION_FLOAT << "\n"
-            << "#pragma vp_name VP Tessellation Control Shader (TCS) Main\n"
-            // For gl_MaxPatchVertices
-            << (!s_GLES_SHADERS ? "#extension GL_NV_gpu_shader5 : enable\n" : "");
-
-        addExtensionsToBuffer(buf, in_extensions);
-
-        buf << glMatrixUniforms << "\n";
-
-        if ( hasVS )
-        {
-              buf << "\n// TCS stage inputs:\n"
-                 << "in " << vertdata << " vp_in [gl_MaxPatchVertices]; \n";
-        }
-
-        // The TES is mandatory.
-        buf << "\n// TCS stage outputs to TES: \n"
-            << "out " << vertdata << " vp_out [gl_MaxPatchVertices]; \n";
-
-        // Stage globals.
-        buf << "\n// TCS stage globals \n";
-        for(Variables::const_iterator i = vars.begin(); i != vars.end(); ++i)
-            buf << i->prec << (i->prec.empty()?"":" ") << i->declaration << "; \n";
-
-        // Helper functions:
-        // TODO: move this into its own osg::Shader so it can be shared.
-        buf << "\nvoid VP_LoadVertex(in int index) \n"
-            << "{ \n";
-        
-        // Copy input block to stage globals:
-        for(Variables::const_iterator i = vars.begin(); i != vars.end(); ++i)
-            buf << INDENT << i->name << " = vp_in[index]." << i->name << "; \n";
-
-        buf << "} \n";
-        
-        // Function declares
-        if ( tessControlStage )
-        {
-            buf << "\n// Function declarations:\n";
-            for( OrderedFunctionMap::const_iterator i = tessControlStage->begin(); i != tessControlStage->end(); ++i )
-                buf << "void " << i->second._name << "(); \n";
-        }
-
-        // Main
-        buf << "\nvoid main(void) \n"
-            << "{ \n"
-            << INDENT "// copy default outputs: \n";
-                
-        // Copy in to globals
-        for(Variables::const_iterator i = vars.begin(); i != vars.end(); ++i)
-            buf << INDENT << i->name << " = vp_in[gl_InvocationID]." << i->name << "; \n";
-
-        // Invoke functions
-        if ( tessControlStage )
-        {
-            for( OrderedFunctionMap::const_iterator i = tessControlStage->begin(); i != tessControlStage->end(); ++i )
-                buf << INDENT << i->second._name << "(); \n";
-        }
-                
-        // Copy globals to out.
-        for(Variables::const_iterator i = vars.begin(); i != vars.end(); ++i)
-            buf << INDENT << "vp_out[gl_InvocationID]." << i->name << " = " << i->name << "; \n";
-
-        buf << "} \n";
-        
-        std::string str = buf.str();
-        osg::Shader* tcsShader = new osg::Shader(osg::Shader::TESSCONTROL, str);
-        tcsShader->setName("VP TCS");
-        out_shaders.push_back( tcsShader );
-    }
-
-
-    //.................................................................................
-
-
-    if ( hasTES )
-    {
-        stages |= ShaderComp::STAGE_TESSEVALUATION;
-
-        std::stringstream buf;
-
-        buf << "#version " << tes_glsl_version << "\n"
-            << GLSL_DEFAULT_PRECISION_FLOAT << "\n"
-            << "#pragma vp_name VP Tessellation Evaluation (TES) Shader MAIN\n";
-
-        addExtensionsToBuffer(buf, in_extensions);
-
-        buf << glMatrixUniforms << "\n";
-
-        buf << "\n// TES stage inputs (required):\n"
-            << "in " << vertdata << " vp_in []; \n";
-        
-        // Declare stage globals.
-        buf << "\n// TES stage globals: \n";
-        for(Variables::const_iterator i = vars.begin(); i != vars.end(); ++i)
-            buf << i->declaration << "; \n";
-        
-        buf << "\n// TES stage outputs: \n";
-        if ( hasGS )
-            buf << "out " << vertdata << " vp_out; \n";
-        else
-            buf << "out " << fragdata << " vp_out; \n";
-
-        std::set<std::string> types;
-        for(Variables::const_iterator i=vars.begin(); i != vars.end(); ++i)
-            types.insert(i->type);
-
-        for(std::set<std::string>::const_iterator i = types.begin(); i != types.end(); ++i)
-        {
-            buf << *i << " VP_Interpolate3(" << *i << "," << *i << "," << *i << ");\n";
-        }       
-
-        //buf <<
-        //    "\n// TES user-supplied interpolators: \n"
-        //    "float VP_Interpolate3(float,float,float); \n"
-        //    "vec2  VP_Interpolate3(vec2,vec2,vec2); \n"
-        //    "vec3  VP_Interpolate3(vec3,vec3,vec3); \n"
-        //    "vec4  VP_Interpolate3(vec4,vec4,vec4); \n";
-
-#if 0
-        buf <<
-            "\n// TES user-supplied interpolators: \n"
-            "float VP_Interpolate16(float,float,float,float,float,float,float,float,float,float,float,float,float,float,float,float); \n"
-            "vec2  VP_Interpolate16(vec2,vec2,vec2,vec2,vec2,vec2,vec2,vec2,vec2,vec2,vec2,vec2,vec2,vec2,vec2,vec2); \n"
-            "vec3  VP_Interpolate16(vec3,vec3,vec3,vec3,vec3,vec3,vec3,vec3,vec3,vec3,vec3,vec3,vec3,vec3,vec3,vec3); \n"
-            "vec4  VP_Interpolate16(vec4,vec4,vec4,vec4,vec4,vec4,vec4,vec4,vec4,vec4,vec4,vec4,vec4,vec4,vec4,vec4); \n";
-#endif
-
-        if ( tessEvalStage || (viewStage && viewStageInTES) || (clipStage && clipStageInTES) )
-        {
-            buf << "\n// Function declarations:\n";
-            if ( tessEvalStage )
-            {
-                for( OrderedFunctionMap::const_iterator i = tessEvalStage->begin(); i != tessEvalStage->end(); ++i )
-                {
-                    buf << "void " << i->second._name << "(); \n";
-                }
-            }
-
-            if (viewStage && viewStageInTES)
-            {
-                for( OrderedFunctionMap::const_iterator i = viewStage->begin(); i != viewStage->end(); ++i )
-                {
-                    buf << "void " << i->second._name << "(inout vec4); \n";
-                }
-            }
-
-            if (clipStage && clipStageInTES) 
-            {
-                for( OrderedFunctionMap::const_iterator i = clipStage->begin(); i != clipStage->end(); ++i )
-                {
-                    buf << "void " << i->second._name << "(inout vec4); \n";
-                }
-            }
-
-            // Helper functions:
-            buf << "\nvoid VP_LoadVertex(in int index) \n"
-                << "{ \n";
-        
-            // Copy input block to stage globals:
-            for(Variables::const_iterator i = vars.begin(); i != vars.end(); ++i)
-                buf << INDENT << i->name << " = vp_in[index]." << i->name << "; \n";
-
-            buf << "} \n";
-
-            buf << "\nvoid VP_Interpolate3() \n"
-                << "{ \n";            
-            for(Variables::const_iterator i = vars.begin(); i != vars.end(); ++i)
-            {
-                if ( i->interp != "flat" )
-                {
-                    if ( i->arraySize == 0 )
-                    {
-                        buf << INDENT << i->name << " = VP_Interpolate3"
-                            << "( vp_in[0]." << i->name
-                            << ", vp_in[1]." << i->name
-                            << ", vp_in[2]." << i->name << " ); \n";
-                    }
-                    else
-                    {
-                        for(int n=0; n<i->arraySize; ++n)
-                        {
-                            buf << INDENT << i->name << "[" << n << "] = VP_Interpolate3"
-                                << "( vp_in[0]." << i->name << "[" << n << "]"
-                                << ", vp_in[1]." << i->name << "[" << n << "]"
-                                << ", vp_in[2]." << i->name << "[" << n << "] ); \n";
-                        }
-                    }
-                }
-                else
-                {
-                    buf << INDENT << i->name << " = vp_in[0]." << i->name << "; \n";
-                }
-            }
-            buf << "} \n";
-
-            buf << "\nvoid VP_EmitVertex() \n"
-                << "{ \n";
-
-            int space = SPACE_MODEL;
-
-            if ( viewStage && viewStageInTES )
-            {
-                buf << INDENT << "vp_Vertex = " << gl_ModelViewMatrix << " * vp_Vertex; \n"
-                    << INDENT << "vp_Normal = normalize(" << gl_NormalMatrix << " * vp_Normal); \n";
-                space = SPACE_VIEW;
-
-                for( OrderedFunctionMap::const_iterator i = viewStage->begin(); i != viewStage->end(); ++i )
-                {
-                    buf << INDENT << i->second._name << "(vp_Vertex); \n";
-                }
-            }
-
-            if ( clipStage && clipStageInTES )
-            {
-                if ( space == SPACE_MODEL )
-                    buf << INDENT << "vp_Vertex = " << gl_ModelViewProjectionMatrix << " * vp_Vertex; \n"
-                    << INDENT << "vp_Normal = normalize(" << gl_NormalMatrix << " * vp_Normal); \n";
-                else if ( space == SPACE_VIEW )
-                    buf << INDENT << "vp_Vertex = " << gl_ProjectionMatrix << " * vp_Vertex; \n";
-
-                space = SPACE_CLIP;
-
-                for( OrderedFunctionMap::const_iterator i = clipStage->begin(); i != clipStage->end(); ++i )
-                {
-                    buf << INDENT << i->second._name << "(vp_Vertex); \n";
-                }
-            }
-
-            // resolve vertex to its next space, but ONLY if this is the final Vertex Processing stage.
-            if ( !hasGS )
-            {
-                if ( space == SPACE_MODEL )
-                    buf << INDENT << "vp_Vertex = " << gl_ModelViewProjectionMatrix << " * vp_Vertex; \n"
-                        << INDENT << "vp_Normal = normalize(" << gl_NormalMatrix << " * vp_Normal); \n";
-                else if ( space == SPACE_VIEW )
-                    buf << INDENT << "vp_Vertex = " << gl_ProjectionMatrix << " * vp_Vertex; \n";
-            }
-        
-            // Copy globals to output block:
-            for(Variables::const_iterator i = vars.begin(); i != vars.end(); ++i)
-                buf << INDENT << "vp_out." << i->name << " = " << i->name << "; \n";
-
-            buf << INDENT << "gl_Position = vp_Vertex; \n"
-                << "} \n";
-        }
-
-        buf << "\n"
-            << "void main(void) \n"
-            << "{ \n"
-            << INDENT "// copy default outputs: \n";
-        
-        if ( !tessEvalStage )
-        {
-            // Copy default input block to output block (auto passthrough on first vert)
-            // NOT SURE WE NEED THIS
-            for(Variables::const_iterator i = vars.begin(); i != vars.end(); ++i)
-                buf << INDENT << "vp_out." << i->name << " = vp_in[0]." << i->name << "; \n";
-        }
-
-        if ( tessEvalStage )
-        {
-            for( OrderedFunctionMap::const_iterator i = tessEvalStage->begin(); i != tessEvalStage->end(); ++i )
-            {
-                buf << INDENT << i->second._name << "(); \n";
-            }
-        }
-
-        buf << "} \n";
-        
-        std::string str = buf.str();
-        osg::Shader* tesShader = new osg::Shader(osg::Shader::TESSEVALUATION, str);
-        tesShader->setName("VP TES");
-        out_shaders.push_back( tesShader );
-    }
-
-
-    //.................................................................................
-
-
-    // Build the geometry shader.
-    if ( hasGS )
-    {
-        stages |= ShaderComp::STAGE_GEOMETRY;
-
-        std::stringstream buf;
-
-        buf << "#version " << gs_glsl_version << "\n"
-            << GLSL_DEFAULT_PRECISION_FLOAT << "\n"
-            << "#pragma vp_name VP Geometry Shader Main\n";
-
-        addExtensionsToBuffer(buf, in_extensions);
-
-        buf << glMatrixUniforms << "\n";
-
-        if ( hasVS || hasTCS || hasTES )
-        {
-            buf << "\n// Geometry stage inputs:\n"
-                << "in " << vertdata << " vp_in []; \n";
-        }        
-
-        // Declare stage globals.
-        buf << "\n// Geometry stage globals: \n";
-        for(Variables::const_iterator i = vars.begin(); i != vars.end(); ++i)
-            buf << i->declaration << "; \n";
-        
-        buf << "\n// Geometry stage outputs: \n"
-            << "out " << fragdata << " vp_out; \n";
-
-        if ( geomStage || (viewStage && viewStageInGS) || (clipStage && clipStageInGS) )
-        {
-            buf << "\n// Injected function declarations:\n";
-            if ( geomStage )
-            {
-                for( OrderedFunctionMap::const_iterator i = geomStage->begin(); i != geomStage->end(); ++i )
-                {
-                    buf << "void " << i->second._name << "(); \n";
-                }
-            }       
-
-            if ( viewStage && viewStageInGS )
-            {
-                for( OrderedFunctionMap::const_iterator i = viewStage->begin(); i != viewStage->end(); ++i )
-                {
-                    buf << "void " << i->second._name << "(inout vec4); \n";
-                }
-            }
-
-            if ( clipStage && clipStageInGS )
-            {
-                for( OrderedFunctionMap::const_iterator i = clipStage->begin(); i != clipStage->end(); ++i )
-                {
-                    buf << "void " << i->second._name << "(inout vec4); \n";
-                }
-            }
-        }
-        
-        // Build-in helper functions:
-        buf << "\nvoid VP_LoadVertex(in int index) \n"
-            << "{ \n";
-        
-        // Copy input block to stage globals:
-        for(Variables::const_iterator i = vars.begin(); i != vars.end(); ++i)
-            buf << INDENT << i->name << " = vp_in[index]." << i->name << "; \n";
-
-        buf << "} \n";
-
-        buf << "\nvoid VP_EmitModelVertex() \n"
-            << "{ \n";
-        
-        buf << INDENT << "vp_Vertex = gl_Position; \n";
-        int space = SPACE_MODEL;
-        if ( viewStage && viewStageInGS )
-        {
-            buf << INDENT << "vp_Vertex = " << gl_ModelViewMatrix << " * vp_Vertex;\n"
-                << INDENT << "vp_Normal = normalize(" << gl_NormalMatrix << " * vp_Normal); \n";
-
-            space = SPACE_VIEW;
-
-            for( OrderedFunctionMap::const_iterator i = viewStage->begin(); i != viewStage->end(); ++i )
-            {
-                buf << INDENT << i->second._name << "(vp_Vertex); \n";
-            }
-        }
-
-        if ( clipStage && clipStageInGS )
-        {
-            if ( space == SPACE_MODEL )
-            {
-                buf << INDENT << "vp_Vertex = " << gl_ModelViewProjectionMatrix << " * vp_Vertex; \n"
-                    << INDENT << "vp_Normal = normalize(" << gl_NormalMatrix << " * vp_Normal); \n";
-            }
-            else if ( space == SPACE_VIEW )
-            {
-                buf << INDENT << "vp_Vertex = " << gl_ProjectionMatrix << " * vp_Vertex; \n";
-            }            
-
-            space = SPACE_CLIP;
-
-            for( OrderedFunctionMap::const_iterator i = clipStage->begin(); i != clipStage->end(); ++i )
-            {
-                buf << INDENT << i->second._name << "(vp_Vertex); \n";
-            }
-        }
-
-        // resolve vertex to its next space:
-        if ( space == SPACE_MODEL )
-        {
-            buf << INDENT << "vp_Vertex = " << gl_ModelViewProjectionMatrix << " * vp_Vertex; \n"
-                << INDENT << "vp_Normal = normalize(" << gl_NormalMatrix << " * vp_Normal); \n";
-        }
-        else if ( space == SPACE_VIEW )
-        {
-            buf << INDENT << "vp_Vertex = " << gl_ProjectionMatrix << " * vp_Vertex; \n";
-        }
-                
-        // Copy globals to output block:
-        for(Variables::const_iterator i = vars.begin(); i != vars.end(); ++i)
-            buf << INDENT << "vp_out." << i->name << " = " << i->name << "; \n";
-
-        buf << INDENT << "gl_Position = vp_Vertex; \n";
-
-        buf << INDENT << "EmitVertex(); \n"
-            << "} \n";
-        
-
-        buf << "\nvoid VP_EmitViewVertex() \n"
-            << "{ \n";
-        
-        buf << INDENT << "vp_Vertex = gl_Position; \n";
-        space = SPACE_VIEW;
-        if ( viewStage && viewStageInGS )
-        {
-            for( OrderedFunctionMap::const_iterator i = viewStage->begin(); i != viewStage->end(); ++i )
-            {
-                buf << INDENT << i->second._name << "(vp_Vertex); \n";
-            }
-        }
-
-        if ( clipStage && clipStageInGS )
-        {
-            buf << INDENT << "vp_Vertex = " << gl_ProjectionMatrix << " * vp_Vertex; \n";
-            space = SPACE_CLIP;
-            for( OrderedFunctionMap::const_iterator i = clipStage->begin(); i != clipStage->end(); ++i )
-            {
-                buf << INDENT << i->second._name << "(vp_Vertex); \n";
-            }
-        }
-
-        // resolve vertex to its next space:
-        if ( space == SPACE_VIEW )
-            buf << INDENT << "vp_Vertex = " << gl_ProjectionMatrix << " * vp_Vertex; \n";
-                
-        // Copy globals to output block:
-        for(Variables::const_iterator i = vars.begin(); i != vars.end(); ++i)
-            buf << INDENT << "vp_out." << i->name << " = " << i->name << "; \n";
-
-        buf << INDENT << "gl_Position = vp_Vertex; \n";
-
-        buf << INDENT << "EmitVertex(); \n"
-            << "} \n";
-
-        buf << "\n"
-            << "void main(void) \n"
-            << "{ \n"
-            << INDENT "// copy default outputs: \n";
-        
-        // Copy default input block to output block (auto passthrough on first vert)
-        // NOT SURE WE NEED THIS
-        for(Variables::const_iterator i = vars.begin(); i != vars.end(); ++i)
-            buf << INDENT << "vp_out." << i->name << " = vp_in[0]." << i->name << "; \n";
-
-        if ( geomStage )
-        {
-            for( OrderedFunctionMap::const_iterator i = geomStage->begin(); i != geomStage->end(); ++i )
-            {
-                buf << INDENT << i->second._name << "(); \n";
-            }
-        }
-
-        buf << "} \n";
-
-        std::string str;
-        str = buf.str();
-        osg::Shader* geomShader = new osg::Shader( osg::Shader::GEOMETRY, str );
-        geomShader->setName( "main(geometry)" );
-        out_shaders.push_back( geomShader );
-    }
-    
-
-    //.................................................................................
-
-
-    // Build the Fragment shader.
-    if ( hasFS )
-    {
-        stages |= ShaderComp::STAGE_FRAGMENT;
-
-        std::stringstream buf;
-
-        buf << "#version " << fs_glsl_version << "\n"
-            << GLSL_DEFAULT_PRECISION_FLOAT << "\n"
-            << "#pragma vp_name VP Fragment Shader Main\n"
-            << (!s_GLES_SHADERS ? "#extension GL_ARB_gpu_shader5 : enable \n" : "");
-
-        addExtensionsToBuffer(buf, in_extensions);
-
-        // no output stage? Use default output
-        if (!outputStage)
-        {
-            buf << "\n// Fragment output\n"
-                << "out vec4 vp_FragColor;\n";
-        }
-
-        buf << "\n// Fragment stage inputs:\n";
-        buf << "in " << fragdata << " vp_in; \n";
-                
-        buf <<
-            "\n// Fragment stage globals:\n";
-
-        // Declare stage globals.
-        for(Variables::const_iterator i = vars.begin(); i != vars.end(); ++i)
-            buf << i->prec << (i->prec.empty()?"":" ") << i->declaration << ";\n";
-
-        if ( coloringStage || lightingStage || outputStage )
-        {
-            buf << "\n// Function declarations:\n";
-        }
-
-        if ( coloringStage )
-        {
-            for( OrderedFunctionMap::const_iterator i = coloringStage->begin(); i != coloringStage->end(); ++i )
-            {
-                buf << "void " << i->second._name << "(inout vec4 color); \n";
-            }
-        }
-
-        if ( lightingStage )
-        {
-            for( OrderedFunctionMap::const_iterator i = lightingStage->begin(); i != lightingStage->end(); ++i )
-            {
-                buf << "void " << i->second._name << "(inout vec4 color); \n";
-            }
-        }
-
-        if ( outputStage )
-        {
-            for( OrderedFunctionMap::const_iterator i = outputStage->begin(); i != outputStage->end(); ++i )
-            {
-                buf << "void " << i->second._name << "(inout vec4 color); \n";
-            }
-        }
-
-        buf << 
-            "\nvoid main(void) \n"
-            "{ \n";
-        
-        // Copy input block to stage globals:
-        for(Variables::const_iterator i = vars.begin(); i != vars.end(); ++i)
-            buf << INDENT << i->name << " = vp_in." << i->name << "; \n";
-
-        buf << INDENT << "vp_Normal = normalize(vp_Normal); \n";
-
-        int coloringPass = _fragStageOrder == FRAGMENT_STAGE_ORDER_COLORING_LIGHTING ? 0 : 1;
-        int lightingPass = 1-coloringPass;
-
-        for(int pass=0; pass<2; ++pass)
-        {
-            if ( coloringStage && (pass == coloringPass) )
-            {
-                for( OrderedFunctionMap::const_iterator i = coloringStage->begin(); i != coloringStage->end(); ++i )
-                {
-                    buf << INDENT << i->second._name << "( vp_Color ); \n";
-                }
-            }
-
-            if ( lightingStage && (pass == lightingPass) )
-            {
-                for( OrderedFunctionMap::const_iterator i = lightingStage->begin(); i != lightingStage->end(); ++i )
-                {
-                    buf << INDENT << i->second._name << "( vp_Color ); \n";
-                }
-            }
-        }
-
-        if ( outputStage )
-        {
-            for( OrderedFunctionMap::const_iterator i = outputStage->begin(); i != outputStage->end(); ++i )
-            {
-                buf << INDENT << i->second._name << "( vp_Color ); \n";
-            }
-        }
-        else
-        {
-            // in the absense of any output functions, generate a default output statement
-            // that simply writes to gl_FragColor.
-            buf << INDENT << "vp_FragColor = vp_Color;\n";
-        }
-        buf << "}\n";
-
-        std::string str;
-        str = buf.str();
-        osg::Shader* shader = new osg::Shader( osg::Shader::FRAGMENT, str );
-        shader->setName( "main(fragment)" );
-        out_shaders.push_back( shader );
-    }
-
-    return stages;
-}
-
-
-osg::Shader*
-ShaderFactory::createColorFilterChainFragmentShader(const std::string&      function, 
-                                                    const ColorFilterChain& chain ) const
-{
-    std::stringstream buf;
-    buf << 
-        "#version " GLSL_VERSION_STR "\n" << GLSL_DEFAULT_PRECISION_FLOAT "\n";
-
-    // write out the shader function prototypes:
-    for( ColorFilterChain::const_iterator i = chain.begin(); i != chain.end(); ++i )
-    {
-        ColorFilter* filter = i->get();
-        buf << "void " << filter->getEntryPointFunctionName() << "(inout vec4 color);\n";
-    }
-
-    // write out the main function:
-    buf << "void " << function << "(inout vec4 color) \n"
-        << "{ \n";
-
-    // write out the function calls. if there are none, it's a NOP.
-    for( ColorFilterChain::const_iterator i = chain.begin(); i != chain.end(); ++i )
-    {
-        ColorFilter* filter = i->get();
-        buf << INDENT << filter->getEntryPointFunctionName() << "(color);\n";
-    }
-        
-    buf << "} \n";
-
-    std::string bufstr;
-    bufstr = buf.str();
-    return new osg::Shader(osg::Shader::FRAGMENT, bufstr);
-}
-
-
-//osg::Uniform*
-//ShaderFactory::createUniformForGLMode(osg::StateAttribute::GLMode      mode,
-//                                      osg::StateAttribute::GLModeValue value) const
-//{
-//    osg::Uniform* u = 0L;
-//
-//    if ( mode == GL_LIGHTING )
-//    {
-//        u = new osg::Uniform(osg::Uniform::BOOL, "oe_mode_GL_LIGHTING");
-//        u->set( (value & osg::StateAttribute::ON) != 0 );
-//    }
-//
-//    return u;
-//}
-
-std::string
-ShaderFactory::getRangeUniformName() const
-{
-    return "oe_range_to_bs";
-}
-
-osg::Uniform*
-ShaderFactory::createRangeUniform() const
-{
-    return new osg::Uniform(osg::Uniform::FLOAT, getRangeUniformName());
-}
-=======
 /* -*-c++-*- */
 /* osgEarth - Geospatial SDK for OpenSceneGraph
  * Copyright 2019 Pelican Mapping
@@ -1516,17 +399,30 @@
     // matrix uniforms. Why except vertex? OSG<3.5.8 only replaces these
     // in the vertex shader and not other stages.
 
-    gl_ModelViewMatrix           = "osg_ModelViewMatrix",
-    gl_ProjectionMatrix          = "osg_ProjectionMatrix",
-    gl_ModelViewProjectionMatrix = "osg_ModelViewProjectionMatrix",
-    gl_NormalMatrix              = "osg_NormalMatrix",
-    gl_FrontColor                = "osg_FrontColor";
-    
-    glMatrixUniforms =
-        "uniform mat4 osg_ModelViewMatrix;\n"
-        "uniform mat4 osg_ModelViewProjectionMatrix;\n"
-        "uniform mat4 osg_ProjectionMatrix;\n"
-        "uniform mat3 osg_NormalMatrix;\n";
+    if (osg::State::getUseUboTransformStack())
+    {
+       gl_ModelViewMatrix = "osg.ModelViewMatrix";
+       gl_ProjectionMatrix = "osg.ProjectionMatrix";
+       gl_ModelViewProjectionMatrix = "osg.ModelViewProjectionMatrix";
+       gl_NormalMatrix = "osg.NormalMatrix";
+       gl_FrontColor = "osg_FrontColor";
+
+       glMatrixUniforms = osg::State::getTransformUboDeclaration();
+    }
+    else {
+       gl_ModelViewMatrix = "osg_ModelViewMatrix",
+          gl_ProjectionMatrix = "osg_ProjectionMatrix",
+          gl_ModelViewProjectionMatrix = "osg_ModelViewProjectionMatrix",
+          gl_NormalMatrix = "osg_NormalMatrix",
+          gl_FrontColor = "osg_FrontColor";
+
+       glMatrixUniforms =
+          "uniform mat4 osg_ModelViewMatrix;\n"
+          "uniform mat4 osg_ModelViewProjectionMatrix;\n"
+          "uniform mat4 osg_ProjectionMatrix;\n"
+          "uniform mat3 osg_NormalMatrix;\n";
+    }
+
 #endif
 
     if ( hasTCS )
@@ -2162,5 +1058,4 @@
 ShaderFactory::createRangeUniform() const
 {
     return new osg::Uniform(osg::Uniform::FLOAT, getRangeUniformName());
-}
->>>>>>> f7a922ba
+}