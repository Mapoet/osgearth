/* -*-c++-*- */
/* osgEarth - Geospatial SDK for OpenSceneGraph
 * Copyright 2020 Pelican Mapping
 * http://osgearth.org
 *
 * osgEarth is free software; you can redistribute it and/or modify
 * it under the terms of the GNU Lesser General Public License as published by
 * the Free Software Foundation; either version 2 of the License, or
 * (at your option) any later version.
 *
 * This program is distributed in the hope that it will be useful,
 * but WITHOUT ANY WARRANTY; without even the implied warranty of
 * MERCHANTABILITY or FITNESS FOR A PARTICULAR PURPOSE.  See the
 * GNU Lesser General Public License for more details.
 *
 * You should have received a copy of the GNU Lesser General Public License
 * along with this program.  If not, see <http://www.gnu.org/licenses/>
 */
#include "WindLayer"
#include <osgEarth/Shaders>
#include <osgEarth/StringUtils>
#include <osgEarth/GeoTransform>
#include <osgEarth/Registry>
#include <osgEarth/Capabilities>
#include <osgEarth/GLUtils>
#include <osgEarth/TerrainEngineNode>
#include <osg/BindImageTexture>
#include <osg/Texture3D>
#include <osg/Program>
#include <osgUtil/CullVisitor>

#ifdef OE_HAVE_BINDIMAGETEXTURE
#include <osg/BindImageTexture>
#endif

using namespace osgEarth;

#define LC "[WindLayer] "

REGISTER_OSGEARTH_LAYER(wind, WindLayer);

// texture size (3D) -- in view space. A larger Z dimension (which cooresponds
// to your camera look vector) seesm to help with aliasing.
#define WIND_DIM_X 8
#define WIND_DIM_Y 8
#define WIND_DIM_Z 16

//........................................................................

namespace 
{
    struct WindData // keep me 16-byte aligned
    {
        GLfloat position[4];
        GLfloat direction[3];
        GLfloat speed;
    };

    // GL data that must be stored per-graphics-context
    struct DrawState
    {
        DrawState() :
            _bufferSize(0),
            _glBufferStorage(nullptr) { }

        osg::ref_ptr<GLBuffer> _buffer;
        GLuint _bufferSize;

        // pre-OSG 3.6 support
        void (GL_APIENTRY * _glBufferStorage)(GLenum, GLuint, const void*, GLenum);
    };

    // Data stored per-camera
    struct CameraState
    {
        WindData* _windData;
        unsigned _numWindsAllocated;

        osg::ref_ptr<osg::StateSet> _computeStateSet;
        osg::ref_ptr<osg::Uniform> _viewToTexMatrix;

        osg::ref_ptr<osg::StateSet> _sharedStateSet;
        osg::ref_ptr<osg::Uniform> _texToViewMatrix;

        CameraState() :
            _windData(nullptr),
            _numWindsAllocated(0) { }

        ~CameraState() {
            if (_windData)
                delete[] _windData;
            releaseGLObjects(nullptr);
        }

        void releaseGLObjects(osg::State* state) const {
            if (_computeStateSet.valid())
                _computeStateSet->releaseGLObjects(state);
            if (_sharedStateSet.valid())
                _sharedStateSet->releaseGLObjects(state);
        }

        void resizeGLObjectBuffers(unsigned size) {
            if (_computeStateSet.valid())
                _computeStateSet->resizeGLObjectBuffers(size);
            if (_sharedStateSet.valid())
                _sharedStateSet->resizeGLObjectBuffers(size);
        }
    };

    // mutexed per-camera map of CameraState objects
    struct CameraStates : public Mutexed<std::unordered_map<const osg::Camera*, CameraState>>
    {
        CameraState& get(const osg::Camera* camera)
        {
            ScopedMutexLock lock(mutex());
            return (*this)[camera];
        }

        void for_each(const std::function<void(CameraState&)>& func) {
            ScopedMutexLock lock(mutex());
            for (auto& i : *this) {
                func(i.second);
            }
        }

        void for_each(const std::function<void(const CameraState&)>& func) const {
            ScopedMutexLock lock(mutex());
            for (auto& i : *this) {
                func(i.second);
            }
        }
    };

    struct WindDrawable;

    // custom cull callback for the wind drawable
    struct WindStateCuller : public osg::Drawable::CullCallback
    {
        bool cull(osg::NodeVisitor* nv, osg::Drawable* drawable, osg::RenderInfo* renderInfo) const;
    };

    //! Drawable that runs the compute shader to populate our wind texture.
    struct WindDrawable : public osg::Drawable
    {
    public:
        WindDrawable(const osgDB::Options* readOptions);

        void setupPerCameraState(const osg::Camera* camera);
        void compileGLObjects(osg::RenderInfo& ri, DrawState& ds) const;
        void updateBuffers(CameraState&, const osg::Camera*);

        void drawImplementation(osg::RenderInfo& ri) const override;
        void releaseGLObjects(osg::State* state) const override;
        void resizeGLObjectBuffers(unsigned maxSize) override;

        osg::ref_ptr<const osgDB::Options> _readOptions;
        osg::ref_ptr<osg::Program> _computeProgram;
        std::vector<osg::ref_ptr<Wind> > _winds;
        mutable osg::buffered_object<DrawState> _ds;
        mutable CameraStates _cameraState;
        TextureImageUnitReservation _unitReservation;
    };

    bool WindStateCuller::cull(osg::NodeVisitor* nv, osg::Drawable* drawable, osg::RenderInfo* renderInfo) const
    {
        osgUtil::CullVisitor* cv = static_cast<osgUtil::CullVisitor*>(nv);
        const osg::Camera* camera = cv->getCurrentCamera();
        WindDrawable* wd = static_cast<WindDrawable*>(drawable);
        CameraState& cs = wd->_cameraState.get(camera); // should exist by now
        if (cs._computeStateSet.valid())
        {
            cv->pushStateSet(cs._computeStateSet.get());
            cv->addDrawableAndDepth(drawable, cv->getModelViewMatrix(), 0.0f);
            cv->popStateSet();
        }
        return true;
    }

    WindDrawable::WindDrawable(const osgDB::Options* readOptions)
    {
        _cameraState.setName(OE_MUTEX_NAME);

        // Always run the shader.
        setCullingActive(false);

        // So we can update the wind instances synchronously
        setDataVariance(osg::Object::DYNAMIC);

        // Prevent some variations of OSG from building an old-school display list
        // and then never calling drawImplementation again. Cry.
        setUseDisplayList(false);

        // Set up our compute shader
        Shaders shaders;
        std::string source = ShaderLoader::load(shaders.WindComputer, shaders, readOptions);
        osg::Shader* computeShader = new osg::Shader(osg::Shader::COMPUTE, source);
        _computeProgram = new osg::Program();
        _computeProgram->addShader(computeShader);

        setCullCallback(new WindStateCuller());
    }

    void WindDrawable::setupPerCameraState(const osg::Camera* camera)
    {
        // wind texture
        osg::Texture3D* tex = new osg::Texture3D();
        tex->setTextureSize(WIND_DIM_X, WIND_DIM_Y, WIND_DIM_Z);
        tex->setSourceFormat(GL_RGBA);
        tex->setInternalFormat(GL_RGBA8);
        tex->setFilter(osg::Texture::MIN_FILTER, osg::Texture::LINEAR);
        tex->setFilter(osg::Texture::MAG_FILTER, osg::Texture::LINEAR);
        tex->setWrap(osg::Texture::WRAP_S, osg::Texture::CLAMP_TO_EDGE);
        tex->setWrap(osg::Texture::WRAP_T, osg::Texture::CLAMP_TO_EDGE);
        tex->setWrap(osg::Texture::WRAP_R, osg::Texture::CLAMP_TO_EDGE);
        tex->setUnRefImageDataAfterApply(Registry::instance()->unRefImageDataAfterApply().get());

        // state set for the compute program that populates the wind texture
        CameraState& cs = _cameraState.get(camera);
        cs._computeStateSet = new osg::StateSet();
        cs._computeStateSet->setAttribute(_computeProgram.get(), 1);

        // Binding so the compute shader can write to the texture.
        // Note, setting "layered=GL_TRUE" is required to bind the entire 3D texture.
        cs._computeStateSet->addUniform(new osg::Uniform("oe_wind_tex", 0));
        cs._computeStateSet->setAttribute(new osg::BindImageTexture(0, tex, osg::BindImageTexture::WRITE_ONLY, GL_RGBA8, 0, GL_TRUE));

        cs._texToViewMatrix = new osg::Uniform("oe_wind_texToViewMatrix", osg::Matrixf::identity());
        cs._computeStateSet->addUniform(cs._texToViewMatrix.get());

        cs._computeStateSet->setRenderBinDetails(-90210, "RenderBin"); // necessary? probably not


        // Shared stateset using during the cull traversal
        // that gives the rest of the Map access to the computed wind texture.
        cs._sharedStateSet = new osg::StateSet();

        cs._viewToTexMatrix = new osg::Uniform("oe_wind_matrix", osg::Matrixf::identity());
        cs._sharedStateSet->addUniform(cs._viewToTexMatrix.get());
        cs._sharedStateSet->setDefine("OE_WIND_TEX_MATRIX", "oe_wind_matrix");

        cs._sharedStateSet->addUniform(new osg::Uniform("oe_wind_tex", _unitReservation.unit()));
        cs._sharedStateSet->setTextureAttribute(_unitReservation.unit(), tex, osg::StateAttribute::ON);
        cs._sharedStateSet->setDefine("OE_WIND_TEX", "oe_wind_tex");
    }

    void WindDrawable::compileGLObjects(osg::RenderInfo& ri, DrawState& ds) const
    {
        osg::State* state = ri.getState();
        if (state)
        {
            osg::GLExtensions* ext = state->get<osg::GLExtensions>();

            CameraState& cs = _cameraState.get(ri.getCurrentCamera());

            GLuint requiredBufferSize = sizeof(WindData) * (_winds.size()+1);

            if (!ds._buffer.valid() || ds._bufferSize < requiredBufferSize)
            {
<<<<<<< HEAD
                ds._buffer = new GLBuffer(GL_SHADER_STORAGE_BUFFER, *state, "OE WindLayer Data");

                ds._bufferSize = requiredBufferSize;

                if (!ds._glBufferStorage)
                {
                    // polyfill for pre-OSG 3.6 support
                    osg::setGLExtensionFuncPtr(ds._glBufferStorage, "glBufferStorage", "glBufferStorageARB");
                }

                ds._buffer->bind();
                ds._glBufferStorage(GL_SHADER_STORAGE_BUFFER, ds._bufferSize, nullptr, GL_DYNAMIC_STORAGE_BIT);
=======
                ds._buffer = new GLBuffer(GL_SHADER_STORAGE_BUFFER, *state, "oe.wind");
                ds._bufferSize = requiredBufferSize;

                //if (!ds._glBufferStorage)
                //{
                //    // polyfill for pre-OSG 3.6 support
                //    osg::setGLExtensionFuncPtr(ds._glBufferStorage, "glBufferStorage", "glBufferStorageARB");
                //}

                ds._buffer->bind();
                //ext->glBindBuffer(GL_SHADER_STORAGE_BUFFER, ds._buffer->_handle);
                //ds._glBufferStorage(GL_SHADER_STORAGE_BUFFER, ds._bufferSize, nullptr, GL_DYNAMIC_STORAGE_BIT);

                GLFunctions::get(*state).
                    glBufferStorage(GL_SHADER_STORAGE_BUFFER, ds._bufferSize, nullptr, GL_DYNAMIC_STORAGE_BIT);
>>>>>>> 7812e9f9
            }
            else
            {
                ds._buffer->bind();
<<<<<<< HEAD
=======
                //ext->glBindBuffer(GL_SHADER_STORAGE_BUFFER, ds._buffer->_handle);
>>>>>>> 7812e9f9
            }

            // download to GPU
            ext->glBufferSubData(GL_SHADER_STORAGE_BUFFER, 0, ds._bufferSize, cs._windData);
        }
    }

    void WindDrawable::updateBuffers(CameraState& cs, const osg::Camera* camera)
    {
        if (cs._numWindsAllocated < _winds.size()+1)
        {
            if (cs._windData != nullptr)
                delete [] cs._windData;

            // add one for the terminator.
            cs._windData = new WindData[_winds.size()+1];
            ::memset(cs._windData, 0, sizeof(WindData)*(_winds.size()+1));

            cs._numWindsAllocated = _winds.size()+1;
        }

        size_t i;
        for(i=0; i<_winds.size(); ++i)
        {
            const Wind* wind = _winds[i].get();

            if (wind->type() == Wind::TYPE_POINT)
            {
                // transform from world to camera-view space
                osg::Vec3d posView =  wind->getPointWorld() * camera->getViewMatrix();

                cs._windData[i].position[0] = posView.x();
                cs._windData[i].position[1] = posView.y();
                cs._windData[i].position[2] = posView.z();
                cs._windData[i].position[3] = 1.0;
            }
            else // TYPE_DIRECTIONAL
            {
                // transform from world to camera-local space
                osg::Vec3f dir;
                dir.x() = wind->direction()->x();
                dir.y() = wind->direction()->y();
                //dir = osg::Matrixf::transform3x3(dir, camera->getViewMatrix());
                dir.normalize();

                cs._windData[i].direction[0] = dir.x();
                cs._windData[i].direction[1] = dir.y();
                cs._windData[i].direction[2] = dir.z();
                cs._windData[i].position[3] = 0.0f;
            }

            cs._windData[i].speed = wind->speed()->as(Units::KNOTS);
        }

        // terminator record: set power to negative.
        cs._windData[i].speed = -1.0f;
    }

    void WindDrawable::releaseGLObjects(osg::State* state) const
    {
        if (state)
        {
            DrawState& ds = _ds[state->getContextID()];
            ds._buffer = nullptr;
        }
        else
        {
            _ds.clear();
        }

        _cameraState.for_each([&](const CameraState& cs)
            {
                cs.releaseGLObjects(state);
            });

        osg::Drawable::releaseGLObjects(state);
    }

    void WindDrawable::resizeGLObjectBuffers(unsigned maxSize)
    {
        _ds.resize(maxSize);

        _cameraState.for_each([&](CameraState& cs)
            {
                cs.resizeGLObjectBuffers(maxSize);
            });

        osg::Drawable::resizeGLObjectBuffers(maxSize);
    }

    void WindDrawable::drawImplementation(osg::RenderInfo& ri) const
    {
        if (ri.getCurrentCamera() == nullptr)
            return;

        DrawState& ds = _ds[ri.getState()->getContextID()];
        osg::GLExtensions* ext = ri.getState()->get<osg::GLExtensions>();

        // update buffer with wind data
        compileGLObjects(ri, ds);

        // activate layout() binding point:
        ext->glBindBufferBase(GL_SHADER_STORAGE_BUFFER, 0, ds._buffer->name());

        // run it
        ext->glDispatchCompute(WIND_DIM_X, WIND_DIM_Y, WIND_DIM_Z);

        // sync the output
        ext->glMemoryBarrier(GL_SHADER_IMAGE_ACCESS_BARRIER_BIT);
    }
}

//........................................................................

// default: gentle west-to-east breeze
Wind::Wind() :
    _type(TYPE_DIRECTIONAL),
    _direction(osg::Vec2f(1,0)),
    _speed(Speed(3.0, Units::KNOTS)),
    _pointWorld(osg::Vec3d(0,0,0))
{
    //nop
}

void
Wind::setPoint(const GeoPoint& point)
{
    _point = point;
    point.toWorld(_pointWorld);
}

Wind::Wind(const Config& conf)
{
    conf.get("type", "point", type(), TYPE_POINT);
    conf.get("type", "directional", type(), TYPE_DIRECTIONAL);
    conf.get("point", point());
    conf.get("direction", direction());
    conf.get("speed", speed());
}

Config
Wind::getConfig() const
{
    Config conf("wind");
    conf.set("type", "point", type(), TYPE_POINT);
    conf.set("type", "directional", type(), TYPE_DIRECTIONAL);
    conf.set("point", point());
    conf.set("direction", direction());
    conf.set("speed", speed());
    return conf;
}

//........................................................................

Config
WindLayer::Options::getConfig() const
{
    Config conf = Layer::Options::getConfig();
    conf.set("ortho", ortho());
    conf.set("radius", radius());
    if (!winds().empty())
    {
        Config windsConf("winds");
        for(std::vector<osg::ref_ptr<Wind> >::const_iterator i = winds().begin();
            i != winds().end();
            ++i)
        {
            windsConf.add("wind", i->get()->getConfig());
        }
        conf.add(windsConf);
    }
    return conf;
}

void
WindLayer::Options::fromConfig(const Config& conf)
{
    ortho().setDefault(true);
    radius().setDefault(Distance(75.0, Units::METERS));
    winds().clear();

    conf.get("ortho", ortho());
    conf.get("radius", radius());
    const ConfigSet windsConf = conf.child("winds").children();
    for(ConfigSet::const_iterator i = windsConf.begin(); i != windsConf.end(); ++i)
    {
        Wind* wind = new Wind(*i);
        winds().push_back(wind);
    }
}

//........................................................................

void
WindLayer::addWind(Wind* wind)
{
    WindDrawable* wd = static_cast<WindDrawable*>(_drawable.get());
    if (wd)
    {
       wd->_winds.push_back(wind);
    }

}

void
WindLayer::removeWind(Wind* wind)
{
    WindDrawable* wd = static_cast<WindDrawable*>(_drawable.get());
    if (wd)
    {
       for (std::vector<osg::ref_ptr<Wind> >::iterator i = wd->_winds.begin();
          i != wd->_winds.end();
          ++i)
       {
          if (i->get() == wind)
          {
             wd->_winds.erase(i);
             break;
          }
       }
    }
}

void
WindLayer::init()
{
    Layer::init();

    // Never cache decals
    layerHints().cachePolicy() = CachePolicy::NO_CACHE;
}

Status
WindLayer::openImplementation()
{
    // GL version requirement
    if (Registry::capabilities().getGLSLVersion() < 4.3f)
    {
        return Status(Status::ResourceUnavailable, "WindLayer requires GL 4.3+");
    }

    return Layer::openImplementation();
}

Status
WindLayer::closeImplementation()
{
    return Layer::closeImplementation();
}

osg::Node*
WindLayer::getNode() const
{
    return _drawable.get();
}

void
WindLayer::prepareForRendering(TerrainEngine* engine)
{
    Layer::prepareForRendering(engine);

    // Create the wind drawable that will provide a wind texture
    WindDrawable* wd = new WindDrawable(getReadOptions());
    _drawable = wd;

    // texture image unit for the shared wind LUT
    engine->getResources()->reserveTextureImageUnit(wd->_unitReservation, "WindLayer");

#if 0 // TESTING
    Wind* wind = new Wind();
    wind->type() = Wind::TYPE_DIRECTIONAL;
    wind->direction()->set(-1.0f, 0.0f);
    wind->speed()->set(10, Units::KNOTS);
    addWind(wind);

    Wind* wind2 = new Wind();
    wind2->type() = Wind::TYPE_DIRECTIONAL;
    wind2->direction()->set(0.0f, -1.0f);
    wind2->speed()->set(10, Units::KNOTS);
    addWind(wind2);
#endif

    for(int i=0; i<options().winds().size(); ++i)
    {
        addWind(options().winds()[i].get());
    }
}

osg::StateSet*
WindLayer::getSharedStateSet(osg::NodeVisitor* nv) const
{
    if (!isOpen())
        return nullptr;

    osgUtil::CullVisitor* cv = static_cast<osgUtil::CullVisitor*>(nv);

    WindDrawable* windDrawable = static_cast<WindDrawable*>(_drawable.get());

    const osg::Camera* camera = cv->getCurrentCamera();
    CameraState& cs = windDrawable->_cameraState.get(camera);

    if (!cs._computeStateSet.valid())
    {
        windDrawable->setupPerCameraState(camera);
    }

    // this xforms from normalized clip [-1..1] to texture [0..1] space
    static osg::Matrix clipToTexture = 
        osg::Matrix::translate(1.0,1.0,1.0) * 
        osg::Matrix::scale(0.5,0.5,0.5);

    osg::Matrix rttProjection;



    double R = options().radius()->as(Units::METERS);

    if (options().ortho() == true)
    {
        rttProjection = osg::Matrix::ortho(-R, R, -R, R, 0, R);
    }
    else
    { 
        double y,a,n,f;
        camera->getProjectionMatrix().getPerspective(y,a,n,f);

        // pushing the NEAR out reduces jitter a lot
        rttProjection.makePerspective(y, a, 5.0, R);
    }

    // view to texture:
    osg::Matrix camViewToTexture = rttProjection * clipToTexture;
    cs._viewToTexMatrix->set(camViewToTexture);

    // texture to view (for the compute shader):
    osg::Matrix textureToCamView;
    textureToCamView.invert(camViewToTexture);
    cs._texToViewMatrix->set(textureToCamView);

    windDrawable->updateBuffers(cs, camera);

    return cs._sharedStateSet.get();
}

void
WindLayer::releaseGLObjects(osg::State* state) const
{
    if (_drawable.valid())
        _drawable->releaseGLObjects(state);
}

void
WindLayer::resizeGLObjectBuffers(unsigned maxSize)
{
    if (_drawable.valid())
        _drawable->resizeGLObjectBuffers(maxSize);
}
<|MERGE_RESOLUTION|>--- conflicted
+++ resolved
@@ -256,20 +256,6 @@
 
             if (!ds._buffer.valid() || ds._bufferSize < requiredBufferSize)
             {
-<<<<<<< HEAD
-                ds._buffer = new GLBuffer(GL_SHADER_STORAGE_BUFFER, *state, "OE WindLayer Data");
-
-                ds._bufferSize = requiredBufferSize;
-
-                if (!ds._glBufferStorage)
-                {
-                    // polyfill for pre-OSG 3.6 support
-                    osg::setGLExtensionFuncPtr(ds._glBufferStorage, "glBufferStorage", "glBufferStorageARB");
-                }
-
-                ds._buffer->bind();
-                ds._glBufferStorage(GL_SHADER_STORAGE_BUFFER, ds._bufferSize, nullptr, GL_DYNAMIC_STORAGE_BIT);
-=======
                 ds._buffer = new GLBuffer(GL_SHADER_STORAGE_BUFFER, *state, "oe.wind");
                 ds._bufferSize = requiredBufferSize;
 
@@ -285,15 +271,11 @@
 
                 GLFunctions::get(*state).
                     glBufferStorage(GL_SHADER_STORAGE_BUFFER, ds._bufferSize, nullptr, GL_DYNAMIC_STORAGE_BIT);
->>>>>>> 7812e9f9
             }
             else
             {
                 ds._buffer->bind();
-<<<<<<< HEAD
-=======
                 //ext->glBindBuffer(GL_SHADER_STORAGE_BUFFER, ds._buffer->_handle);
->>>>>>> 7812e9f9
             }
 
             // download to GPU
@@ -332,11 +314,11 @@
             }
             else // TYPE_DIRECTIONAL
             {
-                // transform from world to camera-local space
+                // transform from world to camera-view space
                 osg::Vec3f dir;
                 dir.x() = wind->direction()->x();
                 dir.y() = wind->direction()->y();
-                //dir = osg::Matrixf::transform3x3(dir, camera->getViewMatrix());
+                dir = osg::Matrixf::transform3x3(dir, camera->getViewMatrix());
                 dir.normalize();
 
                 cs._windData[i].direction[0] = dir.x();
@@ -600,7 +582,7 @@
         windDrawable->setupPerCameraState(camera);
     }
 
-    // this xforms from normalized clip [-1..1] to texture [0..1] space
+    // this xforms from clip [-1..1] to texture [0..1] space
     static osg::Matrix clipToTexture = 
         osg::Matrix::translate(1.0,1.0,1.0) * 
         osg::Matrix::scale(0.5,0.5,0.5);
