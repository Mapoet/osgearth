/* -*-c++-*- */
/* osgEarth - Dynamic map generation toolkit for OpenSceneGraph
* Copyright 2008-2010 Pelican Mapping
* http://osgearth.org
*
* osgEarth is free software; you can redistribute it and/or modify
* it under the terms of the GNU Lesser General Public License as published by
* the Free Software Foundation; either version 2 of the License, or
* (at your option) any later version.
*
* This program is distributed in the hope that it will be useful,
* but WITHOUT ANY WARRANTY; without even the implied warranty of
* MERCHANTABILITY or FITNESS FOR A PARTICULAR PURPOSE.  See the
* GNU Lesser General Public License for more details.
*
* You should have received a copy of the GNU Lesser General Public License
* along with this program.  If not, see <http://www.gnu.org/licenses/>
*/
#include <osgEarth/OverlayDecorator>
#include <osgEarth/FindNode>
#include <osgEarth/Registry>
#include <osgEarth/TextureCompositor>
#include <osg/Texture2D>
#include <osg/TexEnv>
#include <osg/ComputeBoundsVisitor>
#include <osgShadow/ConvexPolyhedron>
#include <osgUtil/LineSegmentIntersector>
#include <iomanip>
#include <stack>

#define LC "[OverlayDecorator] "

using namespace osgEarth;

//---------------------------------------------------------------------------

namespace
{
    /**
     * Extends ConvexPolyhedron to add bounds tests.
     */
    class MyConvexPolyhedron : public osgShadow::ConvexPolyhedron
    {
    public:       
        bool
        contains(const osg::BoundingSphere& bs) const
        {
            for( Faces::const_iterator i = _faces.begin(); i != _faces.end(); ++i )
            {
                osg::Plane up = i->plane;
                up.makeUnitLength();
                if ( up.distance( bs.center() ) < -bs.radius() )
                    return false;
            }
            return true;
        }
    };

    /**
     * Visits a scene graph (in our case, the overlay graph) and calculates a
     * geometry bounding box that intersects the provided polytope (which in out case is the
     * view frustum).
     */
    struct CoarsePolytopeIntersector : public osg::NodeVisitor
    {
        CoarsePolytopeIntersector(const MyConvexPolyhedron& polytope, osg::BoundingBox& out_bbox)
            : osg::NodeVisitor( osg::NodeVisitor::TRAVERSE_ALL_CHILDREN ),
              _bbox(out_bbox),
              _original( polytope )
        {
            _polytopeStack.push( polytope );
            _matrixStack.push( osg::Matrix::identity() );
        }

        void apply( osg::Node& node )
        {
            const osg::BoundingSphere& bs = node.getBound();
            if ( _polytopeStack.top().contains( bs ) )
            {
                traverse( node );
            }
        }

        void apply( osg::Geode& node )
        {
            const osg::BoundingSphere& bs = node.getBound();

            if ( _polytopeStack.top().contains( bs ) )
            {
                _bbox.expandBy(
                    osg::BoundingSphere( bs.center() * _matrixStack.top(), bs.radius() ) );

                //for( int i=0; i < node.getNumDrawables(); ++i )
                //{
                //    applyDrawable( node.getDrawable(i) );
                //}
            }
        }

        void apply( osg::Transform& transform )
        {
            osg::Matrixd matrix;
            transform.computeLocalToWorldMatrix( matrix, this );

            _matrixStack.push( matrix );
            _polytopeStack.push( _original );
            _polytopeStack.top().transform( osg::Matrixd::inverse( matrix ), matrix );

            traverse(transform);

            _matrixStack.pop();
            _polytopeStack.pop();
        }

        osg::BoundingBox& _bbox;
        MyConvexPolyhedron _original;
        std::stack<MyConvexPolyhedron> _polytopeStack;
        std::stack<osg::Matrixd> _matrixStack;
    };

    /**
     * This method takes a set of verts and finds the nearest and farthest distances from
     * the points to the camera. It does this calculation in the plane defined by the
     * look vector. 
     */
    void
    getMinMaxExtentInSilhouette(const osg::Vec3d& cam, const osg::Vec3d& look, 
                                std::vector<osg::Vec3d>& verts,
                                double& out_eMin, double& out_eMax )
    {
        double minSqrDist2D = DBL_MAX;
        double maxSqrDist2D = -DBL_MAX;
        osg::Plane plane( look, cam );

        for( std::vector<osg::Vec3d>::iterator i = verts.begin(); i != verts.end(); ++i )
        {
            osg::Vec3d& point = *i;

            // project the vert onto the camera plane:
            double signedDist = plane.distance( point );
            point += (-plane.getNormal() * signedDist);

            // then calculate the 2D distance to the camera:
            double sqrDist2D = (cam-point).length2();
            if ( sqrDist2D > maxSqrDist2D )
                maxSqrDist2D = sqrDist2D;
            if ( sqrDist2D < minSqrDist2D )
                minSqrDist2D = sqrDist2D;
        }

        out_eMin = sqrt( minSqrDist2D );
        out_eMax = sqrt( maxSqrDist2D );
    }
    
    /**
     * Same as the method above, but extracts the verts from a bounding box.
     */
    void
    getMinMaxExtentInSilhouette(const osg::Vec3d& cam, const osg::Vec3d& look, 
                                const osg::BoundingBox& bbox,
                                double& out_eMin, double& out_eMax )
    {
        std::vector<osg::Vec3d> verts(8);
        verts[0].set( bbox.xMin(), bbox.yMin(), bbox.zMin() );
        verts[1].set( bbox.xMin(), bbox.yMin(), bbox.zMax() );
        verts[2].set( bbox.xMin(), bbox.yMax(), bbox.zMin() );
        verts[3].set( bbox.xMin(), bbox.yMax(), bbox.zMax() );
        verts[4].set( bbox.xMax(), bbox.yMin(), bbox.zMin() );
        verts[5].set( bbox.xMax(), bbox.yMin(), bbox.zMax() );
        verts[6].set( bbox.xMax(), bbox.yMax(), bbox.zMin() );
        verts[7].set( bbox.xMax(), bbox.yMax(), bbox.zMax() );
        getMinMaxExtentInSilhouette( cam, look, verts, out_eMin, out_eMax );
    }
}

//---------------------------------------------------------------------------

OverlayDecorator::OverlayDecorator() :
_textureUnit( 1 ),
_textureSize( 1024 ),
_reservedTextureUnit( false ),
_useShaders( false ),
_useWarping( true ),
_warp( 1.0f ),
_visualizeWarp( false ),
_mipmapping( true )
{
    // force an update traversal:
    //ADJUST_UPDATE_TRAV_COUNT( this, 1 );

    // points to children of this group. We will override the traverse to route through
    // this container. That way we can assign a stateset to the children without 
    // actually modifying them
    //_subgraphContainer = new osg::Group();
}

void
OverlayDecorator::reinit()
{
    if ( !_engine.valid() ) return;

    if ( _overlayGraph.valid() )
    {
        // apply the user-request texture unit, it applicable:
        if ( _explicitTextureUnit.isSet() )
        {
            if ( !_textureUnit.isSet() || *_textureUnit != *_explicitTextureUnit )
            {
                _textureUnit = *_explicitTextureUnit;
            }
        }

        // otherwise, automatically allocate a texture unit if necessary:
        else if ( !_textureUnit.isSet() && _useShaders )
        {
            int texUnit;
            if ( _engine->getTextureCompositor()->reserveTextureImageUnit( texUnit ) )
            {
                _textureUnit = texUnit;
                OE_INFO << LC << "Reserved texture image unit " << *_textureUnit << std::endl;
            }
            else
            {
                OE_WARN << LC << "Uh oh, no texture image units available." << std::endl;
            }
        }

        if ( _textureUnit.isSet() )
        {
            // need to pre-allocate the image here, otherwise the RTT images won't have an alpha channel:
            osg::Image* image = new osg::Image();
            image->allocateImage( *_textureSize, *_textureSize, 1, GL_RGBA, GL_UNSIGNED_BYTE );
            image->setInternalTextureFormat( GL_RGBA8 );    

            _projTexture = new osg::Texture2D( image );
            _projTexture->setTextureSize( *_textureSize, *_textureSize );
            _projTexture->setFilter( osg::Texture::MIN_FILTER, _mipmapping? osg::Texture::LINEAR_MIPMAP_LINEAR : osg::Texture::LINEAR );
            _projTexture->setFilter( osg::Texture::MAG_FILTER, osg::Texture::LINEAR );
            _projTexture->setWrap( osg::Texture::WRAP_S, osg::Texture::CLAMP_TO_BORDER );
            _projTexture->setWrap( osg::Texture::WRAP_T, osg::Texture::CLAMP_TO_BORDER );
            _projTexture->setWrap( osg::Texture::WRAP_R, osg::Texture::CLAMP_TO_BORDER );
            _projTexture->setBorderColor( osg::Vec4(0,0,0,0) );

            // set up the RTT camera:
            _rttCamera = new osg::Camera();
            _rttCamera->setClearColor( osg::Vec4f(0,0,0,0) );
            _rttCamera->setReferenceFrame( osg::Camera::ABSOLUTE_RF );
            _rttCamera->setViewport( 0, 0, *_textureSize, *_textureSize );
            _rttCamera->setComputeNearFarMode( osg::CullSettings::DO_NOT_COMPUTE_NEAR_FAR );
            _rttCamera->setRenderOrder( osg::Camera::PRE_RENDER );
            _rttCamera->setRenderTargetImplementation( osg::Camera::FRAME_BUFFER_OBJECT );
            _rttCamera->attach( osg::Camera::COLOR_BUFFER, _projTexture.get(), 0, 0, _mipmapping );
            _rttCamera->getOrCreateStateSet()->setMode( GL_LIGHTING, osg::StateAttribute::OFF | osg::StateAttribute::PROTECTED );

            // texture coordinate generator:
            _texGenNode = new osg::TexGenNode();
            _texGenNode->setTextureUnit( *_textureUnit );
            
            // attach the overlay graph to the RTT camera.
            if ( _overlayGraph.valid() && ( _overlayGraph->getNumParents() == 0 || _overlayGraph->getParent(0) != _rttCamera.get() ))
            {
                if ( _rttCamera->getNumChildren() > 0 )
                    _rttCamera->replaceChild( 0, _overlayGraph.get() );
                else
                    _rttCamera->addChild( _overlayGraph.get() );
            }
        }
    }

    // assemble the subgraph stateset:
    _subgraphStateSet = new osg::StateSet();
    //_subgraphContainer->setStateSet( _subgraphStateSet.get() );

    if ( _overlayGraph.valid() && _textureUnit.isSet() )
    {
        // set up the subgraph to receive the projected texture:
        _subgraphStateSet->setTextureMode( *_textureUnit, GL_TEXTURE_GEN_S, osg::StateAttribute::ON );
        _subgraphStateSet->setTextureMode( *_textureUnit, GL_TEXTURE_GEN_T, osg::StateAttribute::ON );
        _subgraphStateSet->setTextureMode( *_textureUnit, GL_TEXTURE_GEN_R, osg::StateAttribute::ON );
        _subgraphStateSet->setTextureMode( *_textureUnit, GL_TEXTURE_GEN_Q, osg::StateAttribute::ON );
        _subgraphStateSet->setTextureAttributeAndModes( *_textureUnit, _projTexture.get(), osg::StateAttribute::ON );

        // decalling:
        osg::TexEnv* env = new osg::TexEnv();
        env->setMode( osg::TexEnv::DECAL );
        _subgraphStateSet->setTextureAttributeAndModes( *_textureUnit, env, osg::StateAttribute::ON );
        
        // set up the shaders
        if ( _useShaders )
        {            
            initSubgraphShaders( _subgraphStateSet.get() );
            initRTTShaders( _rttCamera->getOrCreateStateSet() );

            _warpUniform = this->getOrCreateStateSet()->getOrCreateUniform( "warp", osg::Uniform::FLOAT );
            _warpUniform->set( 1.0f );
        }
    }
}

void
OverlayDecorator::initRTTShaders( osg::StateSet* set )
{
    //TODO: convert this to VP so the overlay graph can use shadercomp too.
    osg::Program* program = new osg::Program();
    program->setName( "OverlayDecorator RTT shader" );
    set->setAttributeAndModes( program, osg::StateAttribute::ON );

    std::stringstream buf;
    buf << "#version 110 \n"
        << "uniform float warp; \n"

        // because the built-in pow() is busted
        << "float mypow( in float x, in float y ) \n"
        << "{ \n"
        << "    return x/(x+y-y*x); \n"
        << "} \n"

        << "vec4 warpVertex( in vec4 src ) \n"
        << "{ \n"
        //      normalize to [-1..1], then take the absolute values since we
        //      want to apply the warping in [0..1] on each side of zero:
        << "    vec2 srct = vec2( abs(src.x)/src.w, abs(src.y)/src.w ); \n"
        << "    vec2 sign = vec2( src.x > 0.0 ? 1.0 : -1.0, src.y > 0.0 ? 1.0 : -1.0 ); \n"

        //      apply the deformation using a "deceleration" curve:
        << "    vec2 srcp = vec2( 1.0-mypow(1.0-srct.x,warp), 1.0-mypow(1.0-srct.y,warp) ); \n"

        //      re-apply the sign. no need to un-normalize, just use w=1 instead
        << "    return vec4( sign.x*srcp.x, sign.y*srcp.y, src.z/src.w, 1.0 ); \n"
        << "} \n"

        << "void main() \n"
        << "{ \n"
        << "    gl_Position = warpVertex( gl_ModelViewProjectionMatrix * gl_Vertex ); \n"
        << "    gl_FrontColor = gl_Color; \n"
        << "} \n";

    std::string vertSource = buf.str();
    program->addShader( new osg::Shader( osg::Shader::VERTEX, vertSource ) );
}

void
OverlayDecorator::initSubgraphShaders( osg::StateSet* set )
{
    VirtualProgram* vp = new VirtualProgram();
    vp->setName( "OverlayDecorator subgraph shader" );
    set->setAttributeAndModes( vp, osg::StateAttribute::ON );

    // sampler for projected texture:
    set->getOrCreateUniform( "osgearth_overlay_ProjTex", osg::Uniform::SAMPLER_2D )->set( *_textureUnit );

    // the texture projection matrix uniform.
    _texGenUniform = set->getOrCreateUniform( "osgearth_overlay_TexGenMatrix", osg::Uniform::FLOAT_MAT4 );

    std::stringstream buf;

    // vertex shader - subgraph
    buf << "#version 110 \n"
        << "uniform mat4 osgearth_overlay_TexGenMatrix; \n"
        << "uniform mat4 osg_ViewMatrixInverse; \n"

        << "void osgearth_overlay_vertex(void) \n"
        << "{ \n"
        << "    gl_TexCoord["<< *_textureUnit << "] = osgearth_overlay_TexGenMatrix * osg_ViewMatrixInverse * gl_ModelViewMatrix * gl_Vertex; \n"
        << "} \n";

    std::string vertexSource = buf.str();
    vp->setFunction( "osgearth_overlay_vertex", vertexSource, ShaderComp::LOCATION_VERTEX_POST_LIGHTING );

    // fragment shader - subgraph
    buf.str("");
    buf << "#version 110 \n"
        << "uniform sampler2D osgearth_overlay_ProjTex; \n"
        << "uniform float warp; \n"

        // because the built-in pow() is busted
        << "float mypow( in float x, in float y ) \n"
        << "{ \n"
        << "    return x/(x+y-y*x); \n"
        << "} \n"

        << "vec2 warpTexCoord( in vec2 src ) \n"
        << "{ \n"
        //      incoming tex coord is [0..1], so we scale to [-1..1]
        << "    vec2 srcn = vec2( src.x*2.0 - 1.0, src.y*2.0 - 1.0 ); \n" 
        
        //      we want to work in the [0..1] space on each side of 0, so can the abs
        //      and store the signs for later:
        << "    vec2 srct = vec2( abs(srcn.x), abs(srcn.y) ); \n"
        << "    vec2 sign = vec2( srcn.x > 0.0 ? 1.0 : -1.0, srcn.y > 0.0 ? 1.0 : -1.0 ); \n"

        //      apply the deformation using a deceleration curve:
        << "    vec2 srcp = vec2( 1.0-mypow(1.0-srct.x,warp), 1.0-mypow(1.0-srct.y,warp) ); \n"

        //      reapply the sign, and scale back to [0..1]:
        << "    vec2 srcr = vec2( sign.x*srcp.x, sign.y*srcp.y ); \n"
        << "    return vec2( 0.5*(srcr.x + 1.0), 0.5*(srcr.y + 1.0) ); \n"
        << "} \n"

        << "void osgearth_overlay_fragment( inout vec4 color ) \n"
        << "{ \n"
        << "    vec2 texCoord = gl_TexCoord["<< *_textureUnit << "].xy / gl_TexCoord["<< *_textureUnit << "].q; \n";

    if ( !_visualizeWarp )
        buf  << "    texCoord = warpTexCoord( texCoord ); \n";

    buf << "    vec4 texel = texture2D(osgearth_overlay_ProjTex, texCoord); \n"
        << "    color = vec4( mix( color.rgb, texel.rgb, texel.a ), color.a); \n"
        << "} \n";

    std::string fragmentSource = buf.str();
    vp->setFunction( "osgearth_overlay_fragment", fragmentSource, ShaderComp::LOCATION_FRAGMENT_PRE_LIGHTING );
}

void
OverlayDecorator::setOverlayGraph( osg::Node* node )
{
    if ( _overlayGraph.get() != node )
    {
        if ( _overlayGraph.valid() && node == 0L )
        {
            ADJUST_UPDATE_TRAV_COUNT( this, -1 );
        }
        else if ( !_overlayGraph.valid() && node != 0L )
        {
            ADJUST_UPDATE_TRAV_COUNT( this, 1 );
        }

        _overlayGraph = node;
        reinit();
    }
}

void
OverlayDecorator::setTextureSize( int texSize )
{
    if ( texSize != _textureSize.value() )
    {
        _textureSize = texSize;
        reinit();
    }
}

void
OverlayDecorator::setTextureUnit( int texUnit )
{
    if ( texUnit != _explicitTextureUnit.value() )
    {
        _explicitTextureUnit = texUnit;
        reinit();
    }
}

void
OverlayDecorator::setMipmapping( bool value )
{
    if ( value != _mipmapping )
    {
        _mipmapping = value;
        reinit();
    }
}

void
OverlayDecorator::onInstall( TerrainEngineNode* engine )
{
    _engine = engine;

    // establish the earth's major axis:
    MapInfo info(engine->getMap());
    _isGeocentric = info.isGeocentric();
    _ellipsoid = info.getProfile()->getSRS()->getEllipsoid();

    // the maximum extent (for projected maps only)
    if ( !_isGeocentric )
    {
        const GeoExtent& extent = info.getProfile()->getExtent();
        _maxProjectedMapExtent = osg::maximum( extent.width(), extent.height() );
    }

    // see whether we want shader support:
    // TODO: this is not stricty correct; you might still want to use shader overlays
    // in multipass mode, AND you might want FFP overlays in multitexture-FFP mode.
    _useShaders = engine->getTextureCompositor()->usesShaderComposition();

    if ( !_textureSize.isSet() )
    {
        int maxSize = Registry::instance()->getCapabilities().getMaxTextureSize();
        _textureSize.init( osg::minimum( 4096, maxSize ) );

        OE_INFO << LC << "Using texture size = " << *_textureSize << std::endl;
    }

    // rebuild dynamic elements.
    reinit();
}

void
OverlayDecorator::onUninstall( TerrainEngineNode* engine )
{
    if ( _reservedTextureUnit )
    {
        _engine->getTextureCompositor()->releaseTextureImageUnit( *_textureUnit );
        _textureUnit.unset();
        _reservedTextureUnit = false;
    }

    _engine = 0L;
}

void
OverlayDecorator::updateRTTCamera( osg::NodeVisitor& nv )
{
    // configure the RTT camera:
    _rttCamera->setViewMatrix( _rttViewMatrix );
    _rttCamera->setProjectionMatrix( _rttProjMatrix );

    // configure the Projector camera:
    osg::Matrix MVP = _projectorViewMatrix * _projectorProjMatrix;
    osg::Matrix MVPT = MVP * osg::Matrix::translate(1.0,1.0,1.0) * osg::Matrix::scale(0.5,0.5,0.5);
    _texGenNode->getTexGen()->setMode( osg::TexGen::EYE_LINEAR );
    _texGenNode->getTexGen()->setPlanesFromMatrix( MVPT );
    
    // uniform update:
    if ( _useShaders )
    {
        _texGenUniform->set( MVPT );
        if ( _useWarping )
            _warpUniform->set( _warp );
    }
}

//static int s_frame = 1;

void
OverlayDecorator::cull( osgUtil::CullVisitor* cv )
{
    osg::Vec3 eye = cv->getEyePoint();

    double eyeLen;
    osg::Vec3d worldUp;

    // height above sea level
    double hasl;

    // weight of the HASL value when calculating extent compensation
    double haslWeight;

    // approximate distance to the visible horizon
    double horizonDistance; 

    // distance to the horizon, projected into the RTT camera's tangent plane.
    double horizonDistanceInRTTPlane;

    if ( _isGeocentric )
    {
        double lat, lon;
        _ellipsoid->convertXYZToLatLongHeight( eye.x(), eye.y(), eye.z(), lat, lon, hasl );
        hasl = osg::maximum( hasl, 100.0 );

        worldUp = _ellipsoid->computeLocalUpVector(eye.x(), eye.y(), eye.z());

        eyeLen = eye.length();

        // radius of the earth under the eyepoint
        double radius = eyeLen - hasl; 
        horizonDistance = sqrt( 2.0 * radius * hasl ); 
    
        // calculate the distance to the horizon, projected into the RTT camera plane.
        // This is the maximum limit of eMax since there is no point in drawing overlay
        // data beyond the visible horizon.
        double pitchAngleOfHorizon_rad = acos( horizonDistance/eyeLen );
        horizonDistanceInRTTPlane = horizonDistance * sin( pitchAngleOfHorizon_rad );

        _rttViewMatrix = osg::Matrixd::lookAt( eye, osg::Vec3(0,0,0), osg::Vec3(0,0,1) );
    }
    else // projected map
    {
        hasl = eye.z();
        hasl = osg::maximum( hasl, 100.0 );
        worldUp.set( 0.0, 0.0, 1.0 );
        eyeLen = hasl * 2.0;

        // there is no maximum horizon distance in a projected map
        horizonDistance = DBL_MAX;
        horizonDistanceInRTTPlane = DBL_MAX;

        _rttViewMatrix = osg::Matrixd::lookAt( eye, eye-worldUp*hasl, osg::Vec3(0,1,0) );
    }

    // create a "weighting" that weights HASL against the camera's pitch.
    osg::Vec3d lookVector = cv->getLookVectorLocal();
    haslWeight = osg::absolute(worldUp * lookVector);

    // unit look-vector of the eye:
    osg::Vec3d from, to, up;
    const osg::Matrix& mvMatrix = *cv->getModelViewMatrix();
    mvMatrix.getLookAt( from, to, up, eyeLen);
    osg::Vec3 camLookVec = to-from;
    camLookVec.normalize();

    // unit look-vector of the RTT camera:
    osg::Vec3d rttLookVec = -worldUp;

    // the minimum and maximum extents of the overlay ortho projector:
    double eMin = 0.1;
    double eMax = DBL_MAX;

    // cull the subgraph here. This doubles as the subgraph's official cull traversal
    // and a gathering of its clip planes.
    cv->pushStateSet( _subgraphStateSet.get() );
    osg::Group::traverse( *cv );
    cv->popStateSet();
    //_subgraphContainer->accept( *cv );

    cv->computeNearPlane();

    // --- FIRST PASS ------------------------

    // First, intersect the view frustum with the overlay geometry. This will provide
    // a maximum required extent for our ortho RTT camera. Depending on the layout of
    // the geometry in the overlay graph, this may or may not be optimal ... we will
    // work to refine it in later passes if necessary.

    double znear = cv->getCalculatedNearPlane();
    double zfar  = cv->getCalculatedFarPlane();
    osg::Matrixd projMatrix = *cv->getProjectionMatrix();
    cv->clampProjectionMatrixImplementation( projMatrix, znear, zfar );

    // collect the bounds of overlay geometry that intersects the view frustum.
    MyConvexPolyhedron viewPT;
    viewPT.setToUnitFrustum( true, true );
    osg::Matrixd viewMVP = (*cv->getModelViewMatrix()) * projMatrix;
    viewPT.transform( osg::Matrix::inverse(viewMVP), viewMVP );

    osg::BoundingBox viewbbox;
    CoarsePolytopeIntersector cpi( viewPT, viewbbox );
    _overlayGraph->accept( cpi );

    //TODO: sometimes this viewbbox goes invalid even though there's clearly goemetry
    //      in view. Happens when you zoom in really close. Need to investigate -gw
    //OE_INFO << LC << "OV radius = " << viewbbox.radius() << std::endl;
    if ( viewbbox.valid() )
    {
        getMinMaxExtentInSilhouette( from, rttLookVec, viewbbox, eMin, eMax );
        eMax = osg::minimum( eMax, horizonDistanceInRTTPlane ); 
    }

    if ( !_isGeocentric )
        eyeLen = zfar;

#if 0
    if ( s_frame++ % 100 == 0 )
    {
        osgShadow::ConvexPolyhedron tempPH;
        tempPH.setToUnitFrustum(true, true);
        tempPH.transform(osg::Matrix::inverse(viewMVP), viewMVP);
        tempPH.dumpGeometry();
    }
#endif

    // simple test...TODO
    bool needSecondPass = true;

    // --- SECOND PASS: --------------------------

    // If the calculated eMax isn't quite good enough, go on to calculate a better one
    if ( needSecondPass )
    {
        // Remake the projection matrix with better hueristic far clipping plane.
        // (Jason's method)
        //osg::Matrixd projMatrix = *cv->getProjectionMatrix();
        double fovy, aspectRatio, zfar, znear;
        cv->getProjectionMatrix()->getPerspective( fovy, aspectRatio, znear, zfar );
        double maxDistance = (1.0 - haslWeight)  * horizonDistance  + haslWeight * hasl;
        maxDistance *= 1.5;
        if (zfar - znear >= maxDistance)
            zfar = znear + maxDistance;
        projMatrix.makePerspective( fovy, aspectRatio, znear, zfar );
       
        // contruct the polyhedron representing the viewing frustum.
        osgShadow::ConvexPolyhedron frustumPH;
        frustumPH.setToUnitFrustum( true, true );
        osg::Matrixd MVP = *cv->getModelViewMatrix() * projMatrix;
        osg::Matrixd inverseMVP;
        inverseMVP.invert(MVP);
        frustumPH.transform( inverseMVP, MVP );

        // make a polyhedron representing the viewing frustum of the overlay, and cut it to
        // intersect the viewing frustum:
        osgShadow::ConvexPolyhedron visiblePH;

        //const osg::BoundingSphere& bs = _subgraphContainer->getBound();
<<<<<<< HEAD
        //visiblePH.setToBoundingBox( osg::BoundingBox( -bs.radius(), -bs.radius(), -bs.radius(), bs.radius(), bs.radius(), bs.radius() ) );
=======
        const osg::BoundingSphere& bs = osg::Group::getBound();
>>>>>>> 9735edf2

        // get the bounds of the model. 
        osg::ComputeBoundsVisitor cbbv(osg::NodeVisitor::TRAVERSE_ACTIVE_CHILDREN);
        //_subgraphContainer->accept(cbbv);
        this->accept(cbbv);
        visiblePH.setToBoundingBox(cbbv.getBoundingBox());

        // this intersects the viewing frustum with the subgraph's bounding box, basically giving us
        // a "minimal" polyhedron containing all potentially visible geometry. (It can't be truly 
        // minimal without clipping at the geometry level, but that would probably be too expensive.)
        visiblePH.cut( frustumPH );

#if 0
        // dumps a copy of the PH to disk...handy
        if ( s_frame++ % 100 == 0 )
        {
            visiblePH.dumpGeometry();
            OE_INFO << "DUMP" << std::endl;
        }
#endif

        // calculate the extents for our orthographic RTT camera (clamping it to the
        // visible horizon)
        std::vector<osg::Vec3d> verts;
        visiblePH.getPoints( verts );

        double new_eMax;
        getMinMaxExtentInSilhouette( from, rttLookVec, verts, eMin, new_eMax );
        eMax = osg::minimum( eMax, new_eMax );
        //eMax = osg::minimum( eMax, horizonDistanceInRTTPlane ); // already done in first pass -gw
    }

    _rttProjMatrix = osg::Matrix::ortho( -eMax, eMax, -eMax, eMax, -eyeLen, eyeLen );

    if ( _useWarping )
    {
        // calculate the warping paramaters. This uses shaders to warp the verts and
        // tex coords to favor data closer to the camera when necessary.

    #define WARP_LIMIT 3.0

        double pitchStrength = ( camLookVec * rttLookVec ); // eye pitch relative to rtt pitch
        double devStrength = 1.0 - (pitchStrength*pitchStrength);
        double haslStrength = 1.0 - osg::clampBetween( hasl/1e6, 0.0, 1.0 );

        _warp = 1.0 + devStrength * haslStrength * WARP_LIMIT;

        if ( _visualizeWarp )
            _warp = 4.0;

#if 0
        OE_INFO << LC << std::fixed
            << "hasl=" << hasl
            << ", eMin=" << eMin
            << ", eMax=" << eMax
            << ", eyeLen=" << eyeLen
            //<< ", ratio=" << ratio
            //<< ", dev=" << devStrength
            //<< ", has=" << haeStrength
            << ", warp=" << _warp
            << std::endl;
#endif
    }

#if 0
    if ( s_frame++ % 100 == 0 )
    {
        osgShadow::ConvexPolyhedron rttPH;
        rttPH.setToUnitFrustum( true, true );
        osg::Matrixd MVP = _rttViewMatrix * _rttProjMatrix;
        osg::Matrixd inverseMVP;
        inverseMVP.invert(MVP);
        rttPH.transform( inverseMVP, MVP );
        rttPH.dumpGeometry();
    }
#endif

    // projector matrices are the same as for the RTT camera. Tim was right.
    _projectorViewMatrix = _rttViewMatrix;
    _projectorProjMatrix = _rttProjMatrix;
}

void
OverlayDecorator::traverse( osg::NodeVisitor& nv )
{
    bool isCull = nv.getVisitorType() == osg::NodeVisitor::CULL_VISITOR;

    if ( _overlayGraph.valid() && _textureUnit.isSet() )
    {
        if ( isCull )
        {
            osgUtil::CullVisitor* cv = dynamic_cast<osgUtil::CullVisitor*>( &nv );
            if ( cv )
            {
                cull( cv );
            }
            _rttCamera->accept( nv );
            
            // note: texgennode doesn't need a cull, and the subgraph
            // is traversed in cull().
        }

        else
        {
            if ( nv.getVisitorType() == osg::NodeVisitor::UPDATE_VISITOR )
            {
                updateRTTCamera( nv );
            }
            _rttCamera->accept( nv );
            _texGenNode->accept( nv );

            //_subgraphContainer->accept( nv );
            osg::Group::traverse( nv );
        }    
    }
    else
    {
        osgUtil::CullVisitor* cv = 0L;
        if ( isCull )
            cv = dynamic_cast<osgUtil::CullVisitor*>( &nv );

        if ( cv )
            cv->pushStateSet( _subgraphStateSet.get() );

        osg::Group::traverse( nv );

        if ( cv )
            cv->popStateSet();
        //_subgraphContainer->accept( nv );
    }
}


#if 0
/** Override all the osg::Group methods: */

bool 
OverlayDecorator::addChild( Node *child ) {
    if ( !child ) return false;
    dirtyBound();
    return _subgraphContainer->addChild( child );
}
bool 
OverlayDecorator::insertChild( unsigned int index, Node *child ) {
    if ( !child ) return false;
    dirtyBound();
    return _subgraphContainer->insertChild( index, child );
}
bool 
OverlayDecorator::removeChildren(unsigned int pos,unsigned int numChildrenToRemove) {
    dirtyBound();
    return _subgraphContainer->removeChildren( pos, numChildrenToRemove );
}
bool 
OverlayDecorator::replaceChild( Node *origChild, Node* newChild ) {
    dirtyBound();
    return _subgraphContainer->replaceChild( origChild, newChild );
}
bool 
OverlayDecorator::setChild( unsigned  int i, Node* node ) {
    dirtyBound();
    return _subgraphContainer->setChild( i, node );
}

osg::BoundingSphere
OverlayDecorator::computeBound() const {
    return _subgraphContainer->computeBound();
}
#endif<|MERGE_RESOLUTION|>--- conflicted
+++ resolved
@@ -691,11 +691,7 @@
         osgShadow::ConvexPolyhedron visiblePH;
 
         //const osg::BoundingSphere& bs = _subgraphContainer->getBound();
-<<<<<<< HEAD
-        //visiblePH.setToBoundingBox( osg::BoundingBox( -bs.radius(), -bs.radius(), -bs.radius(), bs.radius(), bs.radius(), bs.radius() ) );
-=======
         const osg::BoundingSphere& bs = osg::Group::getBound();
->>>>>>> 9735edf2
 
         // get the bounds of the model. 
         osg::ComputeBoundsVisitor cbbv(osg::NodeVisitor::TRAVERSE_ACTIVE_CHILDREN);
