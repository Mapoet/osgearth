--- conflicted
+++ resolved
@@ -90,13 +90,8 @@
     conf.updateObjIfSet( "profile", _profile );
     conf.updateIfSet( "max_data_level", _maxDataLevel);
 
-<<<<<<< HEAD
-    if ( driver().isSet() )
-        conf.merge( driver()->getConfig() );
-=======
     //Merge the TileSource options
     if (driver().isSet()) conf.merge( driver()->getConfig() );
->>>>>>> 44ab10b6
 
     return conf;
 }
@@ -118,6 +113,7 @@
     conf.getIfSet( "edge_buffer_ratio", _edgeBufferRatio);
     conf.getObjIfSet( "profile", _profile );
     conf.getIfSet( "max_data_level", _maxDataLevel);
+
 
     if ( conf.hasValue("driver") )
         driver() = TileSourceOptions(conf);
