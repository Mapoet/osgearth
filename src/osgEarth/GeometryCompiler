--- conflicted
+++ resolved
@@ -111,15 +111,9 @@
         optional<float>& maxPolygonTilingAngle() { return _maxPolyTilingAngle; }
         const optional<float>& maxPolygonTilingAngle() const { return _maxPolyTilingAngle; }
 
-<<<<<<< HEAD
-        /** Whether to use GPU-generated geometry for screen-space (pixel) width lines (default=false) */
-        optional<bool>& useGPUScreenSpaceLines() { return _useGPULines; }
-        const optional<bool>& useGPUScreenSpaceLines() const { return _useGPULines; }
-=======
         /** Whether to use OSG tessellator (default=false) */
         optional<bool>& useOSGTessellator() { return _useOSGTessellator; }
         const optional<bool>& useOSGTessellator() const { return _useOSGTessellator; }
->>>>>>> b83576ac
 
     public:
         Config getConfig() const;
@@ -144,11 +138,7 @@
         optional<bool>                 _optimizeVertexOrdering;
         optional<bool>                 _validate;
         optional<float>                _maxPolyTilingAngle;
-<<<<<<< HEAD
-        optional<bool>                 _useGPULines;
-=======
         optional<bool>                 _useOSGTessellator;
->>>>>>> b83576ac
 
 
         static GeometryCompilerOptions s_defaults;
