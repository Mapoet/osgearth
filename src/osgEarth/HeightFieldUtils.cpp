
/* -*-c++-*- */
/* osgEarth - Geospatial SDK for OpenSceneGraph
 * Copyright 2018 Pelican Mapping
 * http://osgearth.org
 *
 * osgEarth is free software; you can redistribute it and/or modify
 * it under the terms of the GNU Lesser General Public License as published by
 * the Free Software Foundation; either version 2 of the License, or
 * (at your option) any later version.
 *
 * This program is distributed in the hope that it will be useful,
 * but WITHOUT ANY WARRANTY; without even the implied warranty of
 * MERCHANTABILITY or FITNESS FOR A PARTICULAR PURPOSE.  See the
 * GNU Lesser General Public License for more details.
 *
 * You should have received a copy of the GNU Lesser General Public License
 * along with this program.  If not, see <http://www.gnu.org/licenses/>
 */

#include <osgEarth/HeightFieldUtils>
#include <osgEarth/CullingUtils>

using namespace osgEarth;
using namespace osgEarth::Util;


bool
HeightFieldUtils::validateSamples(float &a, float &b, float &c, float &d)
{
    // If ALL the sample points are NO_DATA_VALUE then we can't do anything.
    if (a == NO_DATA_VALUE && b == NO_DATA_VALUE && c == NO_DATA_VALUE && d == NO_DATA_VALUE)
    {
        return false;
    }

    // If any of the samples are valid but some are NO_DATA_VALUE we can replace the nodata with valid values.
    if (a == NO_DATA_VALUE ||
        b == NO_DATA_VALUE || 
        c == NO_DATA_VALUE ||
        d == NO_DATA_VALUE)
    {
        float validValue = a;
        if (validValue == NO_DATA_VALUE) validValue = b;
        if (validValue == NO_DATA_VALUE) validValue = c;
        if (validValue == NO_DATA_VALUE) validValue = d;

        if (a == NO_DATA_VALUE) a = validValue;
        if (b == NO_DATA_VALUE) b = validValue;
        if (c == NO_DATA_VALUE) c = validValue;
        if (d == NO_DATA_VALUE) d = validValue;
    }

    return true;
}

float
HeightFieldUtils::getHeightAtPixel(const osg::HeightField* hf, double c, double r, RasterInterpolation interpolation)
{
    float result = 0.0;
    switch (interpolation)
    {
    case INTERP_BILINEAR:
    {
        //OE_INFO << "getHeightAtPixel: (" << c << ", " << r << ")" << std::endl;
<<<<<<< HEAD
        const GLfloat* heights = (GLfloat*)(hf->getFloatArray()->getDataPointer());
        const int cols = hf->getNumColumns();

        int rowMin = std::max((int)floor(r), 0);
        const int rowMax = std::max(std::min((int)ceil(r), (int)(hf->getNumRows() - 1)), 0);
        int colMin = std::max((int)floor(c), 0);
        const int colMax = std::max(std::min((int)ceil(c), cols - 1), 0);
=======
        int rowMin = osg::maximum((int)floor(r), 0);
        int rowMax = osg::maximum(osg::minimum((int)ceil(r), (int)(hf->getNumRows() - 1)), 0);
        int colMin = osg::maximum((int)floor(c), 0);
        int colMax = osg::maximum(osg::minimum((int)ceil(c), (int)(hf->getNumColumns() - 1)), 0);
>>>>>>> 2c299e4b

        if (rowMin > rowMax) rowMin = rowMax;
        if (colMin > colMax) colMin = colMax;

        // Bring in hf->getHeight(colMax, rowMax) calc
        float urHeight = heights[colMax + rowMax * cols];
        float llHeight = heights[colMin + rowMin * cols];
        float ulHeight = heights[colMin + rowMax * cols];
        float lrHeight = heights[colMax + rowMin * cols];

        //Make sure not to use NoData in the interpolation
        if (!validateSamples(urHeight, llHeight, ulHeight, lrHeight))
        {
            return NO_DATA_VALUE;
        }

        //OE_INFO << "Heights (ll, lr, ul, ur) ( " << llHeight << ", " << urHeight << ", " << ulHeight << ", " << urHeight << std::endl;

        //Check for exact value
        if ((colMax == colMin) && (rowMax == rowMin))
        {
            //OE_NOTICE << "Exact value" << std::endl;
            // Bring in hf->getHeight(colMax, rowMax) calc
            result = heights[(int)c + (int)r * cols];
        }
        else if (colMax == colMin)
        {
            //OE_NOTICE << "Vertically" << std::endl;
            //Linear interpolate vertically
            result = ((double)rowMax - r) * llHeight + (r - (double)rowMin) * ulHeight;
        }
        else if (rowMax == rowMin)
        {
            //OE_NOTICE << "Horizontally" << std::endl;
            //Linear interpolate horizontally
            result = ((double)colMax - c) * llHeight + (c - (double)colMin) * lrHeight;
        }
        else
        {
            //OE_NOTICE << "Bilinear" << std::endl;
            //Bilinear interpolate
            double r1 = ((double)colMax - c) * (double)llHeight + (c - (double)colMin) * (double)lrHeight;
            double r2 = ((double)colMax - c) * (double)ulHeight + (c - (double)colMin) * (double)urHeight;
            result = ((double)rowMax - r) * (double)r1 + (r - (double)rowMin) * (double)r2;
        }
        break;
    }
    case INTERP_AVERAGE:
    {
        //OE_INFO << "getHeightAtPixel: (" << c << ", " << r << ")" << std::endl;
        int rowMin = osg::maximum((int)floor(r), 0);
        int rowMax = osg::maximum(osg::minimum((int)ceil(r), (int)(hf->getNumRows() - 1)), 0);
        int colMin = osg::maximum((int)floor(c), 0);
        int colMax = osg::maximum(osg::minimum((int)ceil(c), (int)(hf->getNumColumns() - 1)), 0);

        if (rowMin > rowMax) rowMin = rowMax;
        if (colMin > colMax) colMin = colMax;

        float urHeight = hf->getHeight(colMax, rowMax);
        float llHeight = hf->getHeight(colMin, rowMin);
        float ulHeight = hf->getHeight(colMin, rowMax);
        float lrHeight = hf->getHeight(colMax, rowMin);

        //Make sure not to use NoData in the interpolation
        if (!validateSamples(urHeight, llHeight, ulHeight, lrHeight))
        {
            return NO_DATA_VALUE;
        }

        //OE_INFO << "Heights (ll, lr, ul, ur) ( " << llHeight << ", " << urHeight << ", " << ulHeight << ", " << urHeight << std::endl;

        double x_rem = c - (int)c;
        double y_rem = r - (int)r;

        double w00 = (1.0 - y_rem) * (1.0 - x_rem) * (double)llHeight;
        double w01 = (1.0 - y_rem) * x_rem * (double)lrHeight;
        double w10 = y_rem * (1.0 - x_rem) * (double)ulHeight;
        double w11 = y_rem * x_rem * (double)urHeight;

        result = (float)(w00 + w01 + w10 + w11);
        break;
    }
    case INTERP_NEAREST:
    {
        //Nearest interpolation
        result = hf->getHeight((unsigned int)osg::round(c), (unsigned int)osg::round(r));
        break;
    }
    case INTERP_TRIANGULATE:
    {
        //Interpolation to make sure that the interpolated point follows the triangles generated by the 4 parent points
        int rowMin = osg::maximum((int)floor(r), 0);
        int rowMax = osg::maximum(osg::minimum((int)ceil(r), (int)(hf->getNumRows() - 1)), 0);
        int colMin = osg::maximum((int)floor(c), 0);
        int colMax = osg::maximum(osg::minimum((int)ceil(c), (int)(hf->getNumColumns() - 1)), 0);

        if (rowMin == rowMax)
        {
            if (rowMin < (int)hf->getNumRows() - 1)
            {
                rowMax = rowMin + 1;
            }
            else if (rowMax > 0)
            {
                rowMin = rowMax - 1;
            }
        }

        if (colMin == colMax)
        {
            if (colMin < (int)hf->getNumColumns() - 1)
            {
                colMax = colMin + 1;
            }
            else if (colMax > 0)
            {
                colMin = colMax - 1;
            }
        }

        if (rowMin > rowMax) rowMin = rowMax;
        if (colMin > colMax) colMin = colMax;

        float urHeight = hf->getHeight(colMax, rowMax);
        float llHeight = hf->getHeight(colMin, rowMin);
        float ulHeight = hf->getHeight(colMin, rowMax);
        float lrHeight = hf->getHeight(colMax, rowMin);

        //Make sure not to use NoData in the interpolation
        if (!validateSamples(urHeight, llHeight, ulHeight, lrHeight))
        {
            return NO_DATA_VALUE;
        }


        //The quad consisting of the 4 corner points can be made into two triangles.
        //The "left" triangle is ll, ur, ul
        //The "right" triangle is ll, lr, ur

        //Determine which triangle the point falls in.
        osg::Vec3d v0, v1, v2;

        double dx = c - (double)colMin;
        double dy = r - (double)rowMin;

        if (dx > dy)
        {
            //The point lies in the right triangle
            v0.set(colMin, rowMin, llHeight);
            v1.set(colMax, rowMin, lrHeight);
            v2.set(colMax, rowMax, urHeight);
        }
        else
        {
            //The point lies in the left triangle
            v0.set(colMin, rowMin, llHeight);
            v1.set(colMax, rowMax, urHeight);
            v2.set(colMin, rowMax, ulHeight);
        }

        //Compute the normal
        osg::Vec3d n = (v1 - v0) ^ (v2 - v0);

        result = (n.x() * (c - v0.x()) + n.y() * (r - v0.y())) / -n.z() + v0.z();
        break;
    }
    }

    return result;
}

bool
HeightFieldUtils::getInterpolatedHeight(const osg::HeightField* hf, 
                                        unsigned c, unsigned r, 
                                        float& out_height,
                                        RasterInterpolation interpolation)
{
    int count = 0;
    float total = 0.0f;
    if ( c > 0 ) {
        total += hf->getHeight(c-1, r);
        count++;
    }
    if ( c < hf->getNumColumns()-1 ) {
        total += hf->getHeight(c+1, r);
        count++;
    }
    if ( r > 0 ) {
        total += hf->getHeight(c, r-1);
        count++;
    }
    if ( r < hf->getNumRows()-1 ) {
        total += hf->getHeight(c, r+1);
        count++;
    }
    if ( count > 0 )
        total /= (float)count;
    else
        return false;

    out_height = total;
    return true;
}

float
HeightFieldUtils::getHeightAtLocation(const osg::HeightField* hf, double x, double y, double llx, double lly, double dx, double dy, RasterInterpolation interpolation)
{
    //Determine the pixel to sample
    double px = osg::clampBetween( (x - llx) / dx, 0.0, (double)(hf->getNumColumns()-1) );
    double py = osg::clampBetween( (y - lly) / dy, 0.0, (double)(hf->getNumRows()-1) );
    return getHeightAtPixel(hf, px, py, interpolation);
}

osg::Vec3
HeightFieldUtils::getNormalAtLocation(const HeightFieldNeighborhood& hood, double x, double y, double llx, double lly, double dx, double dy, RasterInterpolation interp)
{
    const osg::HeightField* hf = hood._center.get();
    if (!hf)
        return osg::Vec3(0,0,1);

    double xcells = (double)(hf->getNumColumns()-1);
    double ycells = (double)(hf->getNumRows()-1);

    double xres = 1.0/xcells;
    double yres = 1.0/ycells;

    double mPerDegAtEquator = 111000.0;
    double tIntervalMeters = hf->getYInterval() * mPerDegAtEquator; // TODO: account for Geo vs Proj (see convertToNormalMap)
    
    double s = osg::clampBetween( (x - llx) / dx, 0.0, xcells );
    double t = osg::clampBetween( (y - lly) / dy, 0.0, ycells );

    double lat = hf->getOrigin().y() + hf->getYInterval()*t;
    
    double sIntervalMeters = hf->getXInterval() * mPerDegAtEquator*cos(osg::DegreesToRadians(lat));

    float centerHeight = getHeightAtLocation(hf, x, y, llx, lly, dx, dy, interp);

    double nx = xres * s;
    double ny = yres * t;

    osg::Vec3 west(-sIntervalMeters, 0.0f, centerHeight);
    osg::Vec3 east( sIntervalMeters, 0.0f, centerHeight);
    osg::Vec3 south(0, -tIntervalMeters, centerHeight);
    osg::Vec3 north(0,  tIntervalMeters, centerHeight);

    bool clamped = false;

    if (!getHeightAtNormalizedLocation(hood, nx - xres, ny, west.z())) {
        west.x() = 0.0, 
        west.z() = centerHeight;
        clamped = true;
    }

    if (!getHeightAtNormalizedLocation(hood, nx + xres, ny, east.z())) {
        east.x() = 0.0, east.z() = centerHeight;
        clamped = true;
    }

    if (!getHeightAtNormalizedLocation(hood, nx, ny - yres, south.z())) {
        south.y() = 0.0, south.z() = centerHeight;
        clamped = true;
    }

    if (!getHeightAtNormalizedLocation(hood, nx, ny + yres, north.z())) {
        north.y() = 0.0, north.z() = centerHeight;
        clamped = true;
    }    

    // account for degenerate vectors
    if (east.x() == 0.0 && west.x() == 0.0)
        east.x() = sIntervalMeters;

    if (north.y() == 0.0 && south.y() == 0.0)
        north.y() = tIntervalMeters;

    osg::Vec3 n = (east - west) ^ (north-south);
    n.normalize();

    //if (clamped)
    //    n = osg::Vec3(1,0,0);

    //if (clamped && (n*osg::Vec3(0,0,1) < 0.1)) {
    //    OE_WARN << "H, normal = " << n.x() << ", " << n.y() << ", " << n.z() << "\n";
    //}

    // curvature:
    float D = (0.5*(west.z() + east.z()) - centerHeight) / (sIntervalMeters*sIntervalMeters);
    float E = (0.5*(south.z() + north.z()) - centerHeight) / (tIntervalMeters*tIntervalMeters);
    float curvature = osg::clampBetween(-2.0f*(D + E)*100.0f, -1.0f, 1.0f);
    
    return n; // TODO, include curv
}

float
HeightFieldUtils::getHeightAtNormalizedLocation(const osg::HeightField* input,
                                                double nx, double ny,
                                                RasterInterpolation interp)
{
    double px = osg::clampBetween(nx, 0.0, 1.0) * (double)(input->getNumColumns() - 1);
    double py = osg::clampBetween(ny, 0.0, 1.0) * (double)(input->getNumRows() - 1);
    return getHeightAtPixel( input, px, py, interp );
}

bool
HeightFieldUtils::getHeightAtNormalizedLocation(const HeightFieldNeighborhood& hood,
                                                double nx, double ny,
                                                float& output,
                                                RasterInterpolation interp)
{
    osg::HeightField* hf = 0L;
    double nx2, ny2;
    if ( hood.getNeighborForNormalizedLocation(nx, ny, hf, nx2, ny2) )
    {
        double px = osg::clampBetween(nx2, 0.0, 1.0) * (double)(hf->getNumColumns() - 1);
        double py = osg::clampBetween(ny2, 0.0, 1.0) * (double)(hf->getNumRows() - 1);
        output = getHeightAtPixel( hf, px, py, interp );
        return output != NO_DATA_VALUE;
    }
    return false;
}

void
HeightFieldUtils::scaleHeightFieldToDegrees( osg::HeightField* hf )
{
    if (hf)
    {
        //The number of degrees in a meter at the equator
        //TODO: adjust this calculation based on the actual EllipsoidModel.
        float scale = 1.0f/111319.0f;

        osg::HeightField::HeightList& heights = hf->getHeightList();
        for(unsigned i=0; i<heights.size(); ++i)
            heights[i] *= scale;
    }
    else
    {
        OE_WARN << "[osgEarth::HeightFieldUtils] scaleHeightFieldToDegrees heightfield is NULL" << std::endl;
    }
}


osg::HeightField*
HeightFieldUtils::createSubSample(const osg::HeightField* input,
                                  const GeoExtent& inputEx, 
                                  const GeoExtent& outputEx,
                                  osgEarth::RasterInterpolation interpolation)
{
    double div = outputEx.width()/inputEx.width();
    if ( div >= 1.0f )
        return 0L;

    int numCols = input->getNumColumns();
    int numRows = input->getNumRows();

    double xInterval = inputEx.width()  / (double)(input->getNumColumns()-1);
    double yInterval = inputEx.height()  / (double)(input->getNumRows()-1);
    double dx = div * xInterval;
    double dy = div * yInterval;


    osg::HeightField* dest = new osg::HeightField();
    dest->allocate( numCols, numRows );
    dest->setXInterval( dx );
    dest->setYInterval( dy );
    dest->setBorderWidth( input->getBorderWidth() );

    // copy over the skirt height, adjusting it for relative tile size.
    dest->setSkirtHeight( input->getSkirtHeight() * div );

    double x, y;
    int col, row;

    for( x = outputEx.xMin(), col=0; col < numCols; x += dx, col++ )
    {
        for( y = outputEx.yMin(), row=0; row < numRows; y += dy, row++ )
        {
            float height = HeightFieldUtils::getHeightAtLocation( input, x, y, inputEx.xMin(), inputEx.yMin(), xInterval, yInterval, interpolation);
            dest->setHeight( col, row, height );
        }
    }

    osg::Vec3d orig( outputEx.xMin(), outputEx.yMin(), input->getOrigin().z() );
    dest->setOrigin( orig );

    return dest;
}

osg::HeightField*
HeightFieldUtils::resampleHeightField(osg::HeightField*      input,
                                      const GeoExtent&       extent,
                                      int                    newColumns, 
                                      int                    newRows,
                                      RasterInterpolation interp)
{
    if ( newColumns <= 1 && newRows <= 1 )
        return 0L;

    if ( newColumns == input->getNumColumns() && newRows == (int)input->getNumRows() )
        return input;
        //return new osg::HeightField( *input, osg::CopyOp::DEEP_COPY_ALL );

    double spanX = extent.width(); //(input->getNumColumns()-1) * input->getXInterval();
    double spanY = extent.height(); //(input->getNumRows()-1) * input->getYInterval();
    const osg::Vec3& origin = input->getOrigin();

    double stepX = spanX/(double)(newColumns-1);
    double stepY = spanY/(double)(newRows-1);

    osg::HeightField* output = new osg::HeightField();
    output->allocate( newColumns, newRows );
    output->setXInterval( stepX );
    output->setYInterval( stepY );
    output->setOrigin( origin );
    
    for( int y = 0; y < newRows; ++y )
    {
        for( int x = 0; x < newColumns; ++x )
        {
            double nx = (double)x / (double)(newColumns-1);
            double ny = (double)y / (double)(newRows-1);
            float h = getHeightAtNormalizedLocation( input, nx, ny, interp );
            output->setHeight( x, y, h );
        }
    }

    return output;
}


osg::HeightField*
HeightFieldUtils::createReferenceHeightField(const GeoExtent& ex,
                                             unsigned         numCols,
                                             unsigned         numRows,
                                             unsigned         border,
                                             bool             expressAsHAE)
{
    osg::HeightField* hf = new osg::HeightField();

    hf->allocate( numCols + 2*border, numRows + 2*border );

    hf->setXInterval( ex.width() / (double)(numCols-1) );
    hf->setYInterval( ex.height() / (double)(numRows-1) );

    hf->setOrigin(osg::Vec3d(
        ex.xMin() - hf->getXInterval()*(double)border,
        ex.yMin() - hf->getYInterval()*(double)border,
        0.0 ) );

    const VerticalDatum* vdatum = ex.isValid() ? ex.getSRS()->getVerticalDatum() : 0L;

    if ( vdatum && expressAsHAE )
    {
        // need the lat/long extent for geoid queries:
        GeoExtent geodeticExtent = ex.getSRS()->isGeographic() ? ex : ex.transform( ex.getSRS()->getGeographicSRS() );
        double latMin = geodeticExtent.yMin();
        double lonMin = geodeticExtent.xMin();
        double lonInterval = geodeticExtent.width() / (double)(numCols-1);
        double latInterval = geodeticExtent.height() / (double)(numRows-1);

        double latStart = latMin - latInterval*(double)border;
        double lonStart = lonMin - lonInterval*(double)border;

        for( unsigned r=0; r<hf->getNumRows(); ++r )
        {            
            double lat = latStart + latInterval*(double)r;
            for( unsigned c=0; c<hf->getNumColumns(); ++c )
            {
                double lon = lonStart + lonInterval*(double)c;
                double offset = vdatum->msl2hae(lat, lon, 0.0);
                hf->setHeight( c, r, offset );
            }
        }
    }
    else
    {
        hf->getFloatArray()->assign(hf->getNumColumns()*hf->getNumRows(), 0.0f);
    }

    hf->setBorderWidth( border );

    return hf;
}

void
HeightFieldUtils::resolveInvalidHeights(osg::HeightField* grid,
                                        const GeoExtent&  ex,
                                        float             invalidValue,
                                        const Geoid*      geoid)
{
    if ( geoid )
    {
        // need the lat/long extent for geoid queries:
        unsigned numRows = grid->getNumRows();
        unsigned numCols = grid->getNumColumns();
        GeoExtent geodeticExtent = ex.getSRS()->isGeographic() ? ex : ex.transform( ex.getSRS()->getGeographicSRS() );
        double latMin = geodeticExtent.yMin();
        double lonMin = geodeticExtent.xMin();
        double lonInterval = geodeticExtent.width() / (double)(numCols-1);
        double latInterval = geodeticExtent.height() / (double)(numRows-1);

        for( unsigned r=0; r<numRows; ++r )
        {
            double lat = latMin + latInterval*(double)r;
            for( unsigned c=0; c<numCols; ++c )
            {
                double lon = lonMin + lonInterval*(double)c;
                if ( grid->getHeight(c, r) == invalidValue )
                {
                    grid->setHeight( c, r, geoid->getHeight(lat, lon) );
                }
            }
        }
    }
    else
    {
        osg::HeightField::HeightList& heights = grid->getHeightList();
        for(unsigned i=0; i<heights.size(); ++i)
        {
            if ( heights[i] == invalidValue )
                heights[i] = 0.0f;
        }
    }
}

osg::NodeCallback*
HeightFieldUtils::createClusterCullingCallback(const osg::HeightField*    grid, 
                                               const osg::EllipsoidModel* et, 
                                               float                      verticalScale )
{
    //This code is a very slightly modified version of the DestinationTile::createClusterCullingCallback in VirtualPlanetBuilder.
    if ( !grid || !et )
        return 0L;

    double globe_radius = et->getRadiusPolar();
    unsigned int numColumns = grid->getNumColumns();
    unsigned int numRows = grid->getNumRows();

    double midLong = grid->getOrigin().x()+grid->getXInterval()*((double)(numColumns-1))*0.5;
    double midLat = grid->getOrigin().y()+grid->getYInterval()*((double)(numRows-1))*0.5;
    double midZ = grid->getOrigin().z();

    double midX,midY;
    et->convertLatLongHeightToXYZ(osg::DegreesToRadians(midLat),osg::DegreesToRadians(midLong),midZ, midX,midY,midZ);

    osg::Vec3 center_position(midX,midY,midZ);
    osg::Vec3 center_normal(midX,midY,midZ);
    center_normal.normalize();

    osg::Vec3 transformed_center_normal = center_normal;

    unsigned int r,c;

    // populate the vertex/normal/texcoord arrays from the grid.
    double orig_X = grid->getOrigin().x();
    double delta_X = grid->getXInterval();
    double orig_Y = grid->getOrigin().y();
    double delta_Y = grid->getYInterval();
    double orig_Z = grid->getOrigin().z();


    float min_dot_product = 1.0f;
    float max_cluster_culling_height = 0.0f;
    float max_cluster_culling_radius = 0.0f;

    for(r=0;r<numRows;++r)
    {
        for(c=0;c<numColumns;++c)
        {
            double X = orig_X + delta_X*(double)c;
            double Y = orig_Y + delta_Y*(double)r;
            double Z = orig_Z + grid->getHeight(c,r) * verticalScale;
            double height = Z;

            et->convertLatLongHeightToXYZ(
                osg::DegreesToRadians(Y), osg::DegreesToRadians(X), Z,
                X, Y, Z);

            osg::Vec3d v(X,Y,Z);
            osg::Vec3 dv = v - center_position;
            double d = sqrt(dv.x()*dv.x() + dv.y()*dv.y() + dv.z()*dv.z());
            double theta = acos( globe_radius/ (globe_radius + fabs(height)) );
            double phi = 2.0 * asin (d*0.5/globe_radius); // d/globe_radius;
            double beta = theta+phi;
            double cutoff = osg::PI_2 - 0.1;

            //log(osg::INFO,"theta="<<theta<<"\tphi="<<phi<<" beta "<<beta);
            if (phi<cutoff && beta<cutoff)
            {
                float local_dot_product = -sin(theta + phi);
                float local_m = globe_radius*( 1.0/ cos(theta+phi) - 1.0);
                float local_radius = static_cast<float>(globe_radius * tan(beta)); // beta*globe_radius;
                min_dot_product = osg::minimum(min_dot_product, local_dot_product);
                max_cluster_culling_height = osg::maximum(max_cluster_culling_height,local_m);      
                max_cluster_culling_radius = osg::maximum(max_cluster_culling_radius,local_radius);
            }
            else
            {
                //log(osg::INFO,"Turning off cluster culling for wrap around tile.");
                return 0;
            }
        }
    }    

    osg::NodeCallback* ccc = ClusterCullingFactory::create(
        center_position + transformed_center_normal*max_cluster_culling_height ,
        transformed_center_normal, 
        min_dot_product,
        max_cluster_culling_radius);

    return ccc;
}


NormalMap*
HeightFieldUtils::convertToNormalMap(const HeightFieldNeighborhood& hood,
                                     const SpatialReference*        hoodSRS)
{
    const osg::HeightField* hf = hood._center.get();
    if ( !hf )
        return 0L;
    
    NormalMap* normalMap = new NormalMap(hf->getNumColumns(), hf->getNumRows());

    double xcells = (double)(hf->getNumColumns()-1);
    double ycells = (double)(hf->getNumRows()-1);
    double xres = 1.0/xcells;
    double yres = 1.0/ycells;

    // north-south interval in meters:
    double mPerDegAtEquator = (hoodSRS->getEllipsoid()->getRadiusEquator() * 2.0 * osg::PI)/360.0;
    double tIntervalMeters = 
        hoodSRS->isGeographic() ? hf->getYInterval() * mPerDegAtEquator :
        hf->getYInterval();

    for(int t=0; t<(int)hf->getNumRows(); ++t)
    {
        // east-west interval in meters (changes for each row):
        double lat = hf->getOrigin().y() + hf->getYInterval()*(double)t;
        double sIntervalMeters =
            hoodSRS->isGeographic() ? hf->getXInterval() * mPerDegAtEquator * cos(osg::DegreesToRadians(lat)) :
            hf->getXInterval();

        for(int s=0; s<(int)hf->getNumColumns(); ++s)
        {
            float centerHeight = hf->getHeight(s, t);

            double nx = xres*(double)s;
            double ny = yres*(double)t;

            osg::Vec3f west ( -sIntervalMeters, 0, centerHeight );
            osg::Vec3f east (  sIntervalMeters, 0, centerHeight );
            osg::Vec3f south( 0, -tIntervalMeters, centerHeight );
            osg::Vec3f north( 0,  tIntervalMeters, centerHeight );

            if ( !HeightFieldUtils::getHeightAtNormalizedLocation(hood, nx-xres, ny, west.z()) )
                west.x() = 0.0, 
                west.z() = centerHeight;

            if ( !HeightFieldUtils::getHeightAtNormalizedLocation(hood, nx+xres, ny, east.z()) )
                east.x() = 0.0, 
                east.z() = centerHeight;

            if ( !HeightFieldUtils::getHeightAtNormalizedLocation(hood, nx, ny-yres, south.z()) )
                south.y() = 0.0, 
                south.z() = centerHeight;

            if ( !HeightFieldUtils::getHeightAtNormalizedLocation(hood, nx, ny+yres, north.z()) )
                north.y() = 0.0, 
                north.z() = centerHeight;

            // account for degenerate vectors
            if (east.x() == 0.0 && west.x() == 0.0)
                east.x() = sIntervalMeters;

            if (north.y() == 0.0 && south.y() == 0.0)
                north.y() = tIntervalMeters;

            osg::Vec3f n = (east - west) ^ (north - south);
            n.normalize();

            // calculate and encode curvature (2nd derivative of elevation)
            //float L2inv = 1.0f/(sIntervalMeters*sIntervalMeters);
            float D = (0.5*(west.z()+east.z()) - centerHeight) / (sIntervalMeters*sIntervalMeters); //* L2inv;
            float E = (0.5*(south.z()+north.z()) - centerHeight) / (tIntervalMeters*tIntervalMeters); //* L2inv;
            float curvature = osg::clampBetween(-2.0f*(D+E)*100.0f, -1.0f, 1.0f);

            //// encode for RGBA [0..1]
            //osg::Vec4f enc( n.x(), n.y(), n.z(), curvature );
            //enc = (enc + osg::Vec4f(1.0,1.0,1.0,1.0))*0.5;

            //write(enc, s, t);

            normalMap->set(s, t, n, curvature);
        }
    }

    return normalMap;
}

//TODO: get rid of this. -gw
void
HeightFieldUtils::createNormalMap(const osg::Image* elevation,
                                  NormalMap* normalMap,
                                  const GeoExtent& extent)
{   
    ImageUtils::PixelReader readElevation(elevation);

    int sMax = (int)elevation->s()-1;
    int tMax = (int)elevation->t()-1;
        
    // north-south interval in meters:
    double xInterval = extent.width() / (double)(sMax);
    double yInterval = extent.height() / (double)(tMax);

    const SpatialReference* srs = extent.getSRS();
    double mPerDegAtEquator = (srs->getEllipsoid()->getRadiusEquator() * 2.0 * osg::PI) / 360.0;
    double dy = srs->isGeographic() ? yInterval * mPerDegAtEquator : yInterval;

    osg::Vec4f sample;

    for (int t = 0; t<(int)elevation->t(); ++t)
    {
        double lat = extent.yMin() + yInterval*(double)t;
        double dx = srs->isGeographic() ? xInterval * mPerDegAtEquator * cos(osg::DegreesToRadians(lat)) : xInterval;

        for(int s=0; s<(int)elevation->s(); ++s)
        {
            readElevation(sample, s, t);
            float h = sample.r();

            osg::Vec3f west ( s > 0 ? -dx : 0, 0, h );
            osg::Vec3f east ( s < sMax ?  dx : 0, 0, h );
            osg::Vec3f south( 0, t > 0 ? -dy : 0, h );
            osg::Vec3f north( 0, t < tMax ? dy : 0, h );

            west.z() = readElevation(osg::maximum(0, s - 1), t).r();
            east.z() = readElevation(osg::minimum(sMax, s + 1), t).r();
            south.z() = readElevation(s, osg::maximum(0, t - 1)).r();
            north.z() = readElevation(s, osg::minimum(tMax, t + 1)).r();

            osg::Vec3f n = (east-west) ^ (north-south);
            n.normalize();

            // calculate and encode curvature (2nd derivative of elevation)
            float D = (0.5*(west.z()+east.z()) - h) / (dx*dx);
            float E = (0.5*(south.z()+north.z()) - h) / (dy*dy);
            float curvature = osg::clampBetween(-2.0f*(D+E)*100.0f, -1.0f, 1.0f);

            // encode for RGBA [0..1]
            //osg::Vec4f NC( n.x(), n.y(), n.z(), curvature );
            //NC = (NC + osg::Vec4f(1.0,1.0,1.0,1.0))*0.5;

            normalMap->set(s, t, n, curvature);
            //writeNormal(NC, s, t);
        }
    }
}<|MERGE_RESOLUTION|>--- conflicted
+++ resolved
@@ -63,29 +63,18 @@
     case INTERP_BILINEAR:
     {
         //OE_INFO << "getHeightAtPixel: (" << c << ", " << r << ")" << std::endl;
-<<<<<<< HEAD
-        const GLfloat* heights = (GLfloat*)(hf->getFloatArray()->getDataPointer());
-        const int cols = hf->getNumColumns();
-
-        int rowMin = std::max((int)floor(r), 0);
-        const int rowMax = std::max(std::min((int)ceil(r), (int)(hf->getNumRows() - 1)), 0);
-        int colMin = std::max((int)floor(c), 0);
-        const int colMax = std::max(std::min((int)ceil(c), cols - 1), 0);
-=======
         int rowMin = osg::maximum((int)floor(r), 0);
         int rowMax = osg::maximum(osg::minimum((int)ceil(r), (int)(hf->getNumRows() - 1)), 0);
         int colMin = osg::maximum((int)floor(c), 0);
         int colMax = osg::maximum(osg::minimum((int)ceil(c), (int)(hf->getNumColumns() - 1)), 0);
->>>>>>> 2c299e4b
 
         if (rowMin > rowMax) rowMin = rowMax;
         if (colMin > colMax) colMin = colMax;
 
-        // Bring in hf->getHeight(colMax, rowMax) calc
-        float urHeight = heights[colMax + rowMax * cols];
-        float llHeight = heights[colMin + rowMin * cols];
-        float ulHeight = heights[colMin + rowMax * cols];
-        float lrHeight = heights[colMax + rowMin * cols];
+        float urHeight = hf->getHeight(colMax, rowMax);
+        float llHeight = hf->getHeight(colMin, rowMin);
+        float ulHeight = hf->getHeight(colMin, rowMax);
+        float lrHeight = hf->getHeight(colMax, rowMin);
 
         //Make sure not to use NoData in the interpolation
         if (!validateSamples(urHeight, llHeight, ulHeight, lrHeight))
@@ -99,8 +88,7 @@
         if ((colMax == colMin) && (rowMax == rowMin))
         {
             //OE_NOTICE << "Exact value" << std::endl;
-            // Bring in hf->getHeight(colMax, rowMax) calc
-            result = heights[(int)c + (int)r * cols];
+            result = hf->getHeight((int)c, (int)r);
         }
         else if (colMax == colMin)
         {
