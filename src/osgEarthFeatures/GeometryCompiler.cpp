--- conflicted
+++ resolved
@@ -674,11 +674,7 @@
           resultGroup->addChild(attachPoint);
 
           // make a filter node with the extrusion group as the data
-<<<<<<< HEAD
-          ExtrudeGeometryFilterNode* extrudeGeometryFilterNode = new ExtrudeGeometryFilterNode( extrusionGroup, xform);
-=======
           ExtrudeGeometryFilterNode* extrudeGeometryFilterNode = new ExtrudeGeometryFilterNode(extrusionGroup, xform);
->>>>>>> ce7d009c
 
           attachPoint->setUserData(extrudeGeometryFilterNode);
        }
