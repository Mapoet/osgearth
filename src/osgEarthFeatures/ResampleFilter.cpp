/* -*-c++-*- */
/* osgEarth - Dynamic map generation toolkit for OpenSceneGraph
 * Copyright 2008-2010 Pelican Mapping
 * http://osgearth.org
 *
 * osgEarth is free software; you can redistribute it and/or modify
 * it under the terms of the GNU Lesser General Public License as published by
 * the Free Software Foundation; either version 2 of the License, or
 * (at your option) any later version.
 *
 * This program is distributed in the hope that it will be useful,
 * but WITHOUT ANY WARRANTY; without even the implied warranty of
 * MERCHANTABILITY or FITNESS FOR A PARTICULAR PURPOSE.  See the
 * GNU Lesser General Public License for more details.
 *
 * You should have received a copy of the GNU Lesser General Public License
 * along with this program.  If not, see <http://www.gnu.org/licenses/>
 */
#include <osgEarthFeatures/ResampleFilter>
#include <osgEarth/GeoMath>
#include <list>
#include <deque>
#include <cstdlib>

using namespace osgEarth;
using namespace osgEarth::Features;
using namespace osgEarth::Symbology;

bool
ResampleFilter::isSupported()
{
    return true;
}

ResampleFilter::ResampleFilter() :
_minLen( 0 ),
_maxLen( DBL_MAX ),
_perturbThresh( 0 ),
_resampleMode(RESAMPLE_LINEAR)
{
    //NOP
}

ResampleFilter::ResampleFilter( double minLen, double maxLen ) :
_minLen( minLen ),
_maxLen( maxLen ),
_perturbThresh( 0 ),
_resampleMode(RESAMPLE_LINEAR)
{
    // NOP
}

bool
ResampleFilter::push( Feature* input, const FilterContext& context )
{
    if ( !input || !input->getGeometry() )
        return true;

    bool success = true;

    GeometryIterator i( input->getGeometry() );
    while( i.hasMore() )
    {
        Geometry* part = i.next();

        if ( part->size() < 2 ) continue;
<<<<<<< HEAD
        //int partSize0 = part->size();
=======
>>>>>>> dff29141

        // copy the original part to a linked list. use a std::list since insert/erase
        // will not invalidate iterators.
        std::list<osg::Vec3d> plist;
        plist.insert( plist.begin(), part->begin(), part->end() );

        std::list<osg::Vec3d>::iterator v1 = plist.begin(); ++v1;
        std::list<osg::Vec3d>::iterator v0 = plist.begin();
        std::list<osg::Vec3d>::iterator last = plist.end(); --last;

        while( v0 != last )
        {
            bool increment = true;

            osg::Vec3d& p0 = *v0;
            osg::Vec3d& p1 = *v1;
            bool lastSeg = v1 == last;
            osg::Vec3d seg = p1 - p0;

            osg::Vec3d p0Rad, p1Rad;

            if (_resampleMode.value() == RESAMPLE_GREATCIRCLE || _resampleMode.value() == RESAMPLE_RHUMB)
            {
                p0Rad = osg::Vec3d(osg::DegreesToRadians(p0.x()), osg::DegreesToRadians(p0.y()), p0.z());
                p1Rad = osg::Vec3d(osg::DegreesToRadians(p1.x()), osg::DegreesToRadians(p1.y()), p1.z());
            }
                       
            //Compute the length of the segment
            double segLen = 0.0;
            switch (_resampleMode.value())
            {
            case RESAMPLE_LINEAR:
                segLen = seg.length();
                break;
            case RESAMPLE_GREATCIRCLE:
                segLen = GeoMath::distance(p0Rad.y(), p0Rad.x(), p1Rad.y(), p1Rad.x());
                break;
            case RESAMPLE_RHUMB:
                segLen = GeoMath::rhumbDistance(p0Rad.y(), p0Rad.x(), p1Rad.y(), p1Rad.x());
                break;
            }

            if ( segLen < _minLen.value() && !lastSeg && plist.size() > 2 )
            {
                v1 = plist.erase( v1 );
                increment = false;
            }
            else if ( segLen > _maxLen.value() )
            {
                //Compute the number of divisions to make
                int numDivs = (1 + (int)(segLen/_maxLen.value()));
                double newSegLen = segLen/(double)numDivs;
                seg.normalize();
                osg::Vec3d newPt;
                switch (_resampleMode.value())
                {
                case RESAMPLE_LINEAR:
                    {
                        newPt = p0 + seg * newSegLen;
                    }
                    break;
                case RESAMPLE_GREATCIRCLE:
                    {
                        double bearing = GeoMath::bearing(p0Rad.y(), p0Rad.x(), p1Rad.y(), p1Rad.x());
                        double lat,lon;
                        GeoMath::destination(p0Rad.y(), p0Rad.x(), bearing, newSegLen, lat, lon);
                        newPt = osg::Vec3d(osg::RadiansToDegrees(lon), osg::RadiansToDegrees(lat), p0Rad.z());
                    }
                    break;
                case RESAMPLE_RHUMB:
                    {
                        double bearing = GeoMath::rhumbBearing(p0Rad.y(), p0Rad.x(), p1Rad.y(), p1Rad.x());
                        double lat,lon;
                        GeoMath::rhumbDestination(p0Rad.y(), p0Rad.x(), bearing, newSegLen, lat, lon);
                        newPt = osg::Vec3d(osg::RadiansToDegrees(lon), osg::RadiansToDegrees(lat), p0Rad.z());
                    }
                    break;
                }
                
                if ( _perturbThresh.value() > 0.0 && _perturbThresh.value() < newSegLen )
                {
                    float r = 0.5 - (float)::rand()/(float)RAND_MAX;
                    newPt.x() += r;
                    newPt.y() += r;
                }
                v1 = plist.insert( v1, newPt );
            }

            if ( increment ) { ++v0; ++v1; }
        }

        part->clear();
        part->reserve( plist.size() );
        part->insert( part->begin(), plist.begin(), plist.end() );

        //if ( partSize0 != part->size() )
        //{
        //    OE_NOTICE << "Resampled part from " << partSize0 << " to " << part->size() << " points" << std::endl;
        //}
    }
    return success;
}


FilterContext
ResampleFilter::push( FeatureList& input, const FilterContext& context )
{
    if ( !isSupported() )
    {
        OE_WARN << "ResampleFilter support not enabled" << std::endl;
        return context;
    }

    bool ok = true;
    for( FeatureList::iterator i = input.begin(); i != input.end(); ++i )
        if ( !push( i->get(), context ) )
            ok = false;

    return context;
}<|MERGE_RESOLUTION|>--- conflicted
+++ resolved
@@ -64,10 +64,6 @@
         Geometry* part = i.next();
 
         if ( part->size() < 2 ) continue;
-<<<<<<< HEAD
-        //int partSize0 = part->size();
-=======
->>>>>>> dff29141
 
         // copy the original part to a linked list. use a std::list since insert/erase
         // will not invalidate iterators.
