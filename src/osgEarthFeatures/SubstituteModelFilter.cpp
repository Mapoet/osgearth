/* -*-c++-*- */
/* osgEarth - Dynamic map generation toolkit for OpenSceneGraph
 * Copyright 2008-2010 Pelican Mapping
 * http://osgearth.org
 *
 * osgEarth is free software; you can redistribute it and/or modify
 * it under the terms of the GNU Lesser General Public License as published by
 * the Free Software Foundation; either version 2 of the License, or
 * (at your option) any later version.
 *
 * This program is distributed in the hope that it will be useful,
 * but WITHOUT ANY WARRANTY; without even the implied warranty of
 * MERCHANTABILITY or FITNESS FOR A PARTICULAR PURPOSE.  See the
 * GNU Lesser General Public License for more details.
 *
 * You should have received a copy of the GNU Lesser General Public License
 * along with this program.  If not, see <http://www.gnu.org/licenses/>
 */
#include <osgEarthFeatures/SubstituteModelFilter>
#include <osgEarthSymbology/MeshConsolidator>
#include <osgEarth/HTTPClient>
#include <osgEarth/ECEF>
#include <osg/AutoTransform>
#include <osg/Drawable>
#include <osg/Geode>
#include <osg/MatrixTransform>
#include <osg/NodeVisitor>
#include <osgUtil/Optimizer>
#include <list>
#include <deque>

#define LC "[SubstituteModelFilter] "

using namespace osgEarth;
using namespace osgEarth::Features;
using namespace osgEarth::Symbology;

//------------------------------------------------------------------------

namespace
{
    static osg::Node* s_defaultModel =0L;
}

//------------------------------------------------------------------------

SubstituteModelFilter::SubstituteModelFilter( const Style& style ) :
_style   ( style ),
_cluster ( false ),
_merge   ( true )
{
    //NOP
}

bool
SubstituteModelFilter::process(const FeatureList&           features,                               
                               const MarkerSymbol*          symbol,
                               Session*                     session,
                               osg::Group*                  attachPoint,
                               FilterContext&               context )
{
    bool makeECEF = context.getSession()->getMapInfo().isGeocentric();

    // first, go through the features and build the model cache. Apply the model matrix' scale
    // factor to any AutoTransforms directly (cloning them as necessary)
    std::map< std::pair<URI, float>, osg::ref_ptr<osg::Node> > uniqueModels;
    //std::map< Feature*, osg::ref_ptr<osg::Node> > featureModels;

    StringExpression  uriEx   = *symbol->url();
    NumericExpression scaleEx = *symbol->scale();

    for( FeatureList::const_iterator f = features.begin(); f != features.end(); ++f )
    {
        Feature* input = f->get();

        // evaluate the marker URI expression:
        StringExpression uriEx = *symbol->url();
        URI markerURI( input->eval(uriEx), uriEx.uriContext() );

        // find the corresponding marker in the cache
        MarkerResource* marker = 0L;
        MarkerCache::Record rec = _markerCache.get( markerURI );
        if ( rec.valid() ) {
            marker = rec.value();
        }
        else {
            marker = new MarkerResource();
            marker->uri() = markerURI;
            _markerCache.insert( markerURI, marker );
        }

        // evalute the scale expression (if there is one)
        float scale = 1.0f;
        osg::Matrixd scaleMatrix;

        if ( symbol->scale().isSet() )
        {
            scale = input->eval( scaleEx );
            if ( scale == 0.0 )
                scale = 1.0;
            scaleMatrix = osg::Matrix::scale( scale, scale, scale );
        }

        // how that we have a marker source, create a node for it
        std::pair<URI,float> key( markerURI, scale );
        osg::ref_ptr<osg::Node>& model = uniqueModels[key];
        if ( !model.valid() )
        {
            model = context.resourceCache()->getMarkerNode( marker );

            if ( scale != 1.0f && dynamic_cast<osg::AutoTransform*>( model.get() ) )
            {
                // clone the old AutoTransform, set the new scale, and copy over its children.
                osg::AutoTransform* oldAT = dynamic_cast<osg::AutoTransform*>(model.get());
                osg::AutoTransform* newAT = osg::clone( oldAT );

                // make a scaler and put it between the new AutoTransform and its kids
                osg::MatrixTransform* scaler = new osg::MatrixTransform(osg::Matrix::scale(scale,scale,scale));
                for( unsigned i=0; i<newAT->getNumChildren(); ++i )
                    scaler->addChild( newAT->getChild(0) );
                newAT->removeChildren(0, newAT->getNumChildren());
                newAT->addChild( scaler );
                model = newAT;
            }
        }

        if ( model.valid() )
        {
            GeometryIterator gi( input->getGeometry(), false );
            while( gi.hasMore() )
            {
                Geometry* geom = gi.next();

                for( unsigned i=0; i<geom->size(); ++i )
                {
                    osg::Matrixd mat;

                    osg::Vec3d point = (*geom)[i];
                    if ( makeECEF )
                    {
                        // the "rotation" element lets us re-orient the instance to ensure it's pointing up. We
                        // could take a shortcut and just use the current extent's local2world matrix for this,
                        // but it the tile is big enough the up vectors won't be quite right.
                        osg::Matrixd rotation;
                        ECEF::transformAndGetRotationMatrix( context.profile()->getSRS(), point, point, rotation );
                        mat = rotation * scaleMatrix * osg::Matrixd::translate( point ) * _world2local;
                    }
                    else
                    {
                        mat = scaleMatrix * osg::Matrixd::translate( point ) * _world2local;
                    }

                    osg::MatrixTransform* xform = new osg::MatrixTransform();
                    xform->setMatrix( mat );

                    xform->addChild( model.get() );

                    attachPoint->addChild( xform );

<<<<<<< HEAD
                // name the feature if necessary
                if ( !_featureNameExpr.empty() )
                {
                    const std::string& name = input->eval( _featureNameExpr, &context );
                    if ( !name.empty() )
                        xform->setName( name );
=======
                    // name the feature if necessary
                    if ( !_featureNameExpr.empty() )
                    {
                        const std::string& name = input->eval( _featureNameExpr );
                        if ( !name.empty() )
                            xform->setName( name );
                    }
>>>>>>> 87e3a0d1
                }
            }
        }
    }

    return true;
}




struct ClusterVisitor : public osg::NodeVisitor
{
        ClusterVisitor( const FeatureList& features, const MarkerSymbol* symbol, FeaturesToNodeFilter* f2n, FilterContext& cx )
            : _features   ( features ),
              _symbol     ( symbol ),
              //_modelMatrix( modelMatrix ),
              _f2n        ( f2n ),
              _cx         ( cx ),
              osg::NodeVisitor( osg::NodeVisitor::TRAVERSE_ALL_CHILDREN )
        {
            //nop
        }

        void apply( osg::Geode& geode )
        {
            bool makeECEF = _cx.getSession()->getMapInfo().isGeocentric();
            const SpatialReference* srs = _cx.profile()->getSRS();

            NumericExpression scaleEx = *_symbol->scale();
            osg::Matrixd scaleMatrix;

            // save the geode's drawables..
            osg::Geode::DrawableList old_drawables = geode.getDrawableList();

            // ..and clear out the drawables list.
            geode.removeDrawables( 0, geode.getNumDrawables() );

            // foreach each drawable that was originally in the geode...
            for( osg::Geode::DrawableList::iterator i = old_drawables.begin(); i != old_drawables.end(); i++ )
            {
                osg::Geometry* originalDrawable = dynamic_cast<osg::Geometry*>( i->get() );
                if ( !originalDrawable )
                    continue;

                // go through the list of input features...
                for( FeatureList::const_iterator j = _features.begin(); j != _features.end(); j++ )
                {
                    const Feature* feature = j->get();

                    if ( _symbol->scale().isSet() )
                    {
                        double scale = feature->eval( scaleEx );
                        scaleMatrix.makeScale( scale, scale, scale );
                    }

                    ConstGeometryIterator gi( feature->getGeometry(), false );
                    while( gi.hasMore() )
                    {
                        const Geometry* geom = gi.next();

                        for( Geometry::const_iterator k = geom->begin(); k != geom->end(); ++k )
                        {
                            osg::Vec3d   point = *k;
                            osg::Matrixd mat;

                            if ( makeECEF )
                            {
                                osg::Matrixd rotation;
                                ECEF::transformAndGetRotationMatrix( srs, point, point, rotation );
                                mat = rotation * scaleMatrix * osg::Matrixd::translate(point) * _f2n->world2local();
                            }
                            else
                            {
                                mat = scaleMatrix * osg::Matrixd::translate(point) * _f2n->world2local();
                            }

                            // clone the source drawable once for each input feature.
                            osg::ref_ptr<osg::Geometry> newDrawable = osg::clone( 
                                originalDrawable, 
                                osg::CopyOp::DEEP_COPY_ARRAYS | osg::CopyOp::DEEP_COPY_PRIMITIVES );

                            osg::Vec3Array* verts = dynamic_cast<osg::Vec3Array*>( newDrawable->getVertexArray() );
                            if ( verts )
                            {
                                for( osg::Vec3Array::iterator v = verts->begin(); v != verts->end(); ++v )
                                {
                                    (*v).set( (*v) * mat );
                                }
                                
                                // add the new cloned, translated drawable back to the geode.
                                geode.addDrawable( newDrawable.get() );
                            }
                        }

                    }
                }
            }

            geode.dirtyBound();

            MeshConsolidator::run( geode );

            // merge the geometry. Not sure this is necessary
            osgUtil::Optimizer opt;
            opt.optimize( &geode, osgUtil::Optimizer::MERGE_GEOMETRY | osgUtil::Optimizer::SHARE_DUPLICATE_STATE );
            
            osg::NodeVisitor::apply( geode );
        }

    private:
        const FeatureList&    _features;
        FilterContext         _cx;
        const MarkerSymbol*   _symbol;
        //osg::Matrixd          _modelMatrix;
        FeaturesToNodeFilter* _f2n;
    };


typedef std::map< osg::Node*, FeatureList > MarkerToFeatures;

//clustering:
//  troll the external model for geodes. for each geode, create a geode in the target
//  model. then, for each geometry in that geode, replicate it once for each instance of
//  the model in the feature batch and transform the actual verts to a local offset
//  relative to the tile centroid. Finally, reassemble all the geodes and optimize. 
//  hopefully stateset sharing etc will work out. we may need to strip out LODs too.
bool
SubstituteModelFilter::cluster(const FeatureList&           features,
                               const MarkerSymbol*          symbol, 
                               Session*                     session,
                               osg::Group*                  attachPoint,
                               FilterContext&               context )
{    
    MarkerToFeatures markerToFeatures;

    // first, sort the features into buckets, each bucket corresponding to a
    // unique marker.
    for (FeatureList::const_iterator i = features.begin(); i != features.end(); ++i)
    {
        Feature* f = i->get();

        // resolve the URI for the marker:
        StringExpression uriEx( *symbol->url() );
        URI markerURI( f->eval( uriEx ), uriEx.uriContext() );

        // find and load the corresponding marker model. We're using the session-level
        // object store to cache models. This is thread-safe sine we are always going
        // to CLONE the model before using it.
        osg::Node* model = context.getSession()->getObject<osg::Node>( markerURI.full() );
        if ( !model )
        {
            osg::ref_ptr<MarkerResource> mres = new MarkerResource();
            mres->uri() = markerURI;
            model = mres->createNode();
            if ( model )
            {
                context.getSession()->putObject( markerURI.full(), model );
            }
        }

        if ( model )
        {
            MarkerToFeatures::iterator itr = markerToFeatures.find( model );
            if (itr == markerToFeatures.end())
                markerToFeatures[ model ].push_back( f );
            else
                itr->second.push_back( f );
        }
    }

    //For each model, cluster the features that use that marker
    for (MarkerToFeatures::iterator i = markerToFeatures.begin(); i != markerToFeatures.end(); ++i)
    {
        osg::Node* prototype = i->first;

        // we're using the Session cache since we know we'll be cloning.
        if ( prototype )
        {
            osg::Node* clone = osg::clone( prototype, osg::CopyOp::DEEP_COPY_ALL );

            // ..and apply the clustering to the copy.
            ClusterVisitor cv( i->second, symbol, this, context );
            clone->accept( cv );

            attachPoint->addChild( clone );
        }
    }

    return true;
}

osg::Node*
SubstituteModelFilter::push(FeatureList& features, FilterContext& context)
{
    if ( !isSupported() ) {
        OE_WARN << "SubstituteModelFilter support not enabled" << std::endl;
        return 0L;
    }

    if ( _style.empty() ) {
        OE_WARN << LC << "Empty style; cannot process features" << std::endl;
        return 0L;
    }

    const MarkerSymbol* symbol = _style.getSymbol<MarkerSymbol>();
    if ( !symbol ) {
        OE_WARN << LC << "No MarkerSymbol found in style; cannot process feautres" << std::endl;
        return 0L;
    }

    FilterContext newContext( context );

    computeLocalizers( context );

    osg::Group* group = createDelocalizeGroup();

    bool ok = true;

    if ( _cluster )
    {
        ok = cluster( features, symbol, context.getSession(), group, newContext );
    }

    else
    {
        process( features, symbol, context.getSession(), group, newContext );

#if 0
        // speeds things up a bit, at the expense of creating tons of geometry..

        // this optimizer pass will remove all the MatrixTransform nodes that we
        // used to offset each instance
        osgUtil::Optimizer optimizer;
        optimizer.optimize( group, osgUtil::Optimizer::FLATTEN_STATIC_TRANSFORMS_DUPLICATING_SHARED_SUBGRAPHS );
#endif

    }

    return group;
}<|MERGE_RESOLUTION|>--- conflicted
+++ resolved
@@ -75,7 +75,7 @@
 
         // evaluate the marker URI expression:
         StringExpression uriEx = *symbol->url();
-        URI markerURI( input->eval(uriEx), uriEx.uriContext() );
+        URI markerURI( input->eval(uriEx, &context), uriEx.uriContext() );
 
         // find the corresponding marker in the cache
         MarkerResource* marker = 0L;
@@ -95,7 +95,7 @@
 
         if ( symbol->scale().isSet() )
         {
-            scale = input->eval( scaleEx );
+            scale = input->eval( scaleEx, &context );
             if ( scale == 0.0 )
                 scale = 1.0;
             scaleMatrix = osg::Matrix::scale( scale, scale, scale );
@@ -157,22 +157,13 @@
 
                     attachPoint->addChild( xform );
 
-<<<<<<< HEAD
-                // name the feature if necessary
-                if ( !_featureNameExpr.empty() )
-                {
-                    const std::string& name = input->eval( _featureNameExpr, &context );
-                    if ( !name.empty() )
-                        xform->setName( name );
-=======
                     // name the feature if necessary
                     if ( !_featureNameExpr.empty() )
                     {
-                        const std::string& name = input->eval( _featureNameExpr );
+                        const std::string& name = input->eval( _featureNameExpr, &context );
                         if ( !name.empty() )
                             xform->setName( name );
                     }
->>>>>>> 87e3a0d1
                 }
             }
         }
@@ -182,114 +173,112 @@
 }
 
 
-
-
 struct ClusterVisitor : public osg::NodeVisitor
 {
-        ClusterVisitor( const FeatureList& features, const MarkerSymbol* symbol, FeaturesToNodeFilter* f2n, FilterContext& cx )
-            : _features   ( features ),
-              _symbol     ( symbol ),
-              //_modelMatrix( modelMatrix ),
-              _f2n        ( f2n ),
-              _cx         ( cx ),
-              osg::NodeVisitor( osg::NodeVisitor::TRAVERSE_ALL_CHILDREN )
-        {
-            //nop
-        }
-
-        void apply( osg::Geode& geode )
-        {
-            bool makeECEF = _cx.getSession()->getMapInfo().isGeocentric();
-            const SpatialReference* srs = _cx.profile()->getSRS();
-
-            NumericExpression scaleEx = *_symbol->scale();
-            osg::Matrixd scaleMatrix;
-
-            // save the geode's drawables..
-            osg::Geode::DrawableList old_drawables = geode.getDrawableList();
-
-            // ..and clear out the drawables list.
-            geode.removeDrawables( 0, geode.getNumDrawables() );
-
-            // foreach each drawable that was originally in the geode...
-            for( osg::Geode::DrawableList::iterator i = old_drawables.begin(); i != old_drawables.end(); i++ )
+    ClusterVisitor( const FeatureList& features, const MarkerSymbol* symbol, FeaturesToNodeFilter* f2n, FilterContext& cx )
+        : _features   ( features ),
+        _symbol     ( symbol ),
+        //_modelMatrix( modelMatrix ),
+        _f2n        ( f2n ),
+        _cx         ( cx ),
+        osg::NodeVisitor( osg::NodeVisitor::TRAVERSE_ALL_CHILDREN )
+    {
+        //nop
+    }
+
+    void apply( osg::Geode& geode )
+    {
+        bool makeECEF = _cx.getSession()->getMapInfo().isGeocentric();
+        const SpatialReference* srs = _cx.profile()->getSRS();
+
+        NumericExpression scaleEx = *_symbol->scale();
+        osg::Matrixd scaleMatrix;
+
+        // save the geode's drawables..
+        osg::Geode::DrawableList old_drawables = geode.getDrawableList();
+
+        // ..and clear out the drawables list.
+        geode.removeDrawables( 0, geode.getNumDrawables() );
+
+        // foreach each drawable that was originally in the geode...
+        for( osg::Geode::DrawableList::iterator i = old_drawables.begin(); i != old_drawables.end(); i++ )
+        {
+            osg::Geometry* originalDrawable = dynamic_cast<osg::Geometry*>( i->get() );
+            if ( !originalDrawable )
+                continue;
+
+            // go through the list of input features...
+            for( FeatureList::const_iterator j = _features.begin(); j != _features.end(); j++ )
             {
-                osg::Geometry* originalDrawable = dynamic_cast<osg::Geometry*>( i->get() );
-                if ( !originalDrawable )
-                    continue;
-
-                // go through the list of input features...
-                for( FeatureList::const_iterator j = _features.begin(); j != _features.end(); j++ )
+                const Feature* feature = j->get();
+
+                if ( _symbol->scale().isSet() )
                 {
-                    const Feature* feature = j->get();
-
-                    if ( _symbol->scale().isSet() )
+                    double scale = feature->eval( scaleEx, &_cx );
+                    scaleMatrix.makeScale( scale, scale, scale );
+                }
+
+                ConstGeometryIterator gi( feature->getGeometry(), false );
+                while( gi.hasMore() )
+                {
+                    const Geometry* geom = gi.next();
+
+                    for( Geometry::const_iterator k = geom->begin(); k != geom->end(); ++k )
                     {
-                        double scale = feature->eval( scaleEx );
-                        scaleMatrix.makeScale( scale, scale, scale );
+                        osg::Vec3d   point = *k;
+                        osg::Matrixd mat;
+
+                        if ( makeECEF )
+                        {
+                            osg::Matrixd rotation;
+                            ECEF::transformAndGetRotationMatrix( srs, point, point, rotation );
+                            mat = rotation * scaleMatrix * osg::Matrixd::translate(point) * _f2n->world2local();
+                        }
+                        else
+                        {
+                            mat = scaleMatrix * osg::Matrixd::translate(point) * _f2n->world2local();
+                        }
+
+                        // clone the source drawable once for each input feature.
+                        osg::ref_ptr<osg::Geometry> newDrawable = osg::clone( 
+                            originalDrawable, 
+                            osg::CopyOp::DEEP_COPY_ARRAYS | osg::CopyOp::DEEP_COPY_PRIMITIVES );
+
+                        osg::Vec3Array* verts = dynamic_cast<osg::Vec3Array*>( newDrawable->getVertexArray() );
+                        if ( verts )
+                        {
+                            for( osg::Vec3Array::iterator v = verts->begin(); v != verts->end(); ++v )
+                            {
+                                (*v).set( (*v) * mat );
+                            }
+
+                            // add the new cloned, translated drawable back to the geode.
+                            geode.addDrawable( newDrawable.get() );
+                        }
                     }
 
-                    ConstGeometryIterator gi( feature->getGeometry(), false );
-                    while( gi.hasMore() )
-                    {
-                        const Geometry* geom = gi.next();
-
-                        for( Geometry::const_iterator k = geom->begin(); k != geom->end(); ++k )
-                        {
-                            osg::Vec3d   point = *k;
-                            osg::Matrixd mat;
-
-                            if ( makeECEF )
-                            {
-                                osg::Matrixd rotation;
-                                ECEF::transformAndGetRotationMatrix( srs, point, point, rotation );
-                                mat = rotation * scaleMatrix * osg::Matrixd::translate(point) * _f2n->world2local();
-                            }
-                            else
-                            {
-                                mat = scaleMatrix * osg::Matrixd::translate(point) * _f2n->world2local();
-                            }
-
-                            // clone the source drawable once for each input feature.
-                            osg::ref_ptr<osg::Geometry> newDrawable = osg::clone( 
-                                originalDrawable, 
-                                osg::CopyOp::DEEP_COPY_ARRAYS | osg::CopyOp::DEEP_COPY_PRIMITIVES );
-
-                            osg::Vec3Array* verts = dynamic_cast<osg::Vec3Array*>( newDrawable->getVertexArray() );
-                            if ( verts )
-                            {
-                                for( osg::Vec3Array::iterator v = verts->begin(); v != verts->end(); ++v )
-                                {
-                                    (*v).set( (*v) * mat );
-                                }
-                                
-                                // add the new cloned, translated drawable back to the geode.
-                                geode.addDrawable( newDrawable.get() );
-                            }
-                        }
-
-                    }
                 }
             }
-
-            geode.dirtyBound();
-
-            MeshConsolidator::run( geode );
-
-            // merge the geometry. Not sure this is necessary
-            osgUtil::Optimizer opt;
-            opt.optimize( &geode, osgUtil::Optimizer::MERGE_GEOMETRY | osgUtil::Optimizer::SHARE_DUPLICATE_STATE );
-            
-            osg::NodeVisitor::apply( geode );
-        }
-
-    private:
-        const FeatureList&    _features;
-        FilterContext         _cx;
-        const MarkerSymbol*   _symbol;
-        //osg::Matrixd          _modelMatrix;
-        FeaturesToNodeFilter* _f2n;
-    };
+        }
+
+        geode.dirtyBound();
+
+        MeshConsolidator::run( geode );
+
+        // merge the geometry. Not sure this is necessary
+        osgUtil::Optimizer opt;
+        opt.optimize( &geode, osgUtil::Optimizer::MERGE_GEOMETRY | osgUtil::Optimizer::SHARE_DUPLICATE_STATE );
+
+        osg::NodeVisitor::apply( geode );
+    }
+
+private:
+    const FeatureList&    _features;
+    FilterContext         _cx;
+    const MarkerSymbol*   _symbol;
+    //osg::Matrixd          _modelMatrix;
+    FeaturesToNodeFilter* _f2n;
+};
 
 
 typedef std::map< osg::Node*, FeatureList > MarkerToFeatures;
@@ -317,7 +306,7 @@
 
         // resolve the URI for the marker:
         StringExpression uriEx( *symbol->url() );
-        URI markerURI( f->eval( uriEx ), uriEx.uriContext() );
+        URI markerURI( f->eval( uriEx, &context ), uriEx.uriContext() );
 
         // find and load the corresponding marker model. We're using the session-level
         // object store to cache models. This is thread-safe sine we are always going
