--- conflicted
+++ resolved
@@ -160,7 +160,7 @@
                     // name the feature if necessary
                     if ( !_featureNameExpr.empty() )
                     {
-                        const std::string& name = input->eval( _featureNameExpr, &context );
+                        const std::string& name = input->eval( _featureNameExpr, &context);
                         if ( !name.empty() )
                             xform->setName( name );
                     }
@@ -173,64 +173,60 @@
 }
 
 
+
+
 struct ClusterVisitor : public osg::NodeVisitor
 {
-    ClusterVisitor( const FeatureList& features, const MarkerSymbol* symbol, FeaturesToNodeFilter* f2n, FilterContext& cx )
-        : _features   ( features ),
-        _symbol     ( symbol ),
-        //_modelMatrix( modelMatrix ),
-        _f2n        ( f2n ),
-        _cx         ( cx ),
-        osg::NodeVisitor( osg::NodeVisitor::TRAVERSE_ALL_CHILDREN )
-    {
-        //nop
-    }
-
-    void apply( osg::Geode& geode )
-    {
-        bool makeECEF = _cx.getSession()->getMapInfo().isGeocentric();
-        const SpatialReference* srs = _cx.profile()->getSRS();
-
-        NumericExpression scaleEx = *_symbol->scale();
-        osg::Matrixd scaleMatrix;
-
-        // save the geode's drawables..
-        osg::Geode::DrawableList old_drawables = geode.getDrawableList();
-
-        // ..and clear out the drawables list.
-        geode.removeDrawables( 0, geode.getNumDrawables() );
-
-        // foreach each drawable that was originally in the geode...
-        for( osg::Geode::DrawableList::iterator i = old_drawables.begin(); i != old_drawables.end(); i++ )
-        {
-            osg::Geometry* originalDrawable = dynamic_cast<osg::Geometry*>( i->get() );
-            if ( !originalDrawable )
-                continue;
-
-            // go through the list of input features...
-            for( FeatureList::const_iterator j = _features.begin(); j != _features.end(); j++ )
+        ClusterVisitor( const FeatureList& features, const MarkerSymbol* symbol, FeaturesToNodeFilter* f2n, FilterContext& cx )
+            : _features   ( features ),
+              _symbol     ( symbol ),
+              //_modelMatrix( modelMatrix ),
+              _f2n        ( f2n ),
+              _cx         ( cx ),
+              osg::NodeVisitor( osg::NodeVisitor::TRAVERSE_ALL_CHILDREN )
+        {
+            //nop
+        }
+
+        void apply( osg::Geode& geode )
+        {
+            bool makeECEF = _cx.getSession()->getMapInfo().isGeocentric();
+            const SpatialReference* srs = _cx.profile()->getSRS();
+
+            NumericExpression scaleEx = *_symbol->scale();
+            osg::Matrixd scaleMatrix;
+
+            // save the geode's drawables..
+            osg::Geode::DrawableList old_drawables = geode.getDrawableList();
+
+            // ..and clear out the drawables list.
+            geode.removeDrawables( 0, geode.getNumDrawables() );
+
+            // foreach each drawable that was originally in the geode...
+            for( osg::Geode::DrawableList::iterator i = old_drawables.begin(); i != old_drawables.end(); i++ )
             {
-                const Feature* feature = j->get();
-
-                if ( _symbol->scale().isSet() )
+                osg::Geometry* originalDrawable = dynamic_cast<osg::Geometry*>( i->get() );
+                if ( !originalDrawable )
+                    continue;
+
+                // go through the list of input features...
+                for( FeatureList::const_iterator j = _features.begin(); j != _features.end(); j++ )
                 {
-                    double scale = feature->eval( scaleEx, &_cx );
-                    scaleMatrix.makeScale( scale, scale, scale );
-                }
-
-                ConstGeometryIterator gi( feature->getGeometry(), false );
-                while( gi.hasMore() )
-                {
-                    const Geometry* geom = gi.next();
-
-                    for( Geometry::const_iterator k = geom->begin(); k != geom->end(); ++k )
+                    const Feature* feature = j->get();
+
+                    if ( _symbol->scale().isSet() )
                     {
-                        osg::Vec3d   point = *k;
-                        osg::Matrixd mat;
-
-                        if ( makeECEF )
+                        double scale = feature->eval( scaleEx, &_cx );
+                        scaleMatrix.makeScale( scale, scale, scale );
+                    }
+
+                    ConstGeometryIterator gi( feature->getGeometry(), false );
+                    while( gi.hasMore() )
+                    {
+                        const Geometry* geom = gi.next();
+
+                        for( Geometry::const_iterator k = geom->begin(); k != geom->end(); ++k )
                         {
-<<<<<<< HEAD
                             osg::Vec3d   point = *k;
                             osg::Matrixd mat;
 
@@ -244,57 +240,47 @@
                             {
                                 mat = scaleMatrix * osg::Matrixd::translate(point) * _f2n->world2local();
                             }
-=======
-                            osg::Matrixd rotation;
-                            ECEF::transformAndGetRotationMatrix( srs, point, point, rotation );
-                            mat = rotation * scaleMatrix * osg::Matrixd::translate(point) * _f2n->world2local();
+
+                            // clone the source drawable once for each input feature.
+                            osg::ref_ptr<osg::Geometry> newDrawable = osg::clone( 
+                                originalDrawable, 
+                                osg::CopyOp::DEEP_COPY_ARRAYS | osg::CopyOp::DEEP_COPY_PRIMITIVES );
+
+                            osg::Vec3Array* verts = dynamic_cast<osg::Vec3Array*>( newDrawable->getVertexArray() );
+                            if ( verts )
+                            {
+                                for( osg::Vec3Array::iterator v = verts->begin(); v != verts->end(); ++v )
+                                {
+                                    (*v).set( (*v) * mat );
+                                }
+                                
+                                // add the new cloned, translated drawable back to the geode.
+                                geode.addDrawable( newDrawable.get() );
+                            }
                         }
-                        else
-                        {
-                            mat = scaleMatrix * osg::Matrixd::translate(point) * _f2n->world2local();
-                        }
->>>>>>> c9b7c36b
-
-                        // clone the source drawable once for each input feature.
-                        osg::ref_ptr<osg::Geometry> newDrawable = osg::clone( 
-                            originalDrawable, 
-                            osg::CopyOp::DEEP_COPY_ARRAYS | osg::CopyOp::DEEP_COPY_PRIMITIVES );
-
-                        osg::Vec3Array* verts = dynamic_cast<osg::Vec3Array*>( newDrawable->getVertexArray() );
-                        if ( verts )
-                        {
-                            for( osg::Vec3Array::iterator v = verts->begin(); v != verts->end(); ++v )
-                            {
-                                (*v).set( (*v) * mat );
-                            }
-
-                            // add the new cloned, translated drawable back to the geode.
-                            geode.addDrawable( newDrawable.get() );
-                        }
+
                     }
-
                 }
             }
-        }
-
-        geode.dirtyBound();
-
-        MeshConsolidator::run( geode );
-
-        // merge the geometry. Not sure this is necessary
-        osgUtil::Optimizer opt;
-        opt.optimize( &geode, osgUtil::Optimizer::MERGE_GEOMETRY | osgUtil::Optimizer::SHARE_DUPLICATE_STATE );
-
-        osg::NodeVisitor::apply( geode );
-    }
-
-private:
-    const FeatureList&    _features;
-    FilterContext         _cx;
-    const MarkerSymbol*   _symbol;
-    //osg::Matrixd          _modelMatrix;
-    FeaturesToNodeFilter* _f2n;
-};
+
+            geode.dirtyBound();
+
+            MeshConsolidator::run( geode );
+
+            // merge the geometry. Not sure this is necessary
+            osgUtil::Optimizer opt;
+            opt.optimize( &geode, osgUtil::Optimizer::MERGE_GEOMETRY | osgUtil::Optimizer::SHARE_DUPLICATE_STATE );
+            
+            osg::NodeVisitor::apply( geode );
+        }
+
+    private:
+        const FeatureList&    _features;
+        FilterContext         _cx;
+        const MarkerSymbol*   _symbol;
+        //osg::Matrixd          _modelMatrix;
+        FeaturesToNodeFilter* _f2n;
+    };
 
 
 typedef std::map< osg::Node*, FeatureList > MarkerToFeatures;
