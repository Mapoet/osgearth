--- conflicted
+++ resolved
@@ -70,16 +70,6 @@
 
 //------------------------------------------------------------------------
 
-<<<<<<< HEAD
-SubstituteModelFilter::SubstituteModelFilter(const Style& style) :
-_style(style),
-_cluster(false),
-_useDrawInstanced(false),
-_merge(true),
-_normalScalingRequired(false),
-_instanceCache(false),     // cache per object so MT not required
-_filterUsage(FILTER_USAGE_NORMAL)
-=======
 SubstituteModelFilter::SubstituteModelFilter( const Style& style ) :
 _style                ( style ),
 _cluster              ( false ),
@@ -87,7 +77,6 @@
 _merge                ( true ),
 _normalScalingRequired( false ),
 _instanceCache        ( false )     // cache per object so MT not required
->>>>>>> f7a922ba
 {
    //NOP
 }
@@ -148,6 +137,7 @@
    // factor to any AutoTransforms directly (cloning them as necessary)
    std::map< std::pair<URI, float>, osg::ref_ptr<osg::Node> > uniqueModels;
 
+/* MERGE: Instancing, clustering no longer?
    SubstituteModelFilterNode* substituteModelFilterNode = 0;
 
    if (_filterUsage == FILTER_USAGE_ZERO_WORK_CALLBACK_BASED)
@@ -170,6 +160,7 @@
          substituteModelFilterNode->setClustered(clustering);
       }
    }
+   */
 
    // URI cache speeds up URI creation since it can be slow.
    osgEarth::fast_map<std::string, URI> uriCache;
@@ -262,41 +253,41 @@
       std::pair<URI, float> key(instanceURI, iconSymbol ? scale : 1.0f); //use 1.0 for models, since we don't want unique models based on scaling
 
       // cache nodes per instance.
-      osg::ref_ptr<osg::Node> model;
-
-      if (_filterUsage == FILTER_USAGE_NORMAL)
+      osg::ref_ptr<osg::Node>& model = uniqueModels[key];
+        
+      if ( !model.valid() )
       {
          //This is a not so obvious way of writing to the map.
          // Notice the & in the definition of modeRefOfRefPtr
-         osg::ref_ptr<osg::Node>& modelRefOfRefPtr = uniqueModels[key];
+         osg::ref_ptr<osg::Node>& model = uniqueModels[key];
         
          if (!modelRefOfRefPtr.valid())
          {
             // Always clone the cached instance so we're not processing data that's
             // already in the scene graph. -gw
-            context.resourceCache()->cloneOrCreateInstanceNode(instance.get(), modelRefOfRefPtr, context.getDBOptions());
+            context.resourceCache()->cloneOrCreateInstanceNode(instance.get(), model, context.getDBOptions());
 
             // if icon decluttering is off, install an AutoTransform.
             if (iconSymbol)
             {
                if (iconSymbol->declutter() == true)
                {
-                  ScreenSpaceLayout::activate(modelRefOfRefPtr->getOrCreateStateSet());
-               }
-               else if (dynamic_cast<osg::AutoTransform*>(modelRefOfRefPtr.get()) == 0L)
+                  ScreenSpaceLayout::activate(model->getOrCreateStateSet());
+               }
+               else if (dynamic_cast<osg::AutoTransform*>(model.get()) == 0L)
                {
                   osg::AutoTransform* at = new osg::AutoTransform();
                   at->setAutoRotateMode(osg::AutoTransform::ROTATE_TO_SCREEN);
                   at->setAutoScaleToScreen(true);
-                  at->addChild(modelRefOfRefPtr);
-                  modelRefOfRefPtr = at;
+                  at->addChild(model);
+                  model = at;
                }
             }
          }
          model = modelRefOfRefPtr.get();
       }
 
-      if ((_filterUsage == FILTER_USAGE_NORMAL && model.valid()) || (_filterUsage == FILTER_USAGE_ZERO_WORK_CALLBACK_BASED))
+      if ( model.valid() )
       {
          GeometryIterator gi(input->getGeometry(), false);
          while (gi.hasMore())
@@ -306,52 +297,49 @@
             // if necessary, transform the points to the target SRS:
             if (!makeECEF && !targetSRS->isEquivalentTo(context.profile()->getSRS()))
             {
-<<<<<<< HEAD
                context.profile()->getSRS()->transform(geom->asVector(), targetSRS);
             }
-=======
-                Geometry* geom = gi.next();
-
-                // if necessary, transform the points to the target SRS:
-                if ( !makeECEF && !targetSRS->isEquivalentTo(context.profile()->getSRS()) )
-                {
-                    context.profile()->getSRS()->transform( geom->asVector(), targetSRS );
-                }
-
-                for( unsigned i=0; i<geom->size(); ++i )
-                {
-                    osg::Matrixd mat;
-
-                    // need to recalcluate expression-based data per-point, not just per-feature!
-                    float scale = 1.0f;
-                    osg::Vec3d scaleVec(1.0, 1.0, 1.0);
-                    osg::Matrixd scaleMatrix;
-                    if ( symbol->scale().isSet() )
-                    {
-                        scale = input->eval( scaleEx, &context );
-                        scaleVec.set(scale, scale, scale);
-                    }
-                    if ( modelSymbol )
-                    {
-                        if ( modelSymbol->scaleX().isSet() )
-                        {
-                            scaleVec.x() *= input->eval( scaleXEx, &context );
-                        }
-                        if ( modelSymbol->scaleY().isSet() )
-                        {
-                            scaleVec.y() *= input->eval( scaleYEx, &context );
-                        }
-                        if ( modelSymbol->scaleZ().isSet() )
-                        {
-                            scaleVec.z() *= input->eval( scaleZEx, &context );
-                        }
-                    }
-
-                    if ( scaleVec.x() == 0.0 ) scaleVec.x() = 1.0;
-                    if ( scaleVec.y() == 0.0 ) scaleVec.y() = 1.0;
-                    if ( scaleVec.z() == 0.0 ) scaleVec.z() = 1.0;
-
-                    scaleMatrix = osg::Matrix::scale( scaleVec );
+
+            for (unsigned i = 0; i < geom->size(); ++i)
+            {
+               osg::Matrixd mat;
+
+               // need to recalcluate expression-based data per-point, not just per-feature!
+               float scale = 1.0f;
+               osg::Vec3d scaleVec(1.0, 1.0, 1.0);
+               osg::Matrixd scaleMatrix;
+               if (symbol->scale().isSet())
+               {
+                  scale = input->eval(scaleEx, &context);
+                  scaleVec.set(scale, scale, scale);
+               }
+               if (modelSymbol)
+               {
+                  if (modelSymbol->scaleX().isSet())
+                  {
+                     scaleVec.x() *= input->eval(scaleXEx, &context);
+                  }
+                  if (modelSymbol->scaleY().isSet())
+                  {
+                     scaleVec.y() *= input->eval(scaleYEx, &context);
+                  }
+                  if (modelSymbol->scaleZ().isSet())
+                  {
+                     scaleVec.z() *= input->eval(scaleZEx, &context);
+                  }
+               }
+
+               if (scaleVec.x() == 0.0) scaleVec.x() = 1.0;
+               if (scaleVec.y() == 0.0) scaleVec.y() = 1.0;
+               if (scaleVec.z() == 0.0) scaleVec.z() = 1.0;
+
+               scaleMatrix = osg::Matrix::scale(scaleVec);
+
+               if (modelSymbol->heading().isSet())
+               {
+                  float heading = input->eval(headingEx, &context);
+                  rotationMatrix.makeRotate(osg::Quat(osg::DegreesToRadians(heading), osg::Vec3(0, 0, 1)));
+               }
 
                     if ( modelSymbol && modelSymbol->heading().isSet() )
                     {
@@ -374,110 +362,6 @@
                         mat = scaleMatrix * rotationMatrix * osg::Matrixd::translate( point ) * _world2local;
                     }
 
-                    osg::MatrixTransform* xform = new osg::MatrixTransform();
-                    xform->setMatrix( mat );
-                    xform->setDataVariance( osg::Object::STATIC );
-                    xform->addChild( model.get() );
-                    attachPoint->addChild( xform );
-
-                    // Only tag nodes if we aren't using clustering.
-                    if ( context.featureIndex() && !_cluster)
-                    {
-                        context.featureIndex()->tagNode( xform, input );
-                    }
-
-                    // name the feature if necessary
-                    if ( !_featureNameExpr.empty() )
-                    {
-                        const std::string& name = input->eval( _featureNameExpr, &context);
-                        if ( !name.empty() )
-                            xform->setName( name );
-                    }
-                }
-            }
-        }
-    }
-
-    if ( iconSymbol )
-    {
-        // activate decluttering for icons if requested
-        if ( iconSymbol->declutter() == true )
-        {
-            ScreenSpaceLayout::activate(attachPoint->getOrCreateStateSet());
-        }
-
-        // activate horizon culling if we are in geocentric space
-        if ( context.getSession() && context.getSession()->getMapInfo().isGeocentric() )
-        {
-            // should this use clipping, or a horizon cull callback?
-
-            //HorizonCullingProgram::install( attachPoint->getOrCreateStateSet() );
-
-            attachPoint->getOrCreateStateSet()->setMode(GL_CLIP_DISTANCE0, 1);
-        }
-    }
->>>>>>> f7a922ba
-
-            for (unsigned i = 0; i < geom->size(); ++i)
-            {
-               osg::Matrixd mat;
-
-               // need to recalcluate expression-based data per-point, not just per-feature!
-               float scale = 1.0f;
-               osg::Vec3d scaleVec(1.0, 1.0, 1.0);
-               osg::Matrixd scaleMatrix;
-               if (symbol->scale().isSet())
-               {
-                  scale = input->eval(scaleEx, &context);
-                  scaleVec.set(scale, scale, scale);
-               }
-               if (modelSymbol)
-               {
-                  if (modelSymbol->scaleX().isSet())
-                  {
-                     scaleVec.x() *= input->eval(scaleXEx, &context);
-                  }
-                  if (modelSymbol->scaleY().isSet())
-                  {
-                     scaleVec.y() *= input->eval(scaleYEx, &context);
-                  }
-                  if (modelSymbol->scaleZ().isSet())
-                  {
-                     scaleVec.z() *= input->eval(scaleZEx, &context);
-                  }
-               }
-
-               if (scaleVec.x() == 0.0) scaleVec.x() = 1.0;
-               if (scaleVec.y() == 0.0) scaleVec.y() = 1.0;
-               if (scaleVec.z() == 0.0) scaleVec.z() = 1.0;
-
-               scaleMatrix = osg::Matrix::scale(scaleVec);
-
-               if (modelSymbol->heading().isSet())
-               {
-                  float heading = input->eval(headingEx, &context);
-                  rotationMatrix.makeRotate(osg::Quat(osg::DegreesToRadians(heading), osg::Vec3(0, 0, 1)));
-               }
-
-               osg::Vec3d point = (*geom)[i];
-               if (makeECEF)
-               {
-                  // the "rotation" element lets us re-orient the instance to ensure it's pointing up. We
-                  // could take a shortcut and just use the current extent's local2world matrix for this,
-                  // but if the tile is big enough the up vectors won't be quite right.
-                  osg::Matrixd rotation;
-                  ECEF::transformAndGetRotationMatrix(point, context.profile()->getSRS(), point, targetSRS, rotation);
-                  mat = scaleMatrix * rotationMatrix * rotation * osg::Matrixd::translate(point);
-               }
-               else
-               {
-                  mat = scaleMatrix * rotationMatrix *  osg::Matrixd::translate(point);
-               }
-
-               if (_filterUsage == FILTER_USAGE_NORMAL)
-               {
-                  mat = mat*_world2local;
-
                   osg::MatrixTransform* xform = new osg::MatrixTransform();
                   xform->setMatrix(mat);
                   xform->setDataVariance(osg::Object::STATIC);
@@ -520,13 +404,16 @@
          ScreenSpaceLayout::activate(attachPoint->getOrCreateStateSet());
       }
 
-      // activate horizon culling if we are in geocentric space
-      if (context.getSession() && context.getSession()->getMapInfo().isGeocentric())
-      {
-         //TODO: re-evaluate this; use Horizon?
-         HorizonCullingProgram::install(attachPoint->getOrCreateStateSet());
-      }
-   }
+        // activate horizon culling if we are in geocentric space
+        if ( context.getSession() && context.getSession()->getMapInfo().isGeocentric() )
+        {
+            // should this use clipping, or a horizon cull callback?
+
+            //HorizonCullingProgram::install( attachPoint->getOrCreateStateSet() );
+
+            attachPoint->getOrCreateStateSet()->setMode(GL_CLIP_DISTANCE0, 1);
+        }
+    }
 
    // active DrawInstanced if required:
    if (_filterUsage == FILTER_USAGE_NORMAL && _useDrawInstanced)
@@ -591,7 +478,6 @@
 osg::Node*
 SubstituteModelFilter::push(FeatureList& features, FilterContext& context)
 {
-<<<<<<< HEAD
    if (!isSupported())
    {
       OE_WARN << "SubstituteModelFilter support not enabled" << std::endl;
@@ -605,122 +491,6 @@
    }
 
    osg::ref_ptr<const InstanceSymbol> symbol = _style.get<InstanceSymbol>();
-
-   // check for deprecated MarkerSymbol type.
-   if (!symbol.valid())
-   {
-      if (_style.has<MarkerSymbol>())
-         symbol = _style.get<MarkerSymbol>()->convertToInstanceSymbol();
-   }
-
-   if (!symbol.valid())
-   {
-      OE_WARN << LC << "No appropriate symbol found in stylesheet; aborting." << std::endl;
-      return 0L;
-   }
-
-   // establish the resource library, if there is one:
-   _resourceLib = 0L;
-
-   const StyleSheet* sheet = context.getSession() ? context.getSession()->styles() : 0L;
-
-   if (sheet && symbol->library().isSet())
-   {
-      _resourceLib = sheet->getResourceLibrary(symbol->library()->expr());
-
-      if (!_resourceLib.valid())
-      {
-         OE_WARN << LC << "Unable to load resource library '" << symbol->library()->expr() << "'"
-            << "; may not find instance models." << std::endl;
-      }
-   }
-
-   // reset this marker:
-   _normalScalingRequired = false;
-
-   // Compute localization info:
-   FilterContext newContext(context);
-
-   computeLocalizers(context);
-
-   osg::Group* group = createDelocalizeGroup();
-   group->setName("SubstituteModelFilter::Delocalizer");
-
-   osg::ref_ptr< osg::Group > attachPoint = new osg::Group;
-   attachPoint->setName("SubstituteModelFilter::attachPoint");
-
-   osg::ref_ptr<osg::Group> oqn;
-   if (OcclusionQueryNodeFactory::_occlusionFactory) {
-      oqn = OcclusionQueryNodeFactory::_occlusionFactory->createQueryNode();
-   }
-   if (oqn.get())
-   {
-      oqn->setName("SubstituteModelFilter::OQN");
-      group->addChild(oqn.get());
-      oqn->addChild(attachPoint.get());
-   }
-   else {
-      group->addChild(attachPoint.get());
-   }
-
-   // Process the feature set, using clustering if requested
-   bool ok = true;
-
-   process(features, symbol, context.getSession(), attachPoint.get(), newContext);
-   if (_filterUsage == FILTER_USAGE_NORMAL && _cluster)
-   {
-      // Extract the unclusterable things
-      osg::ref_ptr< osg::Node > unclusterables = extractUnclusterables(attachPoint);
-      unclusterables.get()->setName("Unclusterables");
-
-      // We run on the attachPoint instead of the main group so that we don't lose the double precision declocalizer transform.
-      MeshFlattener::run(attachPoint);
-
-      // Add the unclusterables back to the attach point after the rest of the graph was flattened.
-      if (unclusterables.valid())
-      {
-         attachPoint->addChild(unclusterables);
-      }
-   }
-
-   // return proper context
-   context = newContext;
-
-#if 0
-   // TODO: OBE due to shader pipeline
-   // see if we need normalized normals
-   if ( _normalScalingRequired )
-   {
-      // TODO: carefully test for this, since GL_NORMALIZE hurts performance in 
-      // FFP mode (RESCALE_NORMAL is faster for uniform scaling); and I think auto-normal-scaling
-      // is disabled entirely when using shaders. For now I believe we are dropping to FFP
-      // when not using instancing ...so just check for that
-      if ( !_useDrawInstanced )
-      {
-         group->getOrCreateStateSet()->setMode(GL_NORMALIZE, osg::StateAttribute::ON);
-}
-    }
-#endif
-
-   //osgDB::writeNodeFile(*group, "c:/temp/clustered.osg");
-
-   return group;
-}
-
-=======
-    if ( !isSupported() )
-    {
-        OE_WARN << "SubstituteModelFilter support not enabled" << std::endl;
-        return 0L;
-    }
-
-    if ( _style.empty() )
-    {
-        OE_WARN << LC << "Empty style; cannot process features" << std::endl;
-        return 0L;
-    }
-
-    osg::ref_ptr<const InstanceSymbol> symbol = _style.get<InstanceSymbol>();
 
     if ( !symbol.valid() )
     {
@@ -728,37 +498,52 @@
         return 0L;
     }
 
-    // establish the resource library, if there is one:
-    _resourceLib = 0L;
-
-    const StyleSheet* sheet = context.getSession() ? context.getSession()->styles() : 0L;
-
-    if ( sheet && symbol->library().isSet() )
-    {
-        _resourceLib = sheet->getResourceLibrary( symbol->library()->expr() );
-
-        if ( !_resourceLib.valid() )
-        {
-            OE_WARN << LC << "Unable to load resource library '" << symbol->library()->expr() << "'"
-                << "; may not find instance models." << std::endl;
-        }
-    }
-
-    // reset this marker:
-    _normalScalingRequired = false;
-
-    // Compute localization info:
-    FilterContext newContext( context );
-
-    computeLocalizers( context );
-
-    osg::Group* group = createDelocalizeGroup();
-
-    osg::ref_ptr< osg::Group > attachPoint = new osg::Group;
-    group->addChild(attachPoint.get());
-
-    // Process the feature set, using clustering if requested
-    bool ok = true;
+   // establish the resource library, if there is one:
+   _resourceLib = 0L;
+
+   const StyleSheet* sheet = context.getSession() ? context.getSession()->styles() : 0L;
+
+   if (sheet && symbol->library().isSet())
+   {
+      _resourceLib = sheet->getResourceLibrary(symbol->library()->expr());
+
+      if (!_resourceLib.valid())
+      {
+         OE_WARN << LC << "Unable to load resource library '" << symbol->library()->expr() << "'"
+            << "; may not find instance models." << std::endl;
+      }
+   }
+
+   // reset this marker:
+   _normalScalingRequired = false;
+
+   // Compute localization info:
+   FilterContext newContext(context);
+
+   computeLocalizers(context);
+
+   osg::Group* group = createDelocalizeGroup();
+   group->setName("SubstituteModelFilter::Delocalizer");
+
+   osg::ref_ptr< osg::Group > attachPoint = new osg::Group;
+   attachPoint->setName("SubstituteModelFilter::attachPoint");
+   
+   // Process the feature set, using clustering if requested
+   bool ok = true;
+
+   osg::ref_ptr<osg::Group> oqn;
+   if (OcclusionQueryNodeFactory::_occlusionFactory) {
+      oqn = OcclusionQueryNodeFactory::_occlusionFactory->createQueryNode();
+   }
+   if (oqn.get())
+   {
+      oqn->setName("SubstituteModelFilter::OQN");
+      group->addChild(oqn.get());
+      oqn->addChild(attachPoint.get());
+   }
+   else {
+      group->addChild(attachPoint.get());
+   }
 
     process( features, symbol.get(), context.getSession(), attachPoint.get(), newContext );
     if (_cluster)
@@ -772,13 +557,13 @@
         // Add the unclusterables back to the attach point after the rest of the graph was flattened.
         if (unclusterables.valid())
         {
-            attachPoint->addChild(unclusterables);
+           attachPoint->addChild(unclusterables);
         }
     }
-
+    
     // return proper context
     context = newContext;
 
     return group;
 }
->>>>>>> f7a922ba
+
