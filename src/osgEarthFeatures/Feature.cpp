--- conflicted
+++ resolved
@@ -95,21 +95,6 @@
 std::string
 AttributeValue::getString() const
 {
-<<<<<<< HEAD
-   if (!second.set)
-   {
-      return "";
-   }
-
-   switch (first) {
-   case ATTRTYPE_STRING: return second.stringValue;
-   case ATTRTYPE_DOUBLE: return osgEarth::toString(second.doubleValue);
-   case ATTRTYPE_INT:    return osgEarth::toString(second.intValue);
-   case ATTRTYPE_BOOL:   return osgEarth::toString(second.boolValue);
-   case ATTRTYPE_UNSPECIFIED: break;
-   }
-   return EMPTY_STRING;
-=======
     if (!second.set)
     {
         return "";
@@ -123,27 +108,11 @@
         case ATTRTYPE_UNSPECIFIED: break;
     }
     return EMPTY_STRING;
->>>>>>> f7a922ba
 }
 
 double
 AttributeValue::getDouble(double defaultValue) const
 {
-<<<<<<< HEAD
-   if (!second.set)
-   {
-      return defaultValue;
-   }
-
-   switch (first) {
-   case ATTRTYPE_STRING: return osgEarth::as<double>(second.stringValue, defaultValue);
-   case ATTRTYPE_DOUBLE: return second.doubleValue;
-   case ATTRTYPE_INT:    return (double)second.intValue;
-   case ATTRTYPE_BOOL:   return second.boolValue ? 1.0 : 0.0;
-   case ATTRTYPE_UNSPECIFIED: break;
-   }
-   return defaultValue;
-=======
     if (!second.set)
     {
         return defaultValue;
@@ -157,27 +126,11 @@
         case ATTRTYPE_UNSPECIFIED: break;
     }
     return defaultValue;
->>>>>>> f7a922ba
 }
 
 int
 AttributeValue::getInt(int defaultValue) const
 {
-<<<<<<< HEAD
-   if (!second.set)
-   {
-      return defaultValue;
-   }
-
-   switch (first) {
-   case ATTRTYPE_STRING: return osgEarth::as<int>(second.stringValue, defaultValue);
-   case ATTRTYPE_DOUBLE: return (int)second.doubleValue;
-   case ATTRTYPE_INT:    return second.intValue;
-   case ATTRTYPE_BOOL:   return second.boolValue ? 1 : 0;
-   case ATTRTYPE_UNSPECIFIED: break;
-   }
-   return defaultValue;
-=======
     if (!second.set)
     {
         return defaultValue;
@@ -191,27 +144,11 @@
         case ATTRTYPE_UNSPECIFIED: break;
     }
     return defaultValue;
->>>>>>> f7a922ba
 }
 
 bool
 AttributeValue::getBool(bool defaultValue) const
 {
-<<<<<<< HEAD
-   if (!second.set)
-   {
-      return defaultValue;
-   }
-
-   switch (first) {
-   case ATTRTYPE_STRING: return osgEarth::as<bool>(second.stringValue, defaultValue);
-   case ATTRTYPE_DOUBLE: return second.doubleValue != 0.0;
-   case ATTRTYPE_INT:    return second.intValue != 0;
-   case ATTRTYPE_BOOL:   return second.boolValue;
-   case ATTRTYPE_UNSPECIFIED: break;
-   }
-   return defaultValue;
-=======
     if (!second.set)
     {
         return defaultValue;
@@ -225,7 +162,6 @@
         case ATTRTYPE_UNSPECIFIED: break;
     }
     return defaultValue;
->>>>>>> f7a922ba
 }
 
 //----------------------------------------------------------------------------
@@ -590,7 +526,6 @@
 
 bool
 Feature::getWorldBoundingPolytope(const SpatialReference* srs,
-<<<<<<< HEAD
 osg::Polytope&          out_polytope) const
 {
    osg::BoundingSphered bs;
@@ -614,45 +549,6 @@
       out_polytope.add(osg::Plane(osg::Vec3d(0, 1, 0), osg::Vec3d(0, -bs.radius(), 0)));
       out_polytope.add(osg::Plane(osg::Vec3d(0, -1, 0), osg::Vec3d(0, bs.radius(), 0)));
 
-      // for a projected feature, we're done. For a geocentric one, transform the polytope
-      // into world (ECEF) space.
-      if (srs->isGeographic() && !srs->isPlateCarre())
-      {
-         const osg::EllipsoidModel* e = srs->getEllipsoid();
-
-         // add a bottom cap, unless the bounds are sufficiently large.
-         double minRad = std::min(e->getRadiusPolar(), e->getRadiusEquator());
-         double maxRad = std::max(e->getRadiusPolar(), e->getRadiusEquator());
-         double zeroOffset = bs.center().length();
-         if (zeroOffset > minRad * 0.1)
-         {
-            out_polytope.add(osg::Plane(osg::Vec3d(0, 0, 1), osg::Vec3d(0, 0, -maxRad + zeroOffset)));
-         }
-      }
-=======
-                                  osg::Polytope&          out_polytope) const
-{
-    osg::BoundingSphered bs;
-    if ( getWorldBound(srs, bs) && bs.valid() )
-    {
-        return getWorldBoundingPolytope( bs, srs, out_polytope );
-    }
-    return false;
-}
-
-bool Feature::getWorldBoundingPolytope( const osg::BoundingSphered& bs, const SpatialReference* srs, osg::Polytope& out_polytope )
-{
-    if ( bs.valid() )
-    {
-        out_polytope.getMaskStack().clear();
-        out_polytope.clear();
-
-        // add planes for the four sides of the BS. Normals point inwards.
-        out_polytope.add( osg::Plane(osg::Vec3d( 1, 0,0), osg::Vec3d(-bs.radius(),0,0)) );
-        out_polytope.add( osg::Plane(osg::Vec3d(-1, 0,0), osg::Vec3d( bs.radius(),0,0)) );
-        out_polytope.add( osg::Plane(osg::Vec3d( 0, 1,0), osg::Vec3d(0, -bs.radius(),0)) );
-        out_polytope.add( osg::Plane(osg::Vec3d( 0,-1,0), osg::Vec3d(0,  bs.radius(),0)) );
-
         // for a projected feature, we're done. For a geocentric one, transform the polytope
         // into world (ECEF) space.
         if ( srs->isGeographic() )
@@ -668,7 +564,6 @@
                 out_polytope.add( osg::Plane(osg::Vec3d(0,0,1), osg::Vec3d(0,0,-maxRad+zeroOffset)) );
             }
         }
->>>>>>> f7a922ba
 
       // transform the clipping planes ito ECEF space
       GeoPoint refPoint;
@@ -771,29 +666,12 @@
    return Json::FastWriter().write(root);
 }
 
-<<<<<<< HEAD
-std::string Feature::featuresToGeoJSON(FeatureList& features)
-=======
 std::string Feature::featuresToGeoJSON( const FeatureList& features)
->>>>>>> f7a922ba
 {
    std::stringstream buf;
 
    buf << "{\"type\": \"FeatureCollection\", \"features\": [";
 
-<<<<<<< HEAD
-   FeatureList::iterator last = features.end();
-   last--;
-
-   for (FeatureList::iterator i = features.begin(); i != features.end(); i++)
-   {
-      buf << i->get()->getGeoJSON();
-      if (i != last)
-      {
-         buf << ",";
-      }
-   }
-=======
     FeatureList::const_iterator last = features.end();
     last--;
 
@@ -805,7 +683,6 @@
             buf << ",";
         }
     }
->>>>>>> f7a922ba
 
    buf << "]}";
 
@@ -834,37 +711,6 @@
 
 void Feature::splitAcrossDateLine(FeatureList& splitFeatures)
 {
-<<<<<<< HEAD
-   // If the feature is geodetic, try to split it across the dateline.
-   if (getSRS() && getSRS()->isGeodetic())
-   {
-      // This tries to split features across the dateline in three different zones.  -540 to -180, -180 to 180, and 180 to 540.
-      double minLon = -540;
-      for (int i = 0; i < 3; i++)
-      {
-         double offset = minLon - -180.0;
-         double maxLon = minLon + 360.0;
-         Bounds bounds(minLon, -90.0, maxLon, 90.0);
-         osg::ref_ptr< Geometry > croppedGeometry;
-         if (getGeometry()->crop(bounds, croppedGeometry))
-         {
-            // If the geometry was cropped, offset the x coordinate so it's within normal longitude ranges.
-            for (int j = 0; j < croppedGeometry->size(); j++)
-            {
-               (*croppedGeometry)[j].x() -= offset;
-            }
-            osg::ref_ptr< Feature > croppedFeature = new Feature(*this);
-            croppedFeature->setGeometry(croppedGeometry.get());
-            splitFeatures.push_back(croppedFeature);
-         }
-         minLon += 360.0;
-      }
-   }
-   else
-   {
-      splitFeatures.push_back(this);
-   }
-=======
     splitFeatures.clear();
     
      // If the feature is geodetic, try to split it across the dateline.
@@ -905,5 +751,4 @@
     {
         splitFeatures.push_back( this );
     }   
->>>>>>> f7a922ba
 }