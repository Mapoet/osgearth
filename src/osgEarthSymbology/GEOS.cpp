/* -*-c++-*- */
/* osgEarth - Dynamic map generation toolkit for OpenSceneGraph
 * Copyright 2008-2010 Pelican Mapping
 * http://osgearth.org
 *
 * osgEarth is free software; you can redistribute it and/or modify
 * it under the terms of the GNU Lesser General Public License as published by
 * the Free Software Foundation; either version 2 of the License, or
 * (at your option) any later version.
 *
 * This program is distributed in the hope that it will be useful,
 * but WITHOUT ANY WARRANTY; without even the implied warranty of
 * MERCHANTABILITY or FITNESS FOR A PARTICULAR PURPOSE.  See the
 * GNU Lesser General Public License for more details.
 *
 * You should have received a copy of the GNU Lesser General Public License
 * along with this program.  If not, see <http://www.gnu.org/licenses/>
 */
#ifdef OSGEARTH_HAVE_GEOS

#include <osgEarthSymbology/GEOS>
#include <osg/Notify>

#include <geos/geom/PrecisionModel.h>
#include <geos/geom/GeometryFactory.h>
#include <geos/geom/Coordinate.h>
#include <geos/geom/CoordinateSequence.h>
#include <geos/geom/CoordinateArraySequenceFactory.h>
#include <geos/geom/Geometry.h>
#include <geos/geom/Point.h>
#include <geos/geom/MultiPoint.h>
#include <geos/geom/Polygon.h>
#include <geos/geom/MultiPolygon.h>
#include <geos/geom/LineString.h>
#include <geos/geom/MultiLineString.h>
#include <geos/geom/LinearRing.h>
#include <geos/operation/valid/IsValidOp.h>
#include <geos/util/IllegalArgumentException.h>

using namespace osgEarth;
using namespace osgEarth::Symbology;
using namespace geos;
using namespace geos::operation;


static
geom::CoordinateSequence*
vec3dArray2CoordSeq( const osg::Vec3dArray* input, bool close, const geom::CoordinateSequenceFactory* factory )
{   
    bool needToClose = close && input->size() > 2 && input->front() != input->back();

    std::vector<geos::geom::Coordinate>* coords = new std::vector<geom::Coordinate>();
    coords->reserve( input->size() + (needToClose ? 1 : 0) );
    for( osg::Vec3dArray::const_iterator i = input->begin(); i != input->end(); ++i )
    {
        coords->push_back( geom::Coordinate( i->x(), i->y() ) ); //, i->z() ));
    }
    if ( needToClose )
    {
        coords->push_back( coords->front() );
    }
    geom::CoordinateSequence* seq = factory->create( coords );

    return seq;
}

static geom::Geometry*
import( const Symbology::Geometry* input, const geom::GeometryFactory* f )
{
    geom::Geometry* output = 0L;

    if ( input->getType() == Symbology::Geometry::TYPE_UNKNOWN )
    {
        output = 0L;
    }
    else if ( input->getType() == Symbology::Geometry::TYPE_MULTI )
    {
        const Symbology::MultiGeometry* multi = static_cast<const Symbology::MultiGeometry*>( input );

        Symbology::Geometry::Type compType = multi->getComponentType();

        std::vector<geom::Geometry*>* children = new std::vector<geom::Geometry*>();
        for( Symbology::GeometryCollection::const_iterator i = multi->getComponents().begin(); i != multi->getComponents().end(); ++i ) 
        {
            geom::Geometry* child = import( i->get(), f );
            if ( child )
                children->push_back( child );
        }
        if ( children->size() > 0 )
        {
            if ( compType == Symbology::Geometry::TYPE_POLYGON )
                output = f->createMultiPolygon( children );
            else if ( compType == Symbology::Geometry::TYPE_LINESTRING )
                output = f->createMultiLineString( children );
            else if ( compType == Symbology::Geometry::TYPE_POINTSET )
                output = f->createMultiPoint( children );
            else
                output = f->createGeometryCollection( children );
        }
        else
            delete children;
    }
    else
    {
        // any other type will at least contain points:
        geom::CoordinateSequence* seq = 0L;
        try
        {
            switch( input->getType() )
            {
            case Symbology::Geometry::TYPE_POINTSET:
                seq = vec3dArray2CoordSeq( input, false, f->getCoordinateSequenceFactory() );
                if ( seq ) output = f->createPoint( seq );
                break;

            case Symbology::Geometry::TYPE_LINESTRING:
                seq = vec3dArray2CoordSeq( input, false, f->getCoordinateSequenceFactory() );
                if ( seq ) output = f->createLineString( seq );
                break;

            case Symbology::Geometry::TYPE_RING:
                seq = vec3dArray2CoordSeq( input, true, f->getCoordinateSequenceFactory() );
                if ( seq ) output = f->createLinearRing( seq );
                break;

            case Symbology::Geometry::TYPE_POLYGON:
<<<<<<< HEAD
				{
					//const Symbology::Polygon* poly = static_cast<const Symbology::Polygon*>(input);
					seq = vec3dArray2CoordSeq( input, true, f->getCoordinateSequenceFactory() );
					geom::LinearRing* shell = 0L;
					if ( seq )
						shell = f->createLinearRing( seq );
=======
                seq = vec3dArray2CoordSeq( input, true, f->getCoordinateSequenceFactory() );
                geom::LinearRing* shell = 0L;
                if ( seq )
                    shell = f->createLinearRing( seq );
>>>>>>> dff29141

					if ( shell )
					{
						const Symbology::Polygon* poly = static_cast<const Symbology::Polygon*>(input);
						std::vector<geom::Geometry*>* holes = poly->getHoles().size() > 0 ? new std::vector<geom::Geometry*>() : 0L;
						for( Symbology::RingCollection::const_iterator r = poly->getHoles().begin(); r != poly->getHoles().end(); ++r )
						{
							geom::Geometry* hole = import( r->get(), f );
							if ( hole ) holes->push_back( hole );
						}
						if ( holes && holes->size() == 0 )
						{
							delete holes;
							holes = 0L;
						}
						output = f->createPolygon( shell, holes );
					}
				}
                break;
			case Symbology::Geometry::TYPE_MULTI:
				break;
			case Symbology::Geometry::TYPE_UNKNOWN:
				break;
            }
        }
        catch( util::IllegalArgumentException )
        {
            // catch GEOS exceptions..
            //if ( seq )
            //    delete seq;

            OE_NOTICE << "GEOS::import: Removed degenerate geometry" << std::endl;
        }
    }

    return output;
}

geom::Geometry*
GEOSUtils::importGeometry( const Symbology::Geometry* input )
{
    geom::Geometry* output = 0L;
    if ( input && input->isValid() )
    {
        geom::PrecisionModel* pm = new geom::PrecisionModel( geom::PrecisionModel::FLOATING );
        const geom::GeometryFactory* f = new geom::GeometryFactory( pm );

        output = import( input, f );

        // if output is ok, it will have a pointer to f. this is probably a leak.
        if ( !output )
            delete f;
    }
    return output;
}

static Symbology::Geometry*
exportPolygon( const geom::Polygon* input )
{
    Symbology::Polygon* output = 0L;
    const geom::LineString* outerRing = input->getExteriorRing();
    if ( outerRing )
    {
        const geom::CoordinateSequence* s = outerRing->getCoordinates();
        output = new Symbology::Polygon( s->getSize() );
<<<<<<< HEAD
        for( unsigned j=0; j<s->getSize(); j++ ) 
=======
        for( unsigned int j=0; j<s->getSize(); j++ ) 
>>>>>>> dff29141
        {
            const geom::Coordinate& c = s->getAt( j );
            output->push_back( osg::Vec3d( c.x, c.y, 0 ) ); 
        }
        output->rewind( Symbology::Ring::ORIENTATION_CCW );

        for( unsigned k=0; k < input->getNumInteriorRing(); k++ )
        {
            const geom::LineString* inner = input->getInteriorRingN( k );
            const geom::CoordinateSequence* s = inner->getCoordinates();
            Symbology::Ring* hole = new Symbology::Ring( s->getSize() );
<<<<<<< HEAD
            for( unsigned m = 0; m<s->getSize(); m++ )
=======
            for( unsigned int m = 0; m<s->getSize(); m++ )
>>>>>>> dff29141
            {
                const geom::Coordinate& c = s->getAt( m );
                hole->push_back( osg::Vec3d( c.x, c.y, 0 ) );
            }
            hole->rewind( Symbology::Ring::ORIENTATION_CW );
            output->getHoles().push_back( hole );
        }
    }
    return output;
}

Symbology::Geometry*
GEOSUtils::exportGeometry( const geom::Geometry* input )
{
    //// first verify that the input is valid.
    //valid::IsValidOp validator( input );
    //if ( !validator.isValid() )
    //{
    //    OE_NOTICE << "GEOS: discarding invalid geometry" << std::endl;
    //    return 0L;
    //}

    Symbology::GeometryCollection parts;

    if ( dynamic_cast<const geom::Point*>( input ) )
    {
        OE_NOTICE << "GEOS 'Point' NYI" << std::endl;        
    }
    else if ( dynamic_cast<const geom::MultiPoint*>( input ) )
    {
        const geom::MultiPoint* mp = static_cast<const geom::MultiPoint*>( input );
        Symbology::PointSet* part = new Symbology::PointSet( mp->getNumPoints() );
<<<<<<< HEAD
        for( unsigned i=0; i < mp->getNumPoints(); i++ )
=======
        for( unsigned int i=0; i < mp->getNumPoints(); i++ )
>>>>>>> dff29141
        {
            geom::Point* p = (geom::Point*)( mp->getGeometryN(i) );
            part->push_back( osg::Vec3d( p->getX(), p->getY(), 0 ) );
        }
        parts.push_back( part );
    }
    else if ( dynamic_cast<const geom::LineString*>( input ) )
    {
        const geom::LineString* line = static_cast<const geom::LineString*>( input );
        Symbology::LineString* part = new Symbology::LineString( line->getNumPoints() );
<<<<<<< HEAD
        for( unsigned i=0; i<line->getNumPoints(); i++ )
=======
        for( unsigned int i=0; i<line->getNumPoints(); i++ )
>>>>>>> dff29141
        {
            const geom::Coordinate& c = line->getCoordinateN(i);
            part->push_back( osg::Vec3d( c.x, c.y, 0 ) );
        }
        parts.push_back( part );
    }
    else if ( dynamic_cast<const geom::MultiLineString*>( input ) )
    {
        const geom::MultiLineString* m = static_cast<const geom::MultiLineString*>( input );
<<<<<<< HEAD
        for( unsigned i=0; i<m->getNumGeometries(); i++ ) 
=======
        for( unsigned int i=0; i<m->getNumGeometries(); i++ ) 
>>>>>>> dff29141
        {
            Symbology::Geometry* part = exportGeometry( m->getGeometryN(i) );
            if ( part ) parts.push_back( part );
        }
    }
    else if ( dynamic_cast<const geom::Polygon*>( input ) )
    {
        const geom::Polygon* poly = static_cast<const geom::Polygon*>( input );
        Symbology::Geometry* part = exportPolygon( poly );
        if ( part ) parts.push_back( part );
    }
    else if ( dynamic_cast<const geom::MultiPolygon*>( input ) )
    {
        //OE_NOTICE << "Multipolygon" << std::endl;
        const geom::MultiPolygon* mpoly = static_cast<const geom::MultiPolygon*>( input );
<<<<<<< HEAD
        for( unsigned i=0; i<mpoly->getNumGeometries(); i++ )
=======
        for( unsigned int i=0; i<mpoly->getNumGeometries(); i++ )
>>>>>>> dff29141
        {
            Symbology::Geometry* part = exportPolygon( static_cast<const geom::Polygon*>( mpoly->getGeometryN(i) ) );
            if ( part ) parts.push_back( part );
        }        
    }

    if ( parts.size() == 1 )
    {
        osg::ref_ptr<Symbology::Geometry> part = parts.front();
        parts.clear();
        return part.release();
    }
    else if ( parts.size() > 1 )
    {
        return new Symbology::MultiGeometry( parts );
    }
    else
    {
        return 0L;
    }
}

#endif // OSGEARTH_HAVE_GEOS
<|MERGE_RESOLUTION|>--- conflicted
+++ resolved
@@ -124,19 +124,11 @@
                 break;
 
             case Symbology::Geometry::TYPE_POLYGON:
-<<<<<<< HEAD
 				{
-					//const Symbology::Polygon* poly = static_cast<const Symbology::Polygon*>(input);
 					seq = vec3dArray2CoordSeq( input, true, f->getCoordinateSequenceFactory() );
 					geom::LinearRing* shell = 0L;
 					if ( seq )
 						shell = f->createLinearRing( seq );
-=======
-                seq = vec3dArray2CoordSeq( input, true, f->getCoordinateSequenceFactory() );
-                geom::LinearRing* shell = 0L;
-                if ( seq )
-                    shell = f->createLinearRing( seq );
->>>>>>> dff29141
 
 					if ( shell )
 					{
@@ -156,9 +148,7 @@
 					}
 				}
                 break;
-			case Symbology::Geometry::TYPE_MULTI:
-				break;
-			case Symbology::Geometry::TYPE_UNKNOWN:
+			default:
 				break;
             }
         }
@@ -202,11 +192,7 @@
     {
         const geom::CoordinateSequence* s = outerRing->getCoordinates();
         output = new Symbology::Polygon( s->getSize() );
-<<<<<<< HEAD
-        for( unsigned j=0; j<s->getSize(); j++ ) 
-=======
         for( unsigned int j=0; j<s->getSize(); j++ ) 
->>>>>>> dff29141
         {
             const geom::Coordinate& c = s->getAt( j );
             output->push_back( osg::Vec3d( c.x, c.y, 0 ) ); 
@@ -218,11 +204,7 @@
             const geom::LineString* inner = input->getInteriorRingN( k );
             const geom::CoordinateSequence* s = inner->getCoordinates();
             Symbology::Ring* hole = new Symbology::Ring( s->getSize() );
-<<<<<<< HEAD
-            for( unsigned m = 0; m<s->getSize(); m++ )
-=======
             for( unsigned int m = 0; m<s->getSize(); m++ )
->>>>>>> dff29141
             {
                 const geom::Coordinate& c = s->getAt( m );
                 hole->push_back( osg::Vec3d( c.x, c.y, 0 ) );
@@ -255,11 +237,7 @@
     {
         const geom::MultiPoint* mp = static_cast<const geom::MultiPoint*>( input );
         Symbology::PointSet* part = new Symbology::PointSet( mp->getNumPoints() );
-<<<<<<< HEAD
-        for( unsigned i=0; i < mp->getNumPoints(); i++ )
-=======
         for( unsigned int i=0; i < mp->getNumPoints(); i++ )
->>>>>>> dff29141
         {
             geom::Point* p = (geom::Point*)( mp->getGeometryN(i) );
             part->push_back( osg::Vec3d( p->getX(), p->getY(), 0 ) );
@@ -270,11 +248,7 @@
     {
         const geom::LineString* line = static_cast<const geom::LineString*>( input );
         Symbology::LineString* part = new Symbology::LineString( line->getNumPoints() );
-<<<<<<< HEAD
-        for( unsigned i=0; i<line->getNumPoints(); i++ )
-=======
         for( unsigned int i=0; i<line->getNumPoints(); i++ )
->>>>>>> dff29141
         {
             const geom::Coordinate& c = line->getCoordinateN(i);
             part->push_back( osg::Vec3d( c.x, c.y, 0 ) );
@@ -284,11 +258,7 @@
     else if ( dynamic_cast<const geom::MultiLineString*>( input ) )
     {
         const geom::MultiLineString* m = static_cast<const geom::MultiLineString*>( input );
-<<<<<<< HEAD
-        for( unsigned i=0; i<m->getNumGeometries(); i++ ) 
-=======
         for( unsigned int i=0; i<m->getNumGeometries(); i++ ) 
->>>>>>> dff29141
         {
             Symbology::Geometry* part = exportGeometry( m->getGeometryN(i) );
             if ( part ) parts.push_back( part );
@@ -304,11 +274,7 @@
     {
         //OE_NOTICE << "Multipolygon" << std::endl;
         const geom::MultiPolygon* mpoly = static_cast<const geom::MultiPolygon*>( input );
-<<<<<<< HEAD
-        for( unsigned i=0; i<mpoly->getNumGeometries(); i++ )
-=======
         for( unsigned int i=0; i<mpoly->getNumGeometries(); i++ )
->>>>>>> dff29141
         {
             Symbology::Geometry* part = exportPolygon( static_cast<const geom::Polygon*>( mpoly->getGeometryN(i) ) );
             if ( part ) parts.push_back( part );
