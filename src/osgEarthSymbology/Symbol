--- conflicted
+++ resolved
@@ -68,11 +68,7 @@
     public:
         virtual Symbol* create( const Config& conf ) = 0;
 
-<<<<<<< HEAD
-        virtual void parseSLD(const Config& c, class Style& style) const = 0;
-=======
         virtual void parseSLD(const Config& c, Style& style) const = 0;
->>>>>>> c9426661
     };    
 
     typedef std::list< osg::ref_ptr< SymbolFactory > > SymbolFactoryList;
@@ -101,11 +97,7 @@
         /**
          * Parses the given SLD config into the given Style using all of the registered symbols
          */
-<<<<<<< HEAD
-        void parseSLD(const Config& c, class Style& style) const;
-=======
         void parseSLD(const Config& c, Style& style) const;
->>>>>>> c9426661
 
     protected:
         SymbolRegistry();
