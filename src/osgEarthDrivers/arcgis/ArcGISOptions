--- conflicted
+++ resolved
@@ -36,17 +36,11 @@
         const optional<std::string>& token() const { return _token; }
 
     public:
-<<<<<<< HEAD
         ArcGISOptions( const TileSourceOptions& opt =TileSourceOptions() ) : TileSourceOptions( opt )
         {
             setDriver( "arcgis" );
             fromConfig( _conf );
-=======
-        ArcGISOptions( const PluginOptions* opt =0L ) : TileSourceOptions( opt ) {
-            driver() = "arcgis";
-            config().getIfSet( "url", _url );
             config().getIfSet( "token", _token );
->>>>>>> 998b8a9d
         }
 
     public:
