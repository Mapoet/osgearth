--- conflicted
+++ resolved
@@ -1779,11 +1779,7 @@
 
         //Add a primative set for each continuous skirt strip
         skirtBreaks.push_back(skirtVerts->size());
-<<<<<<< HEAD
-        for (unsigned p=1; p < skirtBreaks.size(); p++)
-=======
         for (int p=1; p < (int)skirtBreaks.size(); p++)
->>>>>>> 4ffe5be9
           skirt->addPrimitiveSet( new osg::DrawArrays( GL_TRIANGLE_STRIP, skirtBreaks[p-1], skirtBreaks[p] - skirtBreaks[p-1] ) );
     }
     
