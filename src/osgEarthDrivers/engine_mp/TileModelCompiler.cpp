--- conflicted
+++ resolved
@@ -1,4010 +1,2082 @@
-<<<<<<< HEAD
-/* -*-c++-*- */
-/* osgEarth - Dynamic map generation toolkit for OpenSceneGraph
-* Copyright 2008-2013 Pelican Mapping
-* http://osgearth.org
-*
-* osgEarth is free software; you can redistribute it and/or modify
-* it under the terms of the GNU Lesser General Public License as published by
-* the Free Software Foundation; either version 2 of the License, or
-* (at your option) any later version.
-*
-* This program is distributed in the hope that it will be useful,
-* but WITHOUT ANY WARRANTY; without even the implied warranty of
-* MERCHANTABILITY or FITNESS FOR A PARTICULAR PURPOSE.  See the
-* GNU Lesser General Public License for more details.
-*
-* You should have received a copy of the GNU Lesser General Public License
-* along with this program.  If not, see <http://www.gnu.org/licenses/>
-*/
-#include "TileModelCompiler"
-#include "MPGeometry"
-
-#include <osgEarth/Locators>
-#include <osgEarth/Registry>
-#include <osgEarth/Capabilities>
-#include <osgEarth/MapFrame>
-#include <osgEarth/HeightFieldUtils>
-#include <osgEarth/ImageUtils>
-#include <osgEarth/Utils>
-#include <osgEarthSymbology/Geometry>
-#include <osgEarthSymbology/MeshConsolidator>
-
-#include <osg/Geode>
-#include <osg/Geometry>
-#include <osg/MatrixTransform>
-#include <osg/GL2Extensions>
-#include <osgUtil/DelaunayTriangulator>
-#include <osgUtil/Optimizer>
-#include <osgUtil/MeshOptimizers>
-
-using namespace osgEarth_engine_mp;
-using namespace osgEarth;
-using namespace osgEarth::Drivers;
-using namespace osgEarth::Symbology;
-
-#define LC "[TileModelCompiler] "
-
-//#define USE_TEXCOORD_CACHE 1
-
-//------------------------------------------------------------------------
-
-osg::ref_ptr<osg::Vec2Array>&
-CompilerCache::TexCoordArrayCache::get(const osg::Vec4d& mat,
-                                       unsigned          cols,
-                                       unsigned          rows)
-{
-    for( iterator i = begin(); i != end(); ++i )
-    {
-        CompilerCache::TexCoordTableKey& key = i->first;
-        if ( key._mat == mat && key._cols == cols && key._rows == rows )
-        {
-            return i->second;
-        }
-    }
-    
-    CompilerCache::TexCoordTableKey newKey;
-    newKey._mat     = mat;
-    newKey._cols    = cols;
-    newKey._rows    = rows;
-    this->push_back( std::make_pair(newKey, (osg::Vec2Array*)0L) );
-    return this->back().second;
-}
-
-
-//------------------------------------------------------------------------
-
-
-#define MATCH_TOLERANCE 0.000001
-
-namespace
-{    
-    // Data for a single renderable color layer
-    struct RenderLayer
-    {
-        TileModel::ColorData           _layer;
-        TileModel::ColorData           _layerParent;
-        osg::ref_ptr<const GeoLocator> _locator;
-        osg::ref_ptr<osg::Vec2Array>   _texCoords;
-        osg::ref_ptr<osg::Vec2Array>   _stitchTexCoords;
-        bool _ownsTexCoords;
-        RenderLayer() : 
-            _ownsTexCoords( false ) { }
-    };
-
-    typedef std::vector< RenderLayer > RenderLayerVector;
-
-
-    // Record that stores the data for a single masking region.
-    struct MaskRecord
-    {
-        osg::ref_ptr<osg::Vec3dArray> _boundary;
-        osg::Vec3d                    _ndcMin, _ndcMax;
-        MPGeometry*                   _geom;
-        osg::ref_ptr<osg::Vec3Array>  _internal;
-
-        MaskRecord(osg::Vec3dArray* boundary, osg::Vec3d& ndcMin, osg::Vec3d& ndcMax, MPGeometry* geom) 
-            : _boundary(boundary), _ndcMin(ndcMin), _ndcMax(ndcMax), _geom(geom), _internal(new osg::Vec3Array()) { }
-    };
-
-    typedef std::vector<MaskRecord> MaskRecordVector;
-
-
-    typedef std::vector<int> Indices;
-
-
-    struct Data
-    {
-        Data(const TileModel* in_model, const MapFrame& in_frame, const MaskLayerVector& in_maskLayers)
-            : model     ( in_model ), 
-              frame     ( in_frame ),
-              maskLayers( in_maskLayers )
-        {
-            surfaceGeode     = 0L;
-            surface          = 0L;
-//            ss_verts         = 0L;
-            scaleHeight      = 1.0f;
-            createSkirt      = false;
-            i_sampleFactor   = 1.0f;
-            j_sampleFactor   = 1.0f;
-            useVBOs = true; //!Registry::capabilities().preferDisplayListsForStaticGeometry();
-            textureImageUnit = 0;
-            renderTileCoords = 0L;
-            ownsTileCoords   = false;
-            stitchTileCoords = 0L;
-//            stitchSkirtTileCoords = 0L;
-        }
-
-        const MapFrame& frame;
-
-        bool                     useVBOs;
-        int                      textureImageUnit;
-
-        const TileModel*              model;                   // the tile's data model
-        osg::ref_ptr<const TileModel> parentModel;             // parent model reference
-
-        const MaskLayerVector&   maskLayers;                    // map-global masking layer set
-        osg::ref_ptr<GeoLocator> geoLocator;                    // tile locator adjusted to geographic
-        osg::Vec3d               centerModel;                   // tile center in model (world) coords
-
-        RenderLayerVector            renderLayers;
-        osg::ref_ptr<osg::Vec2Array> renderTileCoords;
-        bool                         ownsTileCoords;
-
-        // tile coords for masked areas; always owned (never shared)
-        osg::ref_ptr<osg::Vec2Array> stitchTileCoords;
-
-        // surface data:
-        osg::Geode*                   surfaceGeode;
-        MPGeometry*                   surface;
-        osg::Vec3Array*               surfaceVerts;
-        osg::Vec3Array*               normals;
-        osg::Vec4Array*               surfaceAttribs;
-        osg::Vec4Array*               surfaceAttribs2;
-        unsigned                      numVerticesInSurface;
-        osg::ref_ptr<osg::FloatArray> elevations;
-        Indices                       indices;
-        osg::BoundingSphere           surfaceBound;
-
-        // skirt data:
-        //MPGeometry*              skirt;
-        unsigned                 numVerticesInSkirt;
-        bool                     createSkirt;
-
-        // sampling grid parameters:
-        unsigned                 numRows;
-        unsigned                 numCols;
-        double                   i_sampleFactor;
-        double                   j_sampleFactor;
-        double                   scaleHeight;
-        unsigned                 originalNumRows;
-        unsigned                 originalNumCols;
-        
-        // for masking/stitching:
-        MaskRecordVector         maskRecords;
-//        MPGeometry*              stitching_skirts;
-//        osg::Vec3Array*          ss_verts;
-    };
-
-
-
-    /**
-     * Set up the masking records for this build. Here we check all the map's mask layer
-     * boundary geometries and find any that intersect the current tile. For an intersection
-     * we create a MaskRecord that we'll use later in the process.
-     */
-    void setupMaskRecords( Data& d )
-    {
-        // TODO: Set up the boundary sets globally in the TileModelCompiler instead of
-        // generating the boundaries every time for every tile.
-
-        for (MaskLayerVector::const_iterator it = d.maskLayers.begin(); it != d.maskLayers.end(); ++it)
-        {
-          // When displaying Plate Carre, Heights have to be converted from meters to degrees.
-          // This is also true for mask feature
-          // TODO: adjust this calculation based on the actual EllipsoidModel.
-          float scale = d.scaleHeight;
-          if (d.model->_tileLocator->getCoordinateSystemType() == osgEarth::GeoLocator::GEOGRAPHIC)
-          {
-            scale = d.scaleHeight / 111319.0f;
-          }
-
-          // TODO: no need to do this for every tile right?
-          osg::Vec3dArray* boundary = (*it)->getOrCreateBoundary(
-              scale, 
-              d.model->_tileLocator->getDataExtent().getSRS() );
-
-          if ( boundary )
-          {
-              osg::Vec3d min, max;
-              min = max = boundary->front();
-
-              for (osg::Vec3dArray::iterator it = boundary->begin(); it != boundary->end(); ++it)
-              {
-                if (it->x() < min.x())
-                  min.x() = it->x();
-
-                if (it->y() < min.y())
-                  min.y() = it->y();
-
-                if (it->x() > max.x())
-                  max.x() = it->x();
-
-                if (it->y() > max.y())
-                  max.y() = it->y();
-              }
-
-              osg::Vec3d min_ndc, max_ndc;
-              d.geoLocator->modelToUnit(min, min_ndc);
-              d.geoLocator->modelToUnit(max, max_ndc);
-
-              bool x_match = ((min_ndc.x() >= 0.0 && max_ndc.x() <= 1.0) ||
-                              (min_ndc.x() <= 0.0 && max_ndc.x() > 0.0) ||
-                              (min_ndc.x() < 1.0 && max_ndc.x() >= 1.0));
-
-              bool y_match = ((min_ndc.y() >= 0.0 && max_ndc.y() <= 1.0) ||
-                              (min_ndc.y() <= 0.0 && max_ndc.y() > 0.0) ||
-                              (min_ndc.y() < 1.0 && max_ndc.y() >= 1.0));
-
-              if (x_match && y_match)
-              {
-                  MPGeometry* mask_geom = new MPGeometry( d.model->_tileKey, d.frame, d.textureImageUnit );
-                  mask_geom->setUseVertexBufferObjects(d.useVBOs);
-                  d.surfaceGeode->addDrawable(mask_geom);
-                  d.maskRecords.push_back( MaskRecord(boundary, min_ndc, max_ndc, mask_geom) );
-              }
-           }
-        }
-
-#if 0
-        if (d.maskRecords.size() > 0)
-        {
-          //d.stitching_skirts = new osg::Geometry();
-          d.stitching_skirts = new MPGeometry( d.model->_tileKey, d.frame, d.textureImageUnit );
-          d.stitching_skirts->setUseVertexBufferObjects(d.useVBOs);
-          d.surfaceGeode->addDrawable( d.stitching_skirts );
-
-          d.ss_verts = new osg::Vec3Array();
-          d.stitching_skirts->setVertexArray(d.ss_verts);
-
-          if ( d.ss_verts->getVertexBufferObject() )
-              d.ss_verts->getVertexBufferObject()->setUsage(GL_STATIC_DRAW_ARB);
-        }
-#endif
-    }
-
-
-    /**
-     * Calculates the sample rate and allocates all the vertex, normal, and color
-     * arrays for the tile.
-     */
-    void setupGeometryAttributes( Data& d, double sampleRatio )
-    {
-        d.numRows = 8;
-        d.numCols = 8;
-        d.originalNumRows = 8;
-        d.originalNumCols = 8;        
-
-        // read the row/column count and skirt size from the model:
-        osg::HeightField* hf = d.model->_elevationData.getHeightField();
-        if ( hf )
-        {
-            d.numCols = hf->getNumColumns();
-            d.numRows = hf->getNumRows();
-            d.originalNumCols = d.numCols;
-            d.originalNumRows = d.numRows;
-        }
-
-        // calculate the elevation sampling factors that we'll use to step though
-        // the tile's NDC space.
-        d.i_sampleFactor = 1.0f;
-        d.j_sampleFactor = 1.0f;
-
-        if ( sampleRatio != 1.0f )
-        {            
-            d.numCols = osg::maximum((unsigned int) (float(d.originalNumCols)*sqrtf(sampleRatio)), 4u);
-            d.numRows = osg::maximum((unsigned int) (float(d.originalNumRows)*sqrtf(sampleRatio)), 4u);
-
-            d.i_sampleFactor = double(d.originalNumCols-1)/double(d.numCols-1);
-            d.j_sampleFactor = double(d.originalNumRows-1)/double(d.numRows-1);
-        }
-
-
-        // calculate the total number of verts:
-        d.numVerticesInSkirt   = d.createSkirt ? (2 * (d.numCols*2 + d.numRows*2 - 4)) : 0;
-        d.numVerticesInSurface = d.numCols * d.numRows + d.numVerticesInSkirt;
-
-        // allocate and assign vertices
-        d.surfaceVerts = new osg::Vec3Array();
-        d.surfaceVerts->reserve( d.numVerticesInSurface );
-        d.surface->setVertexArray( d.surfaceVerts );
-
-        // allocate and assign normals
-        d.normals = new osg::Vec3Array();
-        d.normals->reserve( d.numVerticesInSurface );
-        d.surface->setNormalArray( d.normals );
-        d.surface->setNormalBinding( osg::Geometry::BIND_PER_VERTEX );
-
-        // vertex attribution
-        // for each vertex, a vec4 containing a unit extrusion vector in [0..2] and the raw elevation in [3]
-        d.surfaceAttribs = new osg::Vec4Array();
-        d.surfaceAttribs->reserve( d.numVerticesInSurface );
-        d.surface->setVertexAttribArray( osg::Drawable::ATTRIBUTE_6, d.surfaceAttribs );
-        d.surface->setVertexAttribBinding( osg::Drawable::ATTRIBUTE_6, osg::Geometry::BIND_PER_VERTEX );
-        d.surface->setVertexAttribNormalize( osg::Drawable::ATTRIBUTE_6, false );
-
-        // for each vertex, index 0 holds the interpolated elevation from the lower lod (for morphing)
-        d.surfaceAttribs2 = new osg::Vec4Array();
-        d.surfaceAttribs2->reserve( d.numVerticesInSurface );
-        d.surface->setVertexAttribArray( osg::Drawable::ATTRIBUTE_7, d.surfaceAttribs2 );
-        d.surface->setVertexAttribBinding( osg::Drawable::ATTRIBUTE_7, osg::Geometry::BIND_PER_VERTEX );
-        d.surface->setVertexAttribNormalize( osg::Drawable::ATTRIBUTE_7, false );
-        
-        // temporary data structures for triangulation support
-        d.elevations = new osg::FloatArray();
-        d.elevations->reserve( d.numVerticesInSurface );
-        d.indices.resize( d.numVerticesInSurface, -1 );
-    }
-
-
-    /**
-     * Generates the texture coordinate arrays for each layer.
-     */
-    void setupTextureAttributes( Data& d, CompilerCache& cache )
-    {
-        // Any color entries that have the same Locator will share a texcoord
-        // array, saving on memory.
-        d.renderLayers.reserve( d.model->_colorData.size() );
-
-#ifdef USE_TEXCOORD_CACHE
-        // unit tile coords - [0..1] always across the tile.
-        osg::Vec4d idmat;
-        idmat[0] = 0.0;
-        idmat[1] = 0.0;
-        idmat[2] = 1.0;
-        idmat[3] = 1.0;
-
-        osg::ref_ptr<osg::Vec2Array>& tileCoords = cache._surfaceTexCoordArrays.get( idmat, d.numCols, d.numRows );
-        if ( !tileCoords.valid() )
-        {
-            // Note: anything in the cache must have its own VBO. No sharing!
-            tileCoords = new osg::Vec2Array();
-            tileCoords->setVertexBufferObject( new osg::VertexBufferObject() );
-            tileCoords->reserve( d.numVerticesInSurface );
-            d.ownsTileCoords = true;
-        }
-        d.renderTileCoords = tileCoords.get();
-
-#else // not USE_TEXCOORD_CACHE
-        d.renderTileCoords = new osg::Vec2Array();
-        d.renderTileCoords->reserve( d.numVerticesInSurface );
-        d.ownsTileCoords = true;
-#endif
-
-
-        // build a list of "render layers", in rendering order, sharing texture coordinate
-        // arrays wherever possible.
-        for( TileModel::ColorDataByUID::const_iterator i = d.model->_colorData.begin(); i != d.model->_colorData.end(); ++i )
-        {
-            const TileModel::ColorData& colorLayer = i->second;
-            RenderLayer r;
-            r._layer = colorLayer;
-
-            const GeoLocator* locator = r._layer.getLocator();
-            if ( locator )
-            {
-                // if we have no mask records, we can use the texture coordinate array cache.
-                if ( d.maskLayers.size() == 0 && locator->isLinear() )
-                {
-                    const GeoExtent& locex = locator->getDataExtent();
-                    const GeoExtent& keyex = d.model->_tileKey.getExtent();
-
-                    osg::Vec4d mat;
-                    mat[0] = (keyex.xMin() - locex.xMin())/locex.width();
-                    mat[1] = (keyex.yMin() - locex.yMin())/locex.height();
-                    mat[2] = (keyex.width() / locex.width());
-                    mat[3] = (keyex.height() / locex.height());
-
-                    //OE_DEBUG << "key=" << d.model->_tileKey.str() << ": off=[" <<mat[0]<< ", " <<mat[1] << "] scale=["
-                    //    << mat[2]<< ", " << mat[3] << "]" << std::endl;
-
-#ifdef USE_TEXCOORD_CACHE
-                    osg::ref_ptr<osg::Vec2Array>& surfaceTexCoords = cache._surfaceTexCoordArrays.get( mat, d.numCols, d.numRows );
-                    if ( !surfaceTexCoords.valid() )
-                    {
-                        // Note: anything in the cache must have its own VBO. No sharing!
-                        surfaceTexCoords = new osg::Vec2Array();
-                        surfaceTexCoords->setVertexBufferObject( new osg::VertexBufferObject() );
-                        surfaceTexCoords->reserve( d.numVerticesInSurface );
-                        r._ownsTexCoords = true;
-                    }
-                    r._texCoords = surfaceTexCoords.get();
-
-#else // not USE_TEXCOORD_CACHE
-                    r._texCoords = new osg::Vec2Array();
-                    r._texCoords->reserve( d.numVerticesInSurface );
-                    r._ownsTexCoords = true;
-#endif
-
-#if 0
-                    osg::ref_ptr<osg::Vec2Array>& skirtTexCoords = cache._skirtTexCoordArrays.get( mat, d.numCols, d.numRows );
-                    if ( !skirtTexCoords.valid() )
-                    {
-                        // Note: anything in the cache must have its own VBO. No sharing!
-                        skirtTexCoords = new osg::Vec2Array();
-                        skirtTexCoords->setVertexBufferObject( new osg::VertexBufferObject() );
-                        skirtTexCoords->reserve( d.numVerticesInSkirt );
-                        r._ownsSkirtTexCoords = true;
-                    }
-                    r._skirtTexCoords = skirtTexCoords.get();
-#endif
-                }
-
-                else
-                {
-                    // cannot use the tex coord array cache if there are masking records.
-                    r._texCoords = new osg::Vec2Array();
-                    r._texCoords->reserve( d.numVerticesInSurface );
-                    r._ownsTexCoords = true;
-
-                    if ( d.maskRecords.size() > 0 )
-                    {
-                        r._stitchTexCoords = new osg::Vec2Array();
-                        if ( !d.stitchTileCoords.valid() )
-                            d.stitchTileCoords = new osg::Vec2Array();
-                    }
-                }
-
-                // install the locator:
-                r._locator = locator;
-                if ( locator->getCoordinateSystemType() == osgTerrain::Locator::GEOCENTRIC )
-                {
-                    r._locator = locator->getGeographicFromGeocentric();
-                }
-
-                // install the parent color data layer if necessary.
-                if ( d.parentModel.valid() )
-                {
-                    d.parentModel->getColorData( r._layer.getUID(), r._layerParent );
-                }
-                else
-                {
-                    r._layerParent = r._layer;
-                }
-
-                d.renderLayers.push_back( r );
-
-                // Note that we don't actually assign the tex coord arrays to the geometry yet.
-                // That must wait until the end. See the comments in assignTextureArrays()
-                // to understand why.
-            }
-            else
-            {
-                OE_WARN << LC << "Found a Locator, but it wasn't a GeoLocator." << std::endl;
-            }
-        }
-    }
-
-
-    /**
-     * Iterate over the sampling grid and calculate the vertex positions and normals
-     * for each sampling point.
-     */
-    void createSurfaceGeometry( Data& d )
-    {
-        d.surfaceBound.init();
-
-        //osgTerrain::HeightFieldLayer* elevationLayer = d.model->_elevationData.getHFLayer();
-
-        osg::HeightField* hf            = d.model->_elevationData.getHeightField();
-        GeoLocator*       hfLocator     = d.model->_elevationData.getLocator();
-
-        // populate vertex and tex coord arrays    
-        for(unsigned j=0; j < d.numRows; ++j)
-        {
-            for(unsigned i=0; i < d.numCols; ++i)
-            {
-                unsigned int iv = j*d.numCols + i;
-                osg::Vec3d ndc( ((double)i)/(double)(d.numCols-1), ((double)j)/(double)(d.numRows-1), 0.0);
-
-                // raw height:
-                float heightValue = 0.0f;
-                bool  validValue  = true;
-
-                if ( hf )
-                {
-                    validValue = d.model->_elevationData.getHeight( ndc, d.model->_tileLocator, heightValue, INTERP_TRIANGULATE );
-                }
-
-                ndc.z() = heightValue * d.scaleHeight;
-
-                if ( !validValue )
-                {
-                    d.indices[iv] = -1;
-                }
-
-                // First check whether the sampling point falls within a mask's bounding box.
-                // If so, skip the sampling and mark it as a mask location
-                if ( validValue && d.maskRecords.size() > 0 )
-                {
-                    for (MaskRecordVector::iterator mr = d.maskRecords.begin(); mr != d.maskRecords.end(); ++mr)
-                    {
-                        if(ndc.x() >= (*mr)._ndcMin.x() && ndc.x() <= (*mr)._ndcMax.x() &&
-                            ndc.y() >= (*mr)._ndcMin.y() && ndc.y() <= (*mr)._ndcMax.y())
-                        {
-                            validValue = false;
-                            d.indices[iv] = -2;
-
-                            (*mr)._internal->push_back(ndc);
-
-                            break;
-                        }
-                    }
-                }
-                
-                if ( validValue )
-                {
-                    d.indices[iv] = d.surfaceVerts->size();
-
-                    osg::Vec3d model;
-                    d.model->_tileLocator->unitToModel( ndc, model );
-
-                    (*d.surfaceVerts).push_back(model - d.centerModel);
-
-                    // grow the bounding sphere:
-                    d.surfaceBound.expandBy( (*d.surfaceVerts).back() );
-
-                    // the separate texture space requires separate transformed texcoords for each layer.
-                    for( RenderLayerVector::const_iterator r = d.renderLayers.begin(); r != d.renderLayers.end(); ++r )
-                    {
-                        if ( r->_ownsTexCoords )
-                        {
-                            if ( !r->_locator->isEquivalentTo( *d.geoLocator.get() ) )
-                            {
-                                osg::Vec3d color_ndc;
-                                osgTerrain::Locator::convertLocalCoordBetween( *d.geoLocator.get(), ndc, *r->_locator.get(), color_ndc );
-                                r->_texCoords->push_back( osg::Vec2( color_ndc.x(), color_ndc.y() ) );
-                            }
-                            else
-                            {
-                                r->_texCoords->push_back( osg::Vec2( ndc.x(), ndc.y() ) );
-                            }
-                        }
-                    }
-
-                    if ( d.ownsTileCoords )
-                    {
-                        d.renderTileCoords->push_back( osg::Vec2(ndc.x(), ndc.y()) );
-                    }
-
-                    // record the raw elevation value in our float array for later
-                    (*d.elevations).push_back(ndc.z());
-
-                    // compute the local normal (up vector)
-                    osg::Vec3d ndc_plus_one(ndc.x(), ndc.y(), ndc.z() + 1.0);
-                    osg::Vec3d model_up;
-                    d.model->_tileLocator->unitToModel(ndc_plus_one, model_up);
-                    model_up = model_up - model;
-                    model_up.normalize();
-
-                    (*d.normals).push_back(model_up);
-
-                    // Calculate and store the "old height", i.e the height value from
-                    // the parent LOD.
-                    float     oldHeightValue = heightValue;
-                    osg::Vec3 oldNormal;
-
-                    // This only works if the tile size is an odd number in both directions.
-                    if (d.model->_tileKey.getLOD() > 0 && (d.numCols&1) && (d.numRows&1) && d.parentModel.valid())
-                    {
-                        d.parentModel->_elevationData.getHeight( ndc, d.model->_tileLocator.get(), oldHeightValue, INTERP_TRIANGULATE );
-                        d.parentModel->_elevationData.getNormal( ndc, d.model->_tileLocator.get(), oldNormal, INTERP_TRIANGULATE );
-                    }
-                    else
-                    {
-                        d.model->_elevationData.getNormal(ndc, d.model->_tileLocator.get(), oldNormal, INTERP_TRIANGULATE );
-                    }
-
-                    // first attribute set has the unit extrusion vector and the
-                    // raw height value.
-                    (*d.surfaceAttribs).push_back( osg::Vec4f(
-                        model_up.x(),
-                        model_up.y(),
-                        model_up.z(),
-                        heightValue) );
-
-                    // second attribute set has the old height value in "w"
-                    (*d.surfaceAttribs2).push_back( osg::Vec4f(
-                        oldNormal.x(),
-                        oldNormal.y(),
-                        oldNormal.z(),
-                        oldHeightValue ) );
-                }
-            }
-        }
-
-        //if ( d.renderLayers[0]._texCoords->size() < d.surfaceVerts->size() )
-        //{
-        //    OE_WARN << LC << "not good. mask error." << std::endl;
-        //}
-    }
-
-
-    /**
-     * If there are masking records, calculate the vertices to bound the masked area
-     * and the internal verticies to populate it. Then build a triangulation of the
-     * area inside the masking bounding box and add this to the surface geode.
-     */
-    void createMaskGeometry( Data& d )
-    {
-        bool hasElev = d.model->hasElevation();
-
-        for (MaskRecordVector::iterator mr = d.maskRecords.begin(); mr != d.maskRecords.end(); ++mr)
-        {
-            int min_i = (int)floor((*mr)._ndcMin.x() * (double)(d.numCols-1));
-            if (min_i < 0) min_i = 0;
-            if (min_i >= (int)d.numCols) min_i = d.numCols - 1;
-
-            int min_j = (int)floor((*mr)._ndcMin.y() * (double)(d.numRows-1));
-            if (min_j < 0) min_j = 0;
-            if (min_j >= (int)d.numCols) min_j = d.numCols - 1;
-
-            int max_i = (int)ceil((*mr)._ndcMax.x() * (double)(d.numCols-1));
-            if (max_i < 0) max_i = 0;
-            if (max_i >= (int)d.numCols) max_i = d.numCols - 1;
-
-            int max_j = (int)ceil((*mr)._ndcMax.y() * (double)(d.numRows-1));
-            if (max_j < 0) max_j = 0;
-            if (max_j >= (int)d.numCols) max_j = d.numCols - 1;
-
-            if (min_i >= 0 && max_i >= 0 && min_j >= 0 && max_j >= 0)
-            {
-                int num_i = max_i - min_i + 1;
-                int num_j = max_j - min_j + 1;
-
-                osg::ref_ptr<Polygon> maskSkirtPoly = new Polygon();
-                maskSkirtPoly->resize(num_i * 2 + num_j * 2 - 4);
-
-                for (int i = 0; i < num_i; i++)
-                {
-                    //int index = indices[min_j*numColumns + i + min_i];
-                    {
-                        osg::Vec3d ndc( ((double)(i + min_i))/(double)(d.numCols-1), ((double)min_j)/(double)(d.numRows-1), 0.0);
-
-                        //if (elevationLayer)
-                        if ( hasElev )
-                        {
-                            float value = 0.0f;
-                            if ( d.model->_elevationData.getHeight( ndc, d.model->_tileLocator.get(), value, INTERP_BILINEAR ) )
-                                ndc.z() = value * d.scaleHeight;
-                        }
-
-                        (*maskSkirtPoly)[i] = ndc;
-                    }
-
-                    //index = indices[max_j*numColumns + i + min_i];
-                    {
-                        osg::Vec3d ndc( ((double)(i + min_i))/(double)(d.numCols-1), ((double)max_j)/(double)(d.numRows-1), 0.0);
-
-                        if ( hasElev )
-                        {
-                            float value = 0.0f;
-                            if ( d.model->_elevationData.getHeight( ndc, d.model->_tileLocator.get(), value, INTERP_BILINEAR ) )
-                                ndc.z() = value * d.scaleHeight;
-                        }
-
-                        (*maskSkirtPoly)[i + (2 * num_i + num_j - 3) - 2 * i] = ndc;
-                    }
-                }
-                for (int j = 0; j < num_j - 2; j++)
-                {
-                    //int index = indices[(min_j + j + 1)*numColumns + max_i];
-                    {
-                        osg::Vec3d ndc( ((double)max_i)/(double)(d.numCols-1), ((double)(min_j + j + 1))/(double)(d.numRows-1), 0.0);
-
-                        if ( hasElev )
-                        {
-                            float value = 0.0f;
-                            if ( d.model->_elevationData.getHeight( ndc, d.model->_tileLocator.get(), value, INTERP_BILINEAR ) )
-                                ndc.z() = value * d.scaleHeight;
-                        }
-
-#if 0
-                        if (elevationLayer)
-                        {
-                            unsigned int i_equiv = d.i_sampleFactor==1.0 ? max_i : (unsigned int) (double(max_i)*d.i_sampleFactor);
-                            unsigned int j_equiv = d.j_sampleFactor==1.0 ? min_j + j + 1 : (unsigned int) (double(min_j + j + 1)*d.j_sampleFactor);
-
-                            float value = 0.0f;
-                            if (elevationLayer->getValidValue(i_equiv,j_equiv, value))
-                                ndc.z() = value*d.scaleHeight;
-                        }
-#endif
-
-                        (*maskSkirtPoly)[j + num_i] = ndc;
-                    }
-
-                    //index = indices[(min_j + j + 1)*numColumns + min_i];
-                    {
-                        osg::Vec3d ndc( ((double)min_i)/(double)(d.numCols-1), ((double)(min_j + j + 1))/(double)(d.numRows-1), 0.0);
-
-                        if ( hasElev )
-                        {
-                            float value = 0.0f;
-                            if ( d.model->_elevationData.getHeight( ndc, d.model->_tileLocator.get(), value, INTERP_BILINEAR ) )
-                                ndc.z() = value * d.scaleHeight;
-                        }
-
-                        (*maskSkirtPoly)[j + (2 * num_i + 2 * num_j - 5) - 2 * j] = ndc;
-                    }
-                }
-
-                //Create local polygon representing mask
-                osg::ref_ptr<Polygon> maskPoly = new Polygon();
-                for (osg::Vec3dArray::iterator it = (*mr)._boundary->begin(); it != (*mr)._boundary->end(); ++it)
-                {
-                    osg::Vec3d local;
-                    d.geoLocator->convertModelToLocal(*it, local);
-                    maskPoly->push_back(local);
-                }
-
-
-                // Use delaunay triangulation for stitching:
-
-                // Add the outter stitching bounds to the collection of vertices to be used for triangulation
-                (*mr)._internal->insert((*mr)._internal->end(), maskSkirtPoly->begin(), maskSkirtPoly->end());
-
-                osg::ref_ptr<osgUtil::DelaunayTriangulator> trig=new osgUtil::DelaunayTriangulator();
-                trig->setInputPointArray((*mr)._internal.get());
-
-
-                // Add mask bounds as a triangulation constraint
-                osg::ref_ptr<osgUtil::DelaunayConstraint> dc=new osgUtil::DelaunayConstraint;
-
-                osg::Vec3Array* maskConstraint = new osg::Vec3Array();
-                dc->setVertexArray(maskConstraint);
-
-                //Crop the mask to the stitching poly (for case where mask crosses tile edge)
-                osg::ref_ptr<Geometry> maskCrop;
-                maskPoly->crop(maskSkirtPoly.get(), maskCrop);
-
-                GeometryIterator i( maskCrop.get(), false );
-                while( i.hasMore() )
-                {
-                    Geometry* part = i.next();
-                    if (!part)
-                        continue;
-
-                    if (part->getType() == Geometry::TYPE_POLYGON)
-                    {
-                        osg::Vec3Array* partVerts = part->toVec3Array();
-                        maskConstraint->insert(maskConstraint->end(), partVerts->begin(), partVerts->end());
-                        dc->addPrimitiveSet(new osg::DrawArrays(osg::PrimitiveSet::LINE_LOOP, maskConstraint->size() - partVerts->size(), partVerts->size()));
-                    }
-                }
-
-                // Cropping strips z-values so need reassign
-                std::vector<int> isZSet;
-                for (osg::Vec3Array::iterator it = maskConstraint->begin(); it != maskConstraint->end(); ++it)
-                {
-                    int zSet = 0;
-
-                    //Look for verts that belong to the original mask skirt polygon
-                    for (Polygon::iterator mit = maskSkirtPoly->begin(); mit != maskSkirtPoly->end(); ++mit)
-                    {
-                        if (osg::absolute((*mit).x() - (*it).x()) < MATCH_TOLERANCE && osg::absolute((*mit).y() - (*it).y()) < MATCH_TOLERANCE)
-                        {
-                            (*it).z() = (*mit).z();
-                            zSet += 1;
-                            break;
-                        }
-                    }
-
-                    //Look for verts that belong to the mask polygon
-                    for (Polygon::iterator mit = maskPoly->begin(); mit != maskPoly->end(); ++mit)
-                    {
-                        if (osg::absolute((*mit).x() - (*it).x()) < MATCH_TOLERANCE && osg::absolute((*mit).y() - (*it).y()) < MATCH_TOLERANCE)
-                        {
-                            (*it).z() = (*mit).z();
-                            zSet += 2;
-                            break;
-                        }
-                    }
-
-                    isZSet.push_back(zSet);
-                }
-
-                //Any mask skirt verts that are still unset are newly created verts where the skirt
-                //meets the mask. Find the mask segment the point lies along and calculate the
-                //appropriate z value for the point.
-                int count = 0;
-                for (osg::Vec3Array::iterator it = maskConstraint->begin(); it != maskConstraint->end(); ++it)
-                {
-                    //If the z-value was set from a mask vertex there is no need to change it.  If
-                    //it was set from a vertex from the stitching polygon it may need overriden if
-                    //the vertex lies along a mask edge.  Or if it is unset, it will need to be set.
-                    //if (isZSet[count] < 2)
-                    if (!isZSet[count])
-                    {
-                        osg::Vec3d p2 = *it;
-                        double closestZ = 0.0;
-                        double closestRatio = DBL_MAX;
-                        for (Polygon::iterator mit = maskPoly->begin(); mit != maskPoly->end(); ++mit)
-                        {
-                            osg::Vec3d p1 = *mit;
-                            osg::Vec3d p3 = mit == --maskPoly->end() ? maskPoly->front() : (*(mit + 1));
-
-                            //Truncated vales to compensate for accuracy issues
-                            double p1x = ((int)(p1.x() * 1000000)) / 1000000.0L;
-                            double p3x = ((int)(p3.x() * 1000000)) / 1000000.0L;
-                            double p2x = ((int)(p2.x() * 1000000)) / 1000000.0L;
-
-                            double p1y = ((int)(p1.y() * 1000000)) / 1000000.0L;
-                            double p3y = ((int)(p3.y() * 1000000)) / 1000000.0L;
-                            double p2y = ((int)(p2.y() * 1000000)) / 1000000.0L;
-
-                            if ((p1x < p3x ? p2x >= p1x && p2x <= p3x : p2x >= p3x && p2x <= p1x) &&
-                                (p1y < p3y ? p2y >= p1y && p2y <= p3y : p2y >= p3y && p2y <= p1y))
-                            {
-                                double l1 =(osg::Vec2d(p2.x(), p2.y()) - osg::Vec2d(p1.x(), p1.y())).length();
-                                double lt = (osg::Vec2d(p3.x(), p3.y()) - osg::Vec2d(p1.x(), p1.y())).length();
-                                double zmag = p3.z() - p1.z();
-
-                                double foundZ = (l1 / lt) * zmag + p1.z();
-
-                                double mRatio = 1.0;
-                                if (osg::absolute(p1x - p3x) < MATCH_TOLERANCE)
-                                {
-                                    if (osg::absolute(p1x-p2x) < MATCH_TOLERANCE)
-                                        mRatio = 0.0;
-                                }
-                                else
-                                {
-                                    double m1 = p1x == p2x ? 0.0 : (p2y - p1y) / (p2x - p1x);
-                                    double m2 = p1x == p3x ? 0.0 : (p3y - p1y) / (p3x - p1x);
-                                    mRatio = m2 == 0.0 ? m1 : osg::absolute(1.0L - m1 / m2);
-                                }
-
-                                if (mRatio < 0.01)
-                                {
-                                    (*it).z() = foundZ;
-                                    isZSet[count] = 2;
-                                    break;
-                                }
-                                else if (mRatio < closestRatio)
-                                {
-                                    closestRatio = mRatio;
-                                    closestZ = foundZ;
-                                }
-                            }
-                        }
-
-                        if (!isZSet[count] && closestRatio < DBL_MAX)
-                        {
-                            (*it).z() = closestZ;
-                            isZSet[count] = 2;
-                        }
-                    }
-
-                    if (!isZSet[count])
-                        OE_WARN << LC << "Z-value not set for mask constraint vertex" << std::endl;
-
-                    count++;
-                }
-
-                trig->addInputConstraint(dc.get());
-
-
-                // Create array to hold vertex normals
-                osg::Vec3Array *norms=new osg::Vec3Array;
-                trig->setOutputNormalArray(norms);
-
-
-                // Triangulate vertices and remove triangles that lie within the contraint loop
-                trig->triangulate();
-                trig->removeInternalTriangles(dc.get());
-
-
-                // Set up new arrays to hold final vertices and normals
-                osg::Geometry* stitch_geom = (*mr)._geom;
-                osg::Vec3Array* stitch_verts = new osg::Vec3Array();
-                stitch_verts->reserve(trig->getInputPointArray()->size());
-                stitch_geom->setVertexArray(stitch_verts);
-                osg::Vec3Array* stitch_norms = new osg::Vec3Array(trig->getInputPointArray()->size());
-                stitch_geom->setNormalArray( stitch_norms );
-                stitch_geom->setNormalBinding( osg::Geometry::BIND_PER_VERTEX );
-
-
-                //Initialize tex coords
-                if ( d.renderLayers.size() > 0 )
-                {
-                    for (unsigned int i = 0; i < d.renderLayers.size(); ++i)
-                    {
-                        d.renderLayers[i]._stitchTexCoords->reserve(trig->getInputPointArray()->size());
-                    }
-                }
-                d.stitchTileCoords->reserve(trig->getInputPointArray()->size());
-
-                // Iterate through point to convert to model coords, calculate normals, and set up tex coords
-                int norm_i = -1;
-                for (osg::Vec3Array::iterator it = trig->getInputPointArray()->begin(); it != trig->getInputPointArray()->end(); ++it)
-                {
-                    // get model coords
-                    osg::Vec3d model;
-                    d.model->_tileLocator->convertLocalToModel(*it, model);
-                    model = model - d.centerModel;
-
-                    stitch_verts->push_back(model);
-
-                    // calc normals
-                    osg::Vec3d local_one(*it);
-                    local_one.z() += 1.0;
-                    osg::Vec3d model_one;
-                    d.model->_tileLocator->convertLocalToModel( local_one, model_one );
-                    model_one = model_one - model;
-                    model_one.normalize();
-                    (*stitch_norms)[++norm_i] = model_one;
-
-                    // set up text coords
-                    if (d.renderLayers.size() > 0)
-                    {
-                        for (unsigned int i = 0; i < d.renderLayers.size(); ++i)
-                        {
-                            if (!d.renderLayers[i]._locator->isEquivalentTo( *d.geoLocator.get() )) //*masterTextureLocator.get()))
-                            {
-                                osg::Vec3d color_ndc;
-                                osgTerrain::Locator::convertLocalCoordBetween(*d.geoLocator.get(), (*it), *d.renderLayers[i]._locator.get(), color_ndc);
-                                d.renderLayers[i]._stitchTexCoords->push_back(osg::Vec2(color_ndc.x(), color_ndc.y()));
-                            }
-                            else
-                            {
-                                d.renderLayers[i]._stitchTexCoords->push_back(osg::Vec2((*it).x(), (*it).y()));
-                            }
-                        }
-                    }
-                    d.stitchTileCoords->push_back(osg::Vec2((*it).x(), (*it).y()));
-                }
-
-
-                // Get triangles from triangulator and add as primative set to the geometry
-                stitch_geom->addPrimitiveSet(trig->getTriangles());
-            }
-        }
-    }
-
-
-    /**
-     * Build the geometry for the tile "skirts" -- this the vertical geometry around the
-     * tile edges that hides the gap effect caused when you render two adjacent tiles at
-     * different LODs.
-     */
-    void createSkirtGeometry( Data& d, double skirtRatio )
-    {
-        // surface normals will double as our skirt extrusion vectors
-        osg::Vec3Array* skirtVectors = d.normals;
-
-        // find the skirt height
-        double skirtHeight = d.surfaceBound.radius() * skirtRatio;
-
-        // build the verts first:
-        osg::Vec3Array* skirtVerts = static_cast<osg::Vec3Array*>(d.surface->getVertexArray());
-        osg::Vec3Array* skirtNormals = static_cast<osg::Vec3Array*>(d.surface->getNormalArray());
-        osg::Vec4Array* skirtAttribs = static_cast<osg::Vec4Array*>(d.surface->getVertexAttribArray(osg::Drawable::ATTRIBUTE_6)); //new osg::Vec4Array();
-        osg::Vec4Array* skirtAttribs2 = static_cast<osg::Vec4Array*>(d.surface->getVertexAttribArray(osg::Drawable::ATTRIBUTE_7)); //new osg::Vec4Array();
-
-        osg::ref_ptr<osg::DrawElementsUShort> elements = new osg::DrawElementsUShort(GL_TRIANGLE_STRIP);
-
-        // bottom:
-        for( unsigned int c=0; c<d.numCols-1; ++c )
-        {
-            int orig_i = d.indices[c];
-
-            if (orig_i < 0)
-            {
-                if ( elements->size() > 0 )
-                    d.surface->addPrimitiveSet( elements.get() );
-                elements = new osg::DrawElementsUShort(GL_TRIANGLE_STRIP);
-            }
-            else
-            {
-                const osg::Vec3f& surfaceVert = (*d.surfaceVerts)[orig_i];
-                skirtVerts->push_back( surfaceVert - ((*skirtVectors)[orig_i])*skirtHeight );
-
-                const osg::Vec3f& surfaceNormal = (*d.normals)[orig_i];
-                skirtNormals->push_back( surfaceNormal );
-
-                const osg::Vec4f& surfaceAttribs = (*d.surfaceAttribs)[orig_i];
-                skirtAttribs->push_back( surfaceAttribs - osg::Vec4f(0,0,0,skirtHeight) );
-
-                const osg::Vec4f& surfaceAttribs2 = (*d.surfaceAttribs2)[orig_i];
-                skirtAttribs2->push_back( surfaceAttribs2 - osg::Vec4f(0,0,0,skirtHeight) );
-
-                if ( d.renderLayers.size() > 0 )
-                {
-                    for (unsigned int i = 0; i < d.renderLayers.size(); ++i)
-                    {
-                        if ( d.renderLayers[i]._ownsTexCoords )
-                        {
-                            const osg::Vec2& tc = (*d.renderLayers[i]._texCoords.get())[orig_i];
-                            d.renderLayers[i]._texCoords->push_back( tc );
-                        }
-                    }
-                }
-
-                elements->addElement(orig_i);
-                elements->addElement(skirtVerts->size()-1);
-            }
-        }
-
-        // right:
-        for( unsigned int r=0; r<d.numRows-1; ++r )
-        {
-            int orig_i = d.indices[r*d.numCols+(d.numCols-1)];
-            if (orig_i < 0)
-            {
-                if ( elements->size() > 0 )
-                    d.surface->addPrimitiveSet( elements.get() );
-                elements = new osg::DrawElementsUShort(GL_TRIANGLE_STRIP);
-            }
-            else
-            {
-                const osg::Vec3f& surfaceVert = (*d.surfaceVerts)[orig_i];
-                skirtVerts->push_back( surfaceVert - ((*skirtVectors)[orig_i])*skirtHeight );
-
-                const osg::Vec3f& surfaceNormal = (*d.normals)[orig_i];
-                skirtNormals->push_back( surfaceNormal );
-
-                const osg::Vec4f& surfaceAttribs = (*d.surfaceAttribs)[orig_i];
-                skirtAttribs->push_back( surfaceAttribs - osg::Vec4f(0,0,0,skirtHeight) );
-
-                const osg::Vec4f& surfaceAttribs2 = (*d.surfaceAttribs2)[orig_i];
-                skirtAttribs2->push_back( surfaceAttribs2 - osg::Vec4f(0,0,0,skirtHeight) );
-
-                if ( d.renderLayers.size() > 0 )
-                {
-                    for (unsigned int i = 0; i < d.renderLayers.size(); ++i)
-                    {
-                        if ( d.renderLayers[i]._ownsTexCoords )
-                        {
-                            const osg::Vec2& tc = (*d.renderLayers[i]._texCoords.get())[orig_i];
-                            d.renderLayers[i]._texCoords->push_back( tc );
-                        }
-                    }
-                }
-
-                elements->addElement(orig_i);
-                elements->addElement(skirtVerts->size()-1);
-            }
-        }
-
-        // top:
-        for( int c=d.numCols-1; c>0; --c )
-        {
-            int orig_i = d.indices[(d.numRows-1)*d.numCols+c];
-            if (orig_i < 0)
-            {
-                if ( elements->size() > 0 )
-                    d.surface->addPrimitiveSet( elements.get() );
-                elements = new osg::DrawElementsUShort(GL_TRIANGLE_STRIP);
-            }
-            else
-            {
-                const osg::Vec3f& surfaceVert = (*d.surfaceVerts)[orig_i];
-                skirtVerts->push_back( surfaceVert - ((*skirtVectors)[orig_i])*skirtHeight );
-
-                const osg::Vec3f& surfaceNormal = (*d.normals)[orig_i];
-                skirtNormals->push_back( surfaceNormal );
-
-                const osg::Vec4f& surfaceAttribs = (*d.surfaceAttribs)[orig_i];
-                skirtAttribs->push_back( surfaceAttribs - osg::Vec4f(0,0,0,skirtHeight) );
-
-                const osg::Vec4f& surfaceAttribs2 = (*d.surfaceAttribs2)[orig_i];
-                skirtAttribs2->push_back( surfaceAttribs2 - osg::Vec4f(0,0,0,skirtHeight) );
-
-                if ( d.renderLayers.size() > 0 )
-                {
-                    for (unsigned int i = 0; i < d.renderLayers.size(); ++i)
-                    {
-                        if ( d.renderLayers[i]._ownsTexCoords )
-                        {
-                            const osg::Vec2& tc = (*d.renderLayers[i]._texCoords.get())[orig_i];
-                            d.renderLayers[i]._texCoords->push_back( tc );
-                        }
-                    }
-                }
-
-                elements->addElement(orig_i);
-                elements->addElement(skirtVerts->size()-1);
-            }
-        }
-
-        // left:
-        for( int r=d.numRows-1; r>=0; --r )
-        {
-            int orig_i = d.indices[r*d.numCols];
-            if (orig_i < 0)
-            {
-                if ( elements->size() > 0 )
-                    d.surface->addPrimitiveSet( elements.get() );
-                elements = new osg::DrawElementsUShort(GL_TRIANGLE_STRIP);
-            }
-            else
-            {
-                const osg::Vec3f& surfaceVert = (*d.surfaceVerts)[orig_i];
-                skirtVerts->push_back( surfaceVert - ((*skirtVectors)[orig_i])*skirtHeight );
-
-                const osg::Vec3f& surfaceNormal = (*d.normals)[orig_i];
-                skirtNormals->push_back( surfaceNormal );
-
-                const osg::Vec4f& surfaceAttribs = (*d.surfaceAttribs)[orig_i];
-                skirtAttribs->push_back( surfaceAttribs - osg::Vec4f(0,0,0,skirtHeight) );
-
-                const osg::Vec4f& surfaceAttribs2 = (*d.surfaceAttribs2)[orig_i];
-                skirtAttribs2->push_back( surfaceAttribs2 - osg::Vec4f(0,0,0,skirtHeight) );
-
-                if ( d.renderLayers.size() > 0 )
-                {
-                    for (unsigned int i = 0; i < d.renderLayers.size(); ++i)
-                    {
-                        if ( d.renderLayers[i]._ownsTexCoords )
-                        {
-                            const osg::Vec2& tc = (*d.renderLayers[i]._texCoords.get())[orig_i];
-                            d.renderLayers[i]._texCoords->push_back( tc );
-                        }
-                    }
-                }
-
-                elements->addElement(orig_i);
-                elements->addElement(skirtVerts->size()-1);
-            }
-        }
-
-        // add the final prim set.
-        if ( elements->size() > 0 )
-        {
-            d.surface->addPrimitiveSet( elements.get() );
-        }
-    }
-
-
-
-    /**
-     * Builds triangles for the surface geometry, and recalculates the surface normals
-     * to be optimized for slope.
-     */
-    void tessellateSurfaceGeometry( Data& d, bool optimizeTriangleOrientation, bool normalizeEdges )
-    {    
-        bool swapOrientation = !(d.model->_tileLocator->orientationOpenGL());
-
-        bool recalcNormals   = d.model->hasElevation();
-        unsigned numSurfaceNormals = d.numRows * d.numCols;
-
-        osg::DrawElements* elements = new osg::DrawElementsUShort(GL_TRIANGLES);
-        elements->reserveElements((d.numRows-1) * (d.numCols-1) * 6);
-        d.surface->insertPrimitiveSet(0, elements); // because we always want this first.
-
-        if ( recalcNormals )
-        {
-            // first clear out all the normals on the surface (but not the skirts)
-            // TODO: someday go back and re-apply the skirt normals to match the
-            // corresponding recalculated surface normals.
-            for(unsigned n=0; n<numSurfaceNormals; ++n)
-            {
-                (*d.normals)[n].set( 0.0f, 0.0f, 0.0f );
-            }
-        }
-
-        for(unsigned j=0; j<d.numRows-1; ++j)
-        {
-            for(unsigned i=0; i<d.numCols-1; ++i)
-            {
-                int i00;
-                int i01;
-                if (swapOrientation)
-                {
-                    i01 = j*d.numCols + i;
-                    i00 = i01+d.numCols;
-                }
-                else
-                {
-                    i00 = j*d.numCols + i;
-                    i01 = i00+d.numCols;
-                }
-
-                int i10 = i00+1;
-                int i11 = i01+1;
-
-                // remap indices to final vertex positions
-                i00 = d.indices[i00];
-                i01 = d.indices[i01];
-                i10 = d.indices[i10];
-                i11 = d.indices[i11];
-
-                unsigned int numValid = 0;
-                if (i00>=0) ++numValid;
-                if (i01>=0) ++numValid;
-                if (i10>=0) ++numValid;
-                if (i11>=0) ++numValid;                
-
-                if (numValid==4)
-                {
-                    bool VALID = true;
-                    for (MaskRecordVector::iterator mr = d.maskRecords.begin(); mr != d.maskRecords.end(); ++mr)
-                    {
-                        float min_i = (*mr)._ndcMin.x() * (double)(d.numCols-1);
-                        float min_j = (*mr)._ndcMin.y() * (double)(d.numRows-1);
-                        float max_i = (*mr)._ndcMax.x() * (double)(d.numCols-1);
-                        float max_j = (*mr)._ndcMax.y() * (double)(d.numRows-1);
-
-                        // We test if mask is completely in square
-                        if(i+1 >= min_i && i <= max_i && j+1 >= min_j && j <= max_j)
-                        {
-                            VALID = false;
-                            break;
-                        }
-                    }
-
-                    if (VALID) {
-                        float e00 = (*d.elevations)[i00];
-                        float e10 = (*d.elevations)[i10];
-                        float e01 = (*d.elevations)[i01];
-                        float e11 = (*d.elevations)[i11];
-
-                        osg::Vec3f& v00 = (*d.surfaceVerts)[i00];
-                        osg::Vec3f& v10 = (*d.surfaceVerts)[i10];
-                        osg::Vec3f& v01 = (*d.surfaceVerts)[i01];
-                        osg::Vec3f& v11 = (*d.surfaceVerts)[i11];
-
-                        if (!optimizeTriangleOrientation || fabsf(e00-e11)<fabsf(e01-e10))
-                        {
-                            elements->addElement(i01);
-                            elements->addElement(i00);
-                            elements->addElement(i11);
-
-                            elements->addElement(i00);
-                            elements->addElement(i10);
-                            elements->addElement(i11);
-
-                            if (recalcNormals)
-                            {                        
-                                osg::Vec3 normal1 = (v00-v01) ^ (v11-v01);
-                                (*d.normals)[i01] += normal1;
-                                (*d.normals)[i00] += normal1;
-                                (*d.normals)[i11] += normal1;
-
-                                osg::Vec3 normal2 = (v10-v00) ^ (v11-v00);
-                                (*d.normals)[i00] += normal2;
-                                (*d.normals)[i10] += normal2;
-                                (*d.normals)[i11] += normal2;
-                            }
-                        }
-                        else
-                        {
-                            elements->addElement(i01);
-                            elements->addElement(i00);
-                            elements->addElement(i10);
-
-                            elements->addElement(i01);
-                            elements->addElement(i10);
-                            elements->addElement(i11);
-
-                            if (recalcNormals)
-                            {                       
-                                osg::Vec3 normal1 = (v00-v01) ^ (v10-v01);
-                                (*d.normals)[i01] += normal1;
-                                (*d.normals)[i00] += normal1;
-                                (*d.normals)[i10] += normal1;
-
-                                osg::Vec3 normal2 = (v10-v01) ^ (v11-v01);
-                                (*d.normals)[i01] += normal2;
-                                (*d.normals)[i10] += normal2;
-                                (*d.normals)[i11] += normal2;
-                            }
-                        }
-                    }
-                }
-            }
-        }        
-        
-        if (recalcNormals && normalizeEdges)
-        {            
-            //OE_DEBUG << LC << "Normalizing edges" << std::endl;
-
-            //Compute the edge normals if we have neighbor data
-            //Get all the neighbors
-            osg::HeightField* w_neighbor  = d.model->_elevationData.getNeighbor( -1, 0 );
-            osg::HeightField* e_neighbor  = d.model->_elevationData.getNeighbor( 1, 0 );
-            osg::HeightField* s_neighbor  = d.model->_elevationData.getNeighbor( 0, 1 );
-            osg::HeightField* n_neighbor  = d.model->_elevationData.getNeighbor( 0, -1 );
-
-            // Utility arrays:
-            std::vector<osg::Vec3> boundaryVerts;
-            boundaryVerts.reserve( 2 * std::max(d.numRows, d.numCols) );
-
-            std::vector< float > boundaryElevations;
-            boundaryElevations.reserve( 2 * std::max(d.numRows, d.numCols) );
-
-            //Recalculate the west side
-            if (w_neighbor && w_neighbor->getNumColumns() == d.originalNumCols && w_neighbor->getNumRows() == d.originalNumRows)
-            {
-                boundaryVerts.clear();
-                boundaryElevations.clear();
-                
-                //Compute the verts for the west side
-                for (int j = 0; j < (int)d.numRows; j++)
-                {
-                    for (int i = (int)d.numCols-2; i <= (int)d.numCols-1; i++)
-                    {                          
-                        osg::Vec3d ndc( (double)(i - static_cast<int>(d.numCols-1))/(double)(d.numCols-1), ((double)j)/(double)(d.numRows-1), 0.0);                                                                        
-
-                        // use the sampling factor to determine the lookup index:
-                        unsigned i_equiv = d.i_sampleFactor==1.0 ? i : (unsigned) (double(i)*d.i_sampleFactor);
-                        unsigned j_equiv = d.j_sampleFactor==1.0 ? j : (unsigned) (double(j)*d.j_sampleFactor);
-
-                        //TODO:  Should probably use an interpolated method here
-                        float heightValue = w_neighbor->getHeight( i_equiv, j_equiv );
-                        ndc.z() = heightValue;
-
-                        osg::Vec3d model;
-                        d.model->_tileLocator->unitToModel( ndc, model );
-                        osg::Vec3d v = model - d.centerModel;
-                        boundaryVerts.push_back( v );
-                        boundaryElevations.push_back( heightValue );
-                    }
-                }   
-
-                //The boundary verts are now populated, so go through and triangulate them add add the normals to the existing normal array
-                for (int j = 0; j < (int)d.numRows-1; j++)
-                {                    
-                    int i00;
-                    int i01;
-                    int i = 0;
-                    if (swapOrientation)
-                    {
-                        i01 = j*d.numCols + i;
-                        i00 = i01+d.numCols;
-                    }
-                    else
-                    {
-                        i00 = j*d.numCols + i;
-                        i01 = i00+d.numCols;
-                    }
-
-
-
-                    //remap indices to final vertex position
-                    i00 = d.indices[i00];
-                    i01 = d.indices[i01];
-
-                    if ( i00 >= 0 && i01 >= 0 )
-                    {
-                        int baseIndex = 2 * j;
-                        osg::Vec3f& v00 = boundaryVerts[baseIndex    ];
-                        osg::Vec3f& v10 = boundaryVerts[baseIndex + 1];
-                        osg::Vec3f& v01 = boundaryVerts[baseIndex + 2];
-                        osg::Vec3f& v11 = boundaryVerts[baseIndex + 3];
-
-                        float e00 = boundaryElevations[baseIndex];
-                        float e10 = boundaryElevations[baseIndex + 1];
-                        float e01 = boundaryElevations[baseIndex + 2];
-                        float e11 = boundaryElevations[baseIndex + 3];
-
-                       
-                        if (!optimizeTriangleOrientation || fabsf(e00-e11)<fabsf(e01-e10))
-                        {                            
-                            osg::Vec3 normal1 = (v00-v01) ^ (v11-v01);
-                            (*d.normals)[i01] += normal1;                        
-
-                            osg::Vec3 normal2 = (v10-v00) ^ (v11-v00);
-                            (*d.normals)[i00] += normal2;                        
-                            (*d.normals)[i01] += normal2;                                                
-                        }
-                        else
-                        {                            
-                            osg::Vec3 normal1 = (v00-v01) ^ (v10-v01);
-                            (*d.normals)[i00] += normal1;                                               
-
-                            osg::Vec3 normal2 = (v10-v01) ^ (v11-v01);
-                            (*d.normals)[i00] += normal2;                                               
-                            (*d.normals)[i01] += normal2;                        
-                        }
-                    }
-                }
-            }
-
-                        
-            //Recalculate the east side
-            if (e_neighbor && e_neighbor->getNumColumns() == d.originalNumCols && e_neighbor->getNumRows() == d.originalNumRows)            
-            {
-                boundaryVerts.clear();
-                boundaryElevations.clear();
-
-                //Compute the verts for the east side
-                for (int j = 0; j < (int)d.numRows; j++)
-                {
-                    for (int i = 0; i <= 1; i++)
-                    {                           
-                        osg::Vec3d ndc( ((double)(d.numCols -1 + i))/(double)(d.numCols-1), ((double)j)/(double)(d.numRows-1), 0.0);
-
-                        unsigned i_equiv = d.i_sampleFactor==1.0 ? i : (unsigned) (double(i)*d.i_sampleFactor);
-                        unsigned j_equiv = d.j_sampleFactor==1.0 ? j : (unsigned) (double(j)*d.j_sampleFactor);
-                        
-                        //TODO:  Should probably use an interpolated method here
-                        float heightValue = e_neighbor->getHeight( i_equiv, j_equiv );
-                        ndc.z() = heightValue;
-
-                        osg::Vec3d model;
-                        d.model->_tileLocator->unitToModel( ndc, model );
-                        osg::Vec3d v = model - d.centerModel;
-                        boundaryVerts.push_back( v );
-                        boundaryElevations.push_back( heightValue );
-                    }
-                }   
-
-                //The boundary verts are now populated, so go through and triangulate them add add the normals to the existing normal array
-                for (int j = 0; j < (int)d.numRows-1; j++)
-                {
-                    int i00;
-                    int i01;
-                    int i = d.numCols-1;
-                    if (swapOrientation)
-                    {
-                        i01 = j*d.numCols + i;
-                        i00 = i01+d.numCols;
-                    }
-                    else
-                    {
-                        i00 = j*d.numCols + i;
-                        i01 = i00+d.numCols;
-                    }
-
-                    //remap indices to final vertex position
-                    i00 = d.indices[i00];
-                    i01 = d.indices[i01];
-
-                    if ( i00 >= 0 && i01 >= 0 )
-                    {
-                        int baseIndex = 2 * j;
-                        osg::Vec3f& v00 = boundaryVerts[baseIndex    ];
-                        osg::Vec3f& v10 = boundaryVerts[baseIndex + 1];
-                        osg::Vec3f& v01 = boundaryVerts[baseIndex + 2];
-                        osg::Vec3f& v11 = boundaryVerts[baseIndex + 3];
-
-                        float e00 = boundaryElevations[baseIndex];
-                        float e10 = boundaryElevations[baseIndex + 1];
-                        float e01 = boundaryElevations[baseIndex + 2];
-                        float e11 = boundaryElevations[baseIndex + 3];
-
-                       
-                        if (!optimizeTriangleOrientation || fabsf(e00-e11)<fabsf(e01-e10))
-                        {                            
-                            osg::Vec3 normal1 = (v00-v01) ^ (v11-v01);                       
-                            (*d.normals)[i00] += normal1;                        
-                            (*d.normals)[i01] += normal1;
-
-                            osg::Vec3 normal2 = (v10-v00) ^ (v11-v00);                        
-                            (*d.normals)[i00] += normal2;                                                
-                        }
-                        else
-                        {                            
-                            osg::Vec3 normal1 = (v00-v01) ^ (v10-v01);
-                            (*d.normals)[i00] += normal1;                        
-                            (*d.normals)[i01] += normal1;                                                                        
-
-                            osg::Vec3 normal2 = (v10-v01) ^ (v11-v01);
-                            (*d.normals)[i01] += normal2;                        
-                        }
-                    }
-                }
-            }
-
-            //Recalculate the north side
-            if (n_neighbor && n_neighbor->getNumColumns() == d.originalNumCols && n_neighbor->getNumRows() == d.originalNumRows)            
-            {
-                boundaryVerts.clear();
-                boundaryElevations.clear();
-
-                //Compute the verts for the north side               
-                for (int j = 0; j <= 1; j++)
-                {
-                    for (int i = 0; i < (int)d.numCols; i++)                    
-                    {                           
-                        osg::Vec3d ndc( (double)(i)/(double)(d.numCols-1), (double)(d.numRows -1 + j)/(double)(d.numRows-1), 0.0);
-
-                        unsigned i_equiv = d.i_sampleFactor==1.0 ? i : (unsigned) (double(i)*d.i_sampleFactor);
-                        unsigned j_equiv = d.j_sampleFactor==1.0 ? j : (unsigned) (double(j)*d.j_sampleFactor);
-                        
-                        //TODO:  Should probably use an interpolated method here
-                        float heightValue = n_neighbor->getHeight( i_equiv, j_equiv );
-                        ndc.z() = heightValue;
-
-                        osg::Vec3d model;
-                        d.model->_tileLocator->unitToModel( ndc, model );
-                        osg::Vec3d v = model - d.centerModel;
-                        boundaryVerts.push_back( v );
-                        boundaryElevations.push_back( heightValue );
-                    }
-                }   
-
-                //The boundary verts are now populated, so go through and triangulate them add add the normals to the existing normal array                
-                for (int i = 0; i < (int)d.numCols-1; i++)
-                {                    
-                    int i00;                    
-                    int j = d.numRows-1;
-                    if (swapOrientation)
-                    {         
-                        int i01 = j * d.numCols + i;
-                        i00 = i01+d.numCols;
-                    }
-                    else
-                    {
-                        i00 = j*d.numCols + i;                        
-                    }
-
-                    int i10 = i00+1;
-
-                    //remap indices to final vertex position
-                    i00 = d.indices[i00];
-                    i10 = d.indices[i10];
-
-
-                    if ( i00 >= 0 && i10 >= 0 )
-                    {
-                        int baseIndex = i;
-                        osg::Vec3f& v00 = boundaryVerts[baseIndex    ];
-                        osg::Vec3f& v10 = boundaryVerts[baseIndex + 1];
-                        osg::Vec3f& v01 = boundaryVerts[baseIndex + d.numCols];
-                        osg::Vec3f& v11 = boundaryVerts[baseIndex + d.numCols + 1];
-
-                        float e00 = boundaryElevations[baseIndex];
-                        float e10 = boundaryElevations[baseIndex + 1];
-                        float e01 = boundaryElevations[baseIndex + d.numCols];
-                        float e11 = boundaryElevations[baseIndex + d.numCols + 1];
-
-                       
-                        if (!optimizeTriangleOrientation || fabsf(e00-e11)<fabsf(e01-e10))
-                        {                            
-                            osg::Vec3 normal1 = (v00-v01) ^ (v11-v01);                       
-                            (*d.normals)[i00] += normal1;                        
-                            (*d.normals)[i10] += normal1;
-
-                            osg::Vec3 normal2 = (v10-v00) ^ (v11-v00);                        
-                            (*d.normals)[i10] += normal2;                                                
-                        }
-                        else
-                        {                            
-                            osg::Vec3 normal1 = (v00-v01) ^ (v10-v01);
-                            (*d.normals)[i00] += normal1;                                                
-
-                            osg::Vec3 normal2 = (v10-v01) ^ (v11-v01);
-                            (*d.normals)[i00] += normal2;                                                
-                            (*d.normals)[i10] += normal2;                        
-                        }
-                    }
-                }
-            }
-
-            //Recalculate the south side
-            if (s_neighbor && s_neighbor->getNumColumns() == d.originalNumCols && s_neighbor->getNumRows() == d.originalNumRows)            
-            {
-                boundaryVerts.clear();
-                boundaryElevations.clear();
-
-                //Compute the verts for the south side               
-                for (int j = (int)d.numRows-2; j <= (int)d.numRows-1; j++)
-                {
-                    for (int i = 0; i < (int)d.numCols; i++)                    
-                    {                           
-                        osg::Vec3d ndc( (double)(i)/(double)(d.numCols-1), (double)(j - static_cast<int>(d.numRows-1))/(double)(d.numRows-1), 0.0);                                                
-
-                        unsigned i_equiv = d.i_sampleFactor==1.0 ? i : (unsigned) (double(i)*d.i_sampleFactor);
-                        unsigned j_equiv = d.j_sampleFactor==1.0 ? j : (unsigned) (double(j)*d.j_sampleFactor);
-                        
-                        //TODO:  Should probably use an interpolated method here
-                        float heightValue = s_neighbor->getHeight( i_equiv, j_equiv );                        
-                        ndc.z() = heightValue;
-
-                        osg::Vec3d model;
-                        d.model->_tileLocator->unitToModel( ndc, model );
-                        osg::Vec3d v = model - d.centerModel;
-                        boundaryVerts.push_back( v );
-                        boundaryElevations.push_back( heightValue ); 
-                    }
-                }   
-
-                //The boundary verts are now populated, so go through and triangulate them add add the normals to the existing normal array                
-                for (int i = 0; i < (int)d.numCols-1; i++)
-                {                    
-                    int i00;                    
-                    int j = 0;
-
-
-                    if (swapOrientation)
-                    {                   
-                        int i01 = j*d.numCols + i;
-                        i00 = i01+d.numCols;                    
-                    }
-                    else
-                    {
-                        i00 = j*d.numCols + i;                        
-                    }                    
-
-                    int i10 = i00+1;
-
-                    //remap indices to final vertex position
-                    i00 = d.indices[i00];
-                    i10 = d.indices[i10];
-
-
-                    if ( i00 >= 0 && i10 >= 0 )
-                    {
-                        int baseIndex = i;
-                        osg::Vec3f& v00 = boundaryVerts[baseIndex    ];
-                        osg::Vec3f& v10 = boundaryVerts[baseIndex + 1];
-                        osg::Vec3f& v01 = boundaryVerts[baseIndex + d.numCols];
-                        osg::Vec3f& v11 = boundaryVerts[baseIndex + d.numCols + 1];
-
-                        float e00 = boundaryElevations[baseIndex];
-                        float e10 = boundaryElevations[baseIndex + 1];
-                        float e01 = boundaryElevations[baseIndex + d.numCols];
-                        float e11 = boundaryElevations[baseIndex + d.numCols + 1];
-
-                       
-                        if (!optimizeTriangleOrientation || fabsf(e00-e11)<fabsf(e01-e10))
-                        {                            
-                            osg::Vec3 normal1 = (v00-v01) ^ (v11-v01);                       
-                            (*d.normals)[i00] += normal1;                                                
-
-                            osg::Vec3 normal2 = (v10-v00) ^ (v11-v00);                        
-                            (*d.normals)[i00] += normal2;                                                
-                            (*d.normals)[i10] += normal2;                                                
-                        }
-                        else
-                        {                            
-                            osg::Vec3 normal1 = (v00-v01) ^ (v10-v01);
-                            (*d.normals)[i00] += normal1;                                                
-                            (*d.normals)[i10] += normal1;                                                
-
-                            osg::Vec3 normal2 = (v10-v01) ^ (v11-v01);                        
-                            (*d.normals)[i10] += normal2;                        
-                        }
-                    }
-                }
-            }            
-        }
-
-        if (recalcNormals)
-        {
-            for( osg::Vec3Array::iterator nitr = d.normals->begin(); nitr != d.normals->end(); ++nitr )
-            {
-                nitr->normalize();
-            }       
-        }
-    }
-
-
-    void installRenderData( Data& d )
-    {
-        // pre-size all vectors:
-        unsigned size = d.renderLayers.size();
-
-        d.surface->_layers.resize( size );
-
-        for ( MaskRecordVector::iterator mr = d.maskRecords.begin(); mr != d.maskRecords.end(); ++mr )
-            mr->_geom->_layers.resize( size );
-        
-        if ( d.renderTileCoords.valid() )
-            d.surface->_tileCoords = d.renderTileCoords;
-            
-        // TODO: evaluate this suspicious code. -gw
-        if ( d.stitchTileCoords.valid() )
-            d.surface->_tileCoords = d.stitchTileCoords.get();
-
-        // install the render data for each layer:
-        for( RenderLayerVector::const_iterator r = d.renderLayers.begin(); r != d.renderLayers.end(); ++r )
-        {
-            unsigned order = r->_layer.getOrder();
-
-            MPGeometry::Layer layer;
-            layer._layerID        = r->_layer.getUID();
-            layer._imageLayer     = r->_layer.getMapLayer();
-            layer._tex            = r->_layer.getTexture();
-            layer._texParent      = r->_layerParent.getTexture();
-
-            // parent texture matrix: it's a scale/bias matrix encoding the difference
-            // between the two locators.
-            if ( r->_layerParent.getLocator() )
-            {
-                osg::Matrixd sbmatrix;
-
-                r->_layerParent.getLocator()->createScaleBiasMatrix(
-                    r->_layer.getLocator()->getDataExtent(),
-                    sbmatrix );
-
-                layer._texMatParent = sbmatrix;
-            }
-
-            // the surface:
-            layer._texCoords  = r->_texCoords;
-            d.surface->_layers[order] = layer;
-
-            // the mask geometries:
-            for ( MaskRecordVector::iterator mr = d.maskRecords.begin(); mr != d.maskRecords.end(); ++mr )
-            {
-                layer._texCoords = r->_stitchTexCoords.get();
-                mr->_geom->_layers[order] = layer;
-            }
-        }
-    }
-
-
-    // Optimize the data. Convert all modes to GL_TRIANGLES and run the
-    // critical vertex cache optimizations.
-    void optimize( Data& d )
-    {
-        // the optimization pass is incompatible with the shared arrays used
-        // during masking.
-        if ( d.maskRecords.size() > 0 )
-        {
-            OE_DEBUG
-                << LC << "Skipping optimization pass for tile " << d.model->_tileKey.str()
-                << " because it contains masking geometry" <<std::endl;
-            return;
-        }
- 
-        // For vertex cache optimization to work, all the arrays must be in
-        // the geometry. MP doesn't store texture/tile coords in the geometry
-        // so we need to temporarily add them.
-
-#if OSG_MIN_VERSION_REQUIRED(3, 1, 8) // after osg::Geometry API changes
-
-        osg::Geometry::ArrayList& tdl = d.surface->getTexCoordArrayList();
-        int u=0;
-        for( RenderLayerVector::const_iterator r = d.renderLayers.begin(); r != d.renderLayers.end(); ++r )
-        {
-            if ( r->_texCoords.valid() && r->_ownsTexCoords )
-            {
-                r->_texCoords->setBinding( osg::Array::BIND_PER_VERTEX );
-                tdl.push_back( r->_texCoords.get() );
-            }
-        }
-        if ( d.renderTileCoords.valid() && d.ownsTileCoords )
-        {
-            d.renderTileCoords->setBinding( osg::Array::BIND_PER_VERTEX );
-            tdl.push_back( d.renderTileCoords.get() );
-        }
-
-#else // OSG version < 3.1.8 (before osg::Geometry API changes)
-
-        osg::Geometry::ArrayDataList& tdl = d.surface->getTexCoordArrayList();
-        int u=0;
-        for( RenderLayerVector::const_iterator r = d.renderLayers.begin(); r != d.renderLayers.end(); ++r )
-        {
-            if ( r->_ownsTexCoords && r->_texCoords.valid() )
-            {
-                tdl.push_back( osg::Geometry::ArrayData(r->_texCoords.get(), osg::Geometry::BIND_PER_VERTEX) );
-            }
-        }
-        if ( d.renderTileCoords.valid() && d.ownsTileCoords )
-        {
-            tdl.push_back( osg::Geometry::ArrayData(d.renderTileCoords.get(), osg::Geometry::BIND_PER_VERTEX) );
-        }
-
-#endif
-
-        osgUtil::Optimizer o;
-        o.optimize( d.surfaceGeode, 
-            osgUtil::Optimizer::VERTEX_PRETRANSFORM |
-            osgUtil::Optimizer::INDEX_MESH |
-            osgUtil::Optimizer::VERTEX_POSTTRANSFORM );
-
-        tdl.clear();
-    }
-
-
-    struct CullByTraversalMask : public osg::Drawable::CullCallback
-    {
-        CullByTraversalMask( unsigned mask ) : _mask(mask) { }
-        unsigned _mask;
-
-        bool cull(osg::NodeVisitor* nv, osg::Drawable* drawable, osg::RenderInfo* renderInfo) const 
-        {
-            return ((unsigned)nv->getTraversalMask() & ((unsigned)nv->getNodeMaskOverride() | _mask)) == 0;
-        }
-    };
-}
-
-//------------------------------------------------------------------------
-
-TileModelCompiler::TileModelCompiler(const MaskLayerVector&              masks,
-                                     int                                 texImageUnit,
-                                     bool                                optimizeTriOrientation,
-                                     const MPTerrainEngineOptions& options) :
-_masks                 ( masks ),
-_optimizeTriOrientation( optimizeTriOrientation ),
-_options               ( options ),
-_textureImageUnit      ( texImageUnit )
-{
-    _cullByTraversalMask = new CullByTraversalMask(*options.secondaryTraversalMask());
-}
-
-
-TileNode*
-TileModelCompiler::compile(const TileModel* model,
-                           const MapFrame&  frame)
-{
-    TileNode* tile = new TileNode( model->_tileKey, model );
-
-    // Working data for the build.
-    Data d(model, frame, _masks);
-
-    d.parentModel = model->getParentTileModel();
-    d.scaleHeight = *_options.verticalScale();
-
-    // build the localization matrix for this tile:
-    model->_tileLocator->unitToModel( osg::Vec3(0.5f, 0.5f, 0.0), d.centerModel );
-    tile->setMatrix( osg::Matrix::translate(d.centerModel) );
-
-    // A Geode/Geometry for the surface:
-    d.surface = new MPGeometry( d.model->_tileKey, d.frame, _textureImageUnit );
-    d.surface->setUseVertexBufferObjects(d.useVBOs);
-    d.surface->setUseDisplayList(!d.useVBOs);
-    d.surfaceGeode = new osg::Geode();
-    d.surfaceGeode->addDrawable( d.surface );
-    d.surfaceGeode->setNodeMask( *_options.primaryTraversalMask() );
-
-    tile->addChild( d.surfaceGeode );
-
-    // A Geode/Geometry for the skirt. This is good for traversal masking (e.g. shadows)
-    // but bad since we're not combining the entire tile into a single geometry.
-    // TODO: make this optional?
-    d.createSkirt = (_options.heightFieldSkirtRatio().value() > 0.0);
-
-    // adjust the tile locator for geocentric mode:
-    d.geoLocator = model->_tileLocator->getCoordinateSystemType() == GeoLocator::GEOCENTRIC ? 
-        model->_tileLocator->getGeographicFromGeocentric() :
-        model->_tileLocator.get();
-
-    // Set up any geometry-cutting masks:
-    if ( d.maskLayers.size() > 0 )
-        setupMaskRecords( d );
-
-    // allocate all the vertex, normal, and color arrays.
-    double sampleRatio = *_options.heightFieldSampleRatio();
-    if ( sampleRatio <= 0.0f )
-        sampleRatio = osg::clampBetween( model->_tileKey.getLOD()/20.0, 0.0625, 1.0 );
-
-    setupGeometryAttributes( d, sampleRatio ); //, *_options.color() );
-
-    // set up the list of layers to render and their shared arrays.
-    setupTextureAttributes( d, _cache );
-
-    // calculate the vertex and normals for the surface geometry.
-    createSurfaceGeometry( d );
-
-    // build geometry for the masked areas, if applicable
-    if ( d.maskRecords.size() > 0 )
-        createMaskGeometry( d );
-
-    // build the skirts.
-    if ( d.createSkirt )
-        createSkirtGeometry( d, *_options.heightFieldSkirtRatio() );
-
-    // tesselate the surface verts into triangles.
-    tessellateSurfaceGeometry( d, _optimizeTriOrientation, *_options.normalizeEdges() );
-
-    // installs the per-layer rendering data into the Geometry objects.
-    installRenderData( d );
-
-    // performance optimizations.
-    optimize( d );
-
-#if 0 // this is covered by the opt above.
-    // convert mask geometry to tris.
-    for (MaskRecordVector::iterator mr = d.maskRecords.begin(); mr != d.maskRecords.end(); ++mr)
-    {
-        MeshConsolidator::convertToTriangles( *((*mr)._geom), true );
-    }
-#endif
-    
-    if (osgDB::Registry::instance()->getBuildKdTreesHint()==osgDB::ReaderWriter::Options::BUILD_KDTREES &&
-        osgDB::Registry::instance()->getKdTreeBuilder())
-    {            
-        osg::ref_ptr<osg::KdTreeBuilder> builder = osgDB::Registry::instance()->getKdTreeBuilder()->clone();
-        tile->accept(*builder);
-    }
-
-    // Temporary solution to the OverlayDecorator techniques' inappropriate setting of
-    // uniform values during the CULL traversal, which causes corruption of the RTT 
-    // camera matricies when DRAW overlaps the next frame's CULL. Please see my comments
-    // in DrapingTechnique.cpp for more information.
-    // NOTE: cannot set this until optimizations (above) are complete
-    SetDataVarianceVisitor sdv( osg::Object::DYNAMIC );
-    tile->accept( sdv );
-
-    return tile;
-}
-=======
-/* -*-c++-*- */
-/* osgEarth - Dynamic map generation toolkit for OpenSceneGraph
-* Copyright 2008-2013 Pelican Mapping
-* http://osgearth.org
-*
-* osgEarth is free software; you can redistribute it and/or modify
-* it under the terms of the GNU Lesser General Public License as published by
-* the Free Software Foundation; either version 2 of the License, or
-* (at your option) any later version.
-*
-* This program is distributed in the hope that it will be useful,
-* but WITHOUT ANY WARRANTY; without even the implied warranty of
-* MERCHANTABILITY or FITNESS FOR A PARTICULAR PURPOSE.  See the
-* GNU Lesser General Public License for more details.
-*
-* You should have received a copy of the GNU Lesser General Public License
-* along with this program.  If not, see <http://www.gnu.org/licenses/>
-*/
-#include "TileModelCompiler"
-#include "MPGeometry"
-
-#include <osgEarth/Locators>
-#include <osgEarth/Registry>
-#include <osgEarth/Capabilities>
-#include <osgEarth/MapFrame>
-#include <osgEarth/HeightFieldUtils>
-#include <osgEarth/ImageUtils>
-#include <osgEarth/Utils>
-#include <osgEarthSymbology/Geometry>
-#include <osgEarthSymbology/MeshConsolidator>
-
-#include <osg/Geode>
-#include <osg/Geometry>
-#include <osg/MatrixTransform>
-#include <osg/GL2Extensions>
-#include <osgUtil/DelaunayTriangulator>
-#include <osgUtil/Optimizer>
-#include <osgUtil/MeshOptimizers>
-
-using namespace osgEarth::Drivers::MPTerrainEngine;
-using namespace osgEarth;
-using namespace osgEarth::Drivers;
-using namespace osgEarth::Symbology;
-
-#define LC "[TileModelCompiler] "
-
-//#define USE_TEXCOORD_CACHE 1
-
-//------------------------------------------------------------------------
-
-osg::ref_ptr<osg::Vec2Array>&
-CompilerCache::TexCoordArrayCache::get(const osg::Vec4d& mat,
-                                       unsigned          cols,
-                                       unsigned          rows)
-{
-    for( iterator i = begin(); i != end(); ++i )
-    {
-        CompilerCache::TexCoordTableKey& key = i->first;
-        if ( key._mat == mat && key._cols == cols && key._rows == rows )
-        {
-            return i->second;
-        }
-    }
-    
-    CompilerCache::TexCoordTableKey newKey;
-    newKey._mat     = mat;
-    newKey._cols    = cols;
-    newKey._rows    = rows;
-    this->push_back( std::make_pair(newKey, (osg::Vec2Array*)0L) );
-    return this->back().second;
-}
-
-
-//------------------------------------------------------------------------
-
-
-#define MATCH_TOLERANCE 0.000001
-
-namespace
-{    
-    // Data for a single renderable color layer
-    struct RenderLayer
-    {
-        TileModel::ColorData           _layer;
-        TileModel::ColorData           _layerParent;
-        osg::ref_ptr<const GeoLocator> _locator;
-        osg::ref_ptr<osg::Vec2Array>   _texCoords;
-        osg::ref_ptr<osg::Vec2Array>   _stitchTexCoords;
-        bool _ownsTexCoords;
-        RenderLayer() : 
-            _ownsTexCoords( false ) { }
-    };
-
-    typedef std::vector< RenderLayer > RenderLayerVector;
-
-
-    // Record that stores the data for a single masking region.
-    struct MaskRecord
-    {
-        osg::ref_ptr<osg::Vec3dArray> _boundary;
-        osg::Vec3d                    _ndcMin, _ndcMax;
-        MPGeometry*                   _geom;
-        osg::ref_ptr<osg::Vec3Array>  _internal;
-
-        MaskRecord(osg::Vec3dArray* boundary, osg::Vec3d& ndcMin, osg::Vec3d& ndcMax, MPGeometry* geom) 
-            : _boundary(boundary), _ndcMin(ndcMin), _ndcMax(ndcMax), _geom(geom), _internal(new osg::Vec3Array()) { }
-    };
-
-    typedef std::vector<MaskRecord> MaskRecordVector;
-
-
-    typedef std::vector<int> Indices;
-
-
-    struct Data
-    {
-        Data(const TileModel* in_model, const MapFrame& in_frame, const MaskLayerVector& in_maskLayers)
-            : model     ( in_model ), 
-              frame     ( in_frame ),
-              maskLayers( in_maskLayers )
-        {
-            surfaceGeode     = 0L;
-            surface          = 0L;
-//            ss_verts         = 0L;
-            heightScale      = 1.0f;
-            heightOffset     = 0.0f;
-            createSkirt      = false;
-            i_sampleFactor   = 1.0f;
-            j_sampleFactor   = 1.0f;
-            useVBOs = true; //!Registry::capabilities().preferDisplayListsForStaticGeometry();
-            textureImageUnit = 0;
-            renderTileCoords = 0L;
-            ownsTileCoords   = false;
-            stitchTileCoords = 0L;
-            stitchGeom       = 0L;
-//            stitchSkirtTileCoords = 0L;
-        }
-
-        const MapFrame& frame;
-
-        bool                     useVBOs;
-        int                      textureImageUnit;
-
-        const TileModel*              model;                   // the tile's data model
-        osg::ref_ptr<const TileModel> parentModel;             // parent model reference
-
-        const MaskLayerVector&   maskLayers;                    // map-global masking layer set
-        osg::ref_ptr<GeoLocator> geoLocator;                    // tile locator adjusted to geographic
-        osg::Vec3d               centerModel;                   // tile center in model (world) coords
-
-        RenderLayerVector            renderLayers;
-        osg::ref_ptr<osg::Vec2Array> renderTileCoords;
-        bool                         ownsTileCoords;
-
-        // tile coords for masked areas; always owned (never shared)
-        osg::ref_ptr<osg::Vec2Array> stitchTileCoords;
-
-        // surface data:
-        osg::Geode*                   surfaceGeode;
-        MPGeometry*                   surface;
-        osg::Vec3Array*               surfaceVerts;
-        osg::Vec3Array*               normals;
-        osg::Vec4Array*               surfaceAttribs;
-        osg::Vec4Array*               surfaceAttribs2;
-        unsigned                      numVerticesInSurface;
-        osg::ref_ptr<osg::FloatArray> elevations;
-        Indices                       indices;
-        osg::BoundingSphere           surfaceBound;
-
-        // skirt data:
-        //MPGeometry*              skirt;
-        unsigned                 numVerticesInSkirt;
-        bool                     createSkirt;
-
-        // sampling grid parameters:
-        unsigned                 numRows;
-        unsigned                 numCols;
-        double                   i_sampleFactor;
-        double                   j_sampleFactor;
-        double                   heightScale;
-        double                   heightOffset;
-        unsigned                 originalNumRows;
-        unsigned                 originalNumCols;
-        
-        // for masking/stitching:
-        MaskRecordVector         maskRecords;
-        MPGeometry*              stitchGeom;
-//        MPGeometry*              stitching_skirts;
-//        osg::Vec3Array*          ss_verts;
-    };
-
-
-
-    /**
-     * Set up the masking records for this build. Here we check all the map's mask layer
-     * boundary geometries and find any that intersect the current tile. For an intersection
-     * we create a MaskRecord that we'll use later in the process.
-     */
-    void setupMaskRecords( Data& d )
-    {
-        // TODO: Set up the boundary sets globally in the TileModelCompiler instead of
-        // generating the boundaries every time for every tile.
-
-        for (MaskLayerVector::const_iterator it = d.maskLayers.begin(); it != d.maskLayers.end(); ++it)
-        {
-            if ((*it)->getMinLevel() <= d.model->_tileKey.getLevelOfDetail())
-            {
-
-                // When displaying Plate Carre, Heights have to be converted from meters to degrees.
-                // This is also true for mask feature
-                // TODO: adjust this calculation based on the actual EllipsoidModel.
-                float scale = d.heightScale;
-                if (d.model->_tileLocator->getCoordinateSystemType() == osgEarth::GeoLocator::GEOGRAPHIC)
-                {
-                  scale = d.heightScale / 111319.0f;
-                }
-
-                // TODO: no need to do this for every tile right?
-                osg::Vec3dArray* boundary = (*it)->getOrCreateBoundary(
-                    scale, 
-                    d.model->_tileLocator->getDataExtent().getSRS() );
-
-                if ( boundary )
-                {
-                    osg::Vec3d min, max;
-                    min = max = boundary->front();
-
-                    for (osg::Vec3dArray::iterator it = boundary->begin(); it != boundary->end(); ++it)
-                    {
-                      if (it->x() < min.x())
-                        min.x() = it->x();
-
-                      if (it->y() < min.y())
-                        min.y() = it->y();
-
-                      if (it->x() > max.x())
-                        max.x() = it->x();
-
-                      if (it->y() > max.y())
-                        max.y() = it->y();
-                    }
-
-                    osg::Vec3d min_ndc, max_ndc;
-                    d.geoLocator->modelToUnit(min, min_ndc);
-                    d.geoLocator->modelToUnit(max, max_ndc);
-
-                    bool x_match = ((min_ndc.x() >= 0.0 && max_ndc.x() <= 1.0) ||
-                                    (min_ndc.x() <= 0.0 && max_ndc.x() > 0.0) ||
-                                    (min_ndc.x() < 1.0 && max_ndc.x() >= 1.0));
-
-                    bool y_match = ((min_ndc.y() >= 0.0 && max_ndc.y() <= 1.0) ||
-                                    (min_ndc.y() <= 0.0 && max_ndc.y() > 0.0) ||
-                                    (min_ndc.y() < 1.0 && max_ndc.y() >= 1.0));
-
-                    if (x_match && y_match)
-                    {
-                        d.stitchGeom = new MPGeometry( d.model->_tileKey, d.frame, d.textureImageUnit );
-                        //d.stitchGeom->setUseVertexBufferObjects(d.useVBOs);
-                        d.surfaceGeode->addDrawable(d.stitchGeom);
-                        d.maskRecords.push_back( MaskRecord(boundary, min_ndc, max_ndc, d.stitchGeom) );
-                    }
-                }
-            }
-        }
-
-#if 0
-        if (d.maskRecords.size() > 0)
-        {
-          //d.stitching_skirts = new osg::Geometry();
-          d.stitching_skirts = new MPGeometry( d.model->_tileKey, d.frame, d.textureImageUnit );
-          d.stitching_skirts->setUseVertexBufferObjects(d.useVBOs);
-          d.surfaceGeode->addDrawable( d.stitching_skirts );
-
-          d.ss_verts = new osg::Vec3Array();
-          d.stitching_skirts->setVertexArray(d.ss_verts);
-
-          if ( d.ss_verts->getVertexBufferObject() )
-              d.ss_verts->getVertexBufferObject()->setUsage(GL_STATIC_DRAW_ARB);
-        }
-#endif
-    }
-
-
-    /**
-     * Calculates the sample rate and allocates all the vertex, normal, and color
-     * arrays for the tile.
-     */
-    void setupGeometryAttributes( Data& d, double sampleRatio )
-    {
-        d.numRows = 8;
-        d.numCols = 8;
-        d.originalNumRows = 8;
-        d.originalNumCols = 8;        
-
-        // read the row/column count and skirt size from the model:
-        osg::HeightField* hf = d.model->_elevationData.getHeightField();
-        if ( hf )
-        {
-            d.numCols = hf->getNumColumns();
-            d.numRows = hf->getNumRows();
-            d.originalNumCols = d.numCols;
-            d.originalNumRows = d.numRows;
-        }
-
-        // calculate the elevation sampling factors that we'll use to step though
-        // the tile's NDC space.
-        d.i_sampleFactor = 1.0f;
-        d.j_sampleFactor = 1.0f;
-
-        if ( sampleRatio != 1.0f )
-        {            
-            d.numCols = osg::maximum((unsigned int) (float(d.originalNumCols)*sqrtf(sampleRatio)), 4u);
-            d.numRows = osg::maximum((unsigned int) (float(d.originalNumRows)*sqrtf(sampleRatio)), 4u);
-
-            d.i_sampleFactor = double(d.originalNumCols-1)/double(d.numCols-1);
-            d.j_sampleFactor = double(d.originalNumRows-1)/double(d.numRows-1);
-        }
-
-
-        // calculate the total number of verts:
-        d.numVerticesInSkirt   = d.createSkirt ? (2 * (d.numCols*2 + d.numRows*2 - 4)) : 0;
-        d.numVerticesInSurface = d.numCols * d.numRows + d.numVerticesInSkirt;
-
-        // allocate and assign vertices
-        d.surfaceVerts = new osg::Vec3Array();
-        d.surfaceVerts->reserve( d.numVerticesInSurface );
-        d.surface->setVertexArray( d.surfaceVerts );
-
-        // allocate and assign normals
-        d.normals = new osg::Vec3Array();
-        d.normals->reserve( d.numVerticesInSurface );
-        d.surface->setNormalArray( d.normals );
-        d.surface->setNormalBinding( osg::Geometry::BIND_PER_VERTEX );
-
-        // vertex attribution
-        // for each vertex, a vec4 containing a unit extrusion vector in [0..2] and the raw elevation in [3]
-        d.surfaceAttribs = new osg::Vec4Array();
-        d.surfaceAttribs->reserve( d.numVerticesInSurface );
-        d.surface->setVertexAttribArray( osg::Drawable::ATTRIBUTE_6, d.surfaceAttribs );
-        d.surface->setVertexAttribBinding( osg::Drawable::ATTRIBUTE_6, osg::Geometry::BIND_PER_VERTEX );
-        d.surface->setVertexAttribNormalize( osg::Drawable::ATTRIBUTE_6, false );
-
-        // for each vertex, index 0 holds the interpolated elevation from the lower lod (for morphing)
-        d.surfaceAttribs2 = new osg::Vec4Array();
-        d.surfaceAttribs2->reserve( d.numVerticesInSurface );
-        d.surface->setVertexAttribArray( osg::Drawable::ATTRIBUTE_7, d.surfaceAttribs2 );
-        d.surface->setVertexAttribBinding( osg::Drawable::ATTRIBUTE_7, osg::Geometry::BIND_PER_VERTEX );
-        d.surface->setVertexAttribNormalize( osg::Drawable::ATTRIBUTE_7, false );
-        
-        // temporary data structures for triangulation support
-        d.elevations = new osg::FloatArray();
-        d.elevations->reserve( d.numVerticesInSurface );
-        d.indices.resize( d.numVerticesInSurface, -1 );
-    }
-
-
-    /**
-     * Generates the texture coordinate arrays for each layer.
-     */
-    void setupTextureAttributes( Data& d, CompilerCache& cache )
-    {
-        // Any color entries that have the same Locator will share a texcoord
-        // array, saving on memory.
-        d.renderLayers.reserve( d.model->_colorData.size() );
-
-#ifdef USE_TEXCOORD_CACHE
-        // unit tile coords - [0..1] always across the tile.
-        osg::Vec4d idmat;
-        idmat[0] = 0.0;
-        idmat[1] = 0.0;
-        idmat[2] = 1.0;
-        idmat[3] = 1.0;
-
-        osg::ref_ptr<osg::Vec2Array>& tileCoords = cache._surfaceTexCoordArrays.get( idmat, d.numCols, d.numRows );
-        if ( !tileCoords.valid() )
-        {
-            // Note: anything in the cache must have its own VBO. No sharing!
-            tileCoords = new osg::Vec2Array();
-            tileCoords->setVertexBufferObject( new osg::VertexBufferObject() );
-            tileCoords->reserve( d.numVerticesInSurface );
-            d.ownsTileCoords = true;
-        }
-        d.renderTileCoords = tileCoords.get();
-
-#else // not USE_TEXCOORD_CACHE
-        d.renderTileCoords = new osg::Vec2Array();
-        d.renderTileCoords->reserve( d.numVerticesInSurface );
-        d.ownsTileCoords = true;
-#endif
-
-
-        // build a list of "render layers", in rendering order, sharing texture coordinate
-        // arrays wherever possible.
-        for( TileModel::ColorDataByUID::const_iterator i = d.model->_colorData.begin(); i != d.model->_colorData.end(); ++i )
-        {
-            const TileModel::ColorData& colorLayer = i->second;
-            RenderLayer r;
-            r._layer = colorLayer;
-
-            const GeoLocator* locator = r._layer.getLocator();
-            if ( locator )
-            {
-                // if we have no mask records, we can use the texture coordinate array cache.
-                if ( d.maskLayers.size() == 0 && locator->isLinear() )
-                {
-                    const GeoExtent& locex = locator->getDataExtent();
-                    const GeoExtent& keyex = d.model->_tileKey.getExtent();
-
-                    osg::Vec4d mat;
-                    mat[0] = (keyex.xMin() - locex.xMin())/locex.width();
-                    mat[1] = (keyex.yMin() - locex.yMin())/locex.height();
-                    mat[2] = (keyex.width() / locex.width());
-                    mat[3] = (keyex.height() / locex.height());
-
-                    //OE_DEBUG << "key=" << d.model->_tileKey.str() << ": off=[" <<mat[0]<< ", " <<mat[1] << "] scale=["
-                    //    << mat[2]<< ", " << mat[3] << "]" << std::endl;
-
-#ifdef USE_TEXCOORD_CACHE
-                    osg::ref_ptr<osg::Vec2Array>& surfaceTexCoords = cache._surfaceTexCoordArrays.get( mat, d.numCols, d.numRows );
-                    if ( !surfaceTexCoords.valid() )
-                    {
-                        // Note: anything in the cache must have its own VBO. No sharing!
-                        surfaceTexCoords = new osg::Vec2Array();
-                        surfaceTexCoords->setVertexBufferObject( new osg::VertexBufferObject() );
-                        surfaceTexCoords->reserve( d.numVerticesInSurface );
-                        r._ownsTexCoords = true;
-                    }
-                    r._texCoords = surfaceTexCoords.get();
-
-#else // not USE_TEXCOORD_CACHE
-                    r._texCoords = new osg::Vec2Array();
-                    r._texCoords->reserve( d.numVerticesInSurface );
-                    r._ownsTexCoords = true;
-#endif
-
-#if 0
-                    osg::ref_ptr<osg::Vec2Array>& skirtTexCoords = cache._skirtTexCoordArrays.get( mat, d.numCols, d.numRows );
-                    if ( !skirtTexCoords.valid() )
-                    {
-                        // Note: anything in the cache must have its own VBO. No sharing!
-                        skirtTexCoords = new osg::Vec2Array();
-                        skirtTexCoords->setVertexBufferObject( new osg::VertexBufferObject() );
-                        skirtTexCoords->reserve( d.numVerticesInSkirt );
-                        r._ownsSkirtTexCoords = true;
-                    }
-                    r._skirtTexCoords = skirtTexCoords.get();
-#endif
-                }
-
-                else
-                {
-                    // cannot use the tex coord array cache if there are masking records.
-                    r._texCoords = new osg::Vec2Array();
-                    r._texCoords->reserve( d.numVerticesInSurface );
-                    r._ownsTexCoords = true;
-
-                    if ( d.maskRecords.size() > 0 )
-                    {
-                        r._stitchTexCoords = new osg::Vec2Array();
-                        //r._stitchTexCoords->setVertexBufferObject( d.stitchGeom->getOrCreateVertexBufferObject() );
-                        if ( !d.stitchTileCoords.valid() )
-                        {
-                            d.stitchTileCoords = new osg::Vec2Array();
-                            //d.stitchTileCoords->setVertexBufferObject( d.stitchGeom->getOrCreateVertexBufferObject() );
-                        }
-                    }
-                }
-
-                // install the locator:
-                r._locator = locator;
-                if ( locator->getCoordinateSystemType() == osgTerrain::Locator::GEOCENTRIC )
-                {
-                    r._locator = locator->getGeographicFromGeocentric();
-                }
-
-                // install the parent color data layer if necessary.
-                if ( d.parentModel.valid() )
-                {                    
-                    if (!d.parentModel->getColorData( r._layer.getUID(), r._layerParent ))
-                    {
-                        // If we can't get the color data from the parent that means it doesn't exist, perhaps b/c of a min level setting
-                        // So we create a false layer parent with a transparent image so it will fade into the real data.
-                        r._layerParent = r._layer;
-                        r._layerParent._texture = new osg::Texture2D(ImageUtils::createEmptyImage());
-                        r._layerParent._hasAlpha = true;
-                    }
-                }
-                else
-                {
-                    r._layerParent = r._layer;
-                }
-
-                d.renderLayers.push_back( r );
-
-                // Note that we don't actually assign the tex coord arrays to the geometry yet.
-                // That must wait until the end. See the comments in assignTextureArrays()
-                // to understand why.
-            }
-            else
-            {
-                OE_WARN << LC << "Found a Locator, but it wasn't a GeoLocator." << std::endl;
-            }
-        }
-    }
-
-
-    /**
-     * Iterate over the sampling grid and calculate the vertex positions and normals
-     * for each sampling point.
-     */
-    void createSurfaceGeometry( Data& d )
-    {
-        d.surfaceBound.init();
-
-        //osgTerrain::HeightFieldLayer* elevationLayer = d.model->_elevationData.getHFLayer();
-
-        osg::HeightField* hf            = d.model->_elevationData.getHeightField();
-        GeoLocator*       hfLocator     = d.model->_elevationData.getLocator();
-
-        // populate vertex and tex coord arrays    
-        for(unsigned j=0; j < d.numRows; ++j)
-        {
-            for(unsigned i=0; i < d.numCols; ++i)
-            {
-                unsigned int iv = j*d.numCols + i;
-                osg::Vec3d ndc( ((double)i)/(double)(d.numCols-1), ((double)j)/(double)(d.numRows-1), 0.0);
-
-                // raw height:
-                float heightValue = 0.0f;
-                bool  validValue  = true;
-
-                if ( hf )
-                {
-                    validValue = d.model->_elevationData.getHeight( ndc, d.model->_tileLocator, heightValue, INTERP_TRIANGULATE );
-                }
-
-                ndc.z() = heightValue * d.heightScale + d.heightOffset;
-
-                if ( !validValue )
-                {
-                    d.indices[iv] = -1;
-                }
-
-                // First check whether the sampling point falls within a mask's bounding box.
-                // If so, skip the sampling and mark it as a mask location
-                if ( validValue && d.maskRecords.size() > 0 )
-                {
-					double minndcx = d.maskRecords[0]._ndcMin.x();
-					double minndcy = d.maskRecords[0]._ndcMin.y();
-					double maxndcx = d.maskRecords[0]._ndcMax.x();
-					double maxndcy = d.maskRecords[0]._ndcMax.y();
-					for (int mrs = 1; mrs < d.maskRecords.size(); ++mrs)
-					{
-						if ( d.maskRecords[mrs]._ndcMin.x()< minndcx)
-						{
-							minndcx = d.maskRecords[mrs]._ndcMin.x();
-						}
-						if ( d.maskRecords[mrs]._ndcMin.y()< minndcy)
-						{
-							minndcy = d.maskRecords[mrs]._ndcMin.y();
-						}
-						if ( d.maskRecords[mrs]._ndcMax.x()> maxndcx)
-						{
-							maxndcx = d.maskRecords[mrs]._ndcMax.x();
-						}
-						if ( d.maskRecords[mrs]._ndcMax.y()> maxndcy)
-						{
-							maxndcy = d.maskRecords[mrs]._ndcMax.y();
-						}
-
-
-					}
-					if(ndc.x() >= (minndcx) && ndc.x() <= (maxndcx) &&
-						        ndc.y() >= (minndcy) && ndc.y() <= (maxndcy))
-				    {
-				        validValue = false;
-				        d.indices[iv] = -2;
-				    
-				    }
-                    //for (MaskRecordVector::iterator mr = d.maskRecords.begin(); mr != d.maskRecords.end(); ++mr)
-                    //{
-                    //    if(ndc.x() >= ((*mr)._ndcMin.x()) && ndc.x() <= ((*mr)._ndcMax.x()) &&
-                    //        ndc.y() >= ((*mr)._ndcMin.y()) && ndc.y() <= ((*mr)._ndcMax.y()))
-						
-                    //    {
-                    //        validValue = false;
-                    //        d.indices[iv] = -2;
-
-                    //       // (*mr)._internal->push_back(ndc);
-
-                    //        break;
-                    //    }
-                    //}
-                }
-                
-                if ( validValue )
-                {
-                    d.indices[iv] = d.surfaceVerts->size();
-
-                    osg::Vec3d model;
-                    d.model->_tileLocator->unitToModel( ndc, model );
-
-                    (*d.surfaceVerts).push_back(model - d.centerModel);
-
-                    // grow the bounding sphere:
-                    d.surfaceBound.expandBy( (*d.surfaceVerts).back() );
-
-                    // the separate texture space requires separate transformed texcoords for each layer.
-                    for( RenderLayerVector::const_iterator r = d.renderLayers.begin(); r != d.renderLayers.end(); ++r )
-                    {
-                        if ( r->_ownsTexCoords )
-                        {
-                            if ( !r->_locator->isEquivalentTo( *d.geoLocator.get() ) )
-                            {
-                                osg::Vec3d color_ndc;
-                                osgTerrain::Locator::convertLocalCoordBetween( *d.geoLocator.get(), ndc, *r->_locator.get(), color_ndc );
-                                r->_texCoords->push_back( osg::Vec2( color_ndc.x(), color_ndc.y() ) );
-                            }
-                            else
-                            {
-                                r->_texCoords->push_back( osg::Vec2( ndc.x(), ndc.y() ) );
-                            }
-                        }
-                    }
-
-                    if ( d.ownsTileCoords )
-                    {
-                        d.renderTileCoords->push_back( osg::Vec2(ndc.x(), ndc.y()) );
-                    }
-
-                    // record the raw elevation value in our float array for later
-                    (*d.elevations).push_back(ndc.z());
-
-                    // compute the local normal (up vector)
-                    osg::Vec3d ndc_plus_one(ndc.x(), ndc.y(), ndc.z() + 1.0);
-                    osg::Vec3d model_up;
-                    d.model->_tileLocator->unitToModel(ndc_plus_one, model_up);
-                    model_up = model_up - model;
-                    model_up.normalize();
-
-                    (*d.normals).push_back(model_up);
-
-                    // Calculate and store the "old height", i.e the height value from
-                    // the parent LOD.
-                    float     oldHeightValue = heightValue;
-                    osg::Vec3 oldNormal;
-
-                    // This only works if the tile size is an odd number in both directions.
-                    if (d.model->_tileKey.getLOD() > 0 && (d.numCols&1) && (d.numRows&1) && d.parentModel.valid())
-                    {
-                        d.parentModel->_elevationData.getHeight( ndc, d.model->_tileLocator.get(), oldHeightValue, INTERP_TRIANGULATE );
-                        d.parentModel->_elevationData.getNormal( ndc, d.model->_tileLocator.get(), oldNormal, INTERP_TRIANGULATE );
-                    }
-                    else
-                    {
-                        d.model->_elevationData.getNormal(ndc, d.model->_tileLocator.get(), oldNormal, INTERP_TRIANGULATE );
-                    }
-
-                    // first attribute set has the unit extrusion vector and the
-                    // raw height value.
-                    (*d.surfaceAttribs).push_back( osg::Vec4f(
-                        model_up.x(),
-                        model_up.y(),
-                        model_up.z(),
-                        heightValue) );
-
-                    // second attribute set has the old height value in "w"
-                    (*d.surfaceAttribs2).push_back( osg::Vec4f(
-                        oldNormal.x(),
-                        oldNormal.y(),
-                        oldNormal.z(),
-                        oldHeightValue ) );
-                }
-            }
-        }
-
-        //if ( d.renderLayers[0]._texCoords->size() < d.surfaceVerts->size() )
-        //{
-        //    OE_WARN << LC << "not good. mask error." << std::endl;
-        //}
-    }
-
-
-    /**
-     * If there are masking records, calculate the vertices to bound the masked area
-     * and the internal verticies to populate it. Then build a triangulation of the
-     * area inside the masking bounding box and add this to the surface geode.
-     */
-    void createMaskGeometry( Data& d )
-    {
-        bool hasElev = d.model->hasElevation();
-
-		osg::ref_ptr<osgUtil::DelaunayTriangulator> trig=new osgUtil::DelaunayTriangulator();
-
-		std::vector<osg::ref_ptr<osgUtil::DelaunayConstraint> > alldcs;
-	
-		osg::ref_ptr<osg::Vec3Array> coordsArray = new osg::Vec3Array;
-						
-		double minndcx = d.maskRecords[0]._ndcMin.x();
-		double minndcy = d.maskRecords[0]._ndcMin.y();
-		double maxndcx = d.maskRecords[0]._ndcMax.x();
-		double maxndcy = d.maskRecords[0]._ndcMax.y();
-        for (int mrs = 1; mrs < d.maskRecords.size(); ++mrs)
-		{
-			if ( d.maskRecords[mrs]._ndcMin.x()< minndcx)
-			{
-				minndcx = d.maskRecords[mrs]._ndcMin.x();
-			}
-			if ( d.maskRecords[mrs]._ndcMin.y()< minndcy)
-			{
-				minndcy = d.maskRecords[mrs]._ndcMin.y();
-			}
-			if ( d.maskRecords[mrs]._ndcMax.x()> maxndcx)
-			{
-				maxndcx = d.maskRecords[mrs]._ndcMax.x();
-			}
-			if ( d.maskRecords[mrs]._ndcMax.y()> maxndcy)
-			{
-				maxndcy = d.maskRecords[mrs]._ndcMax.y();
-			}
-
-			
-		}
-       
-            int min_i = (int)floor(minndcx * (double)(d.numCols-1));
-            if (min_i < 0) min_i = 0;
-            if (min_i >= (int)d.numCols) min_i = d.numCols - 1;
-
-            int min_j = (int)floor(minndcy * (double)(d.numRows-1));
-            if (min_j < 0) min_j = 0;
-            if (min_j >= (int)d.numRows) min_j = d.numRows - 1;
-
-            int max_i = (int)ceil(maxndcx * (double)(d.numCols-1));
-            if (max_i < 0) max_i = 0;
-            if (max_i >= (int)d.numCols) max_i = d.numCols - 1;
-
-            int max_j = (int)ceil(maxndcy * (double)(d.numRows-1));
-            if (max_j < 0) max_j = 0;
-            if (max_j >= (int)d.numRows) max_j = d.numRows - 1;
-
-            if (min_i >= 0 && max_i >= 0 && min_j >= 0 && max_j >= 0)
-            {
-                int num_i = max_i - min_i + 1;
-                int num_j = max_j - min_j + 1;
-
-                osg::ref_ptr<Polygon> maskSkirtPoly = new Polygon();
-                maskSkirtPoly->resize(num_i * 2 + num_j * 2 - 4);
-
-                for (int i = 0; i < num_i; i++)
-                {
-                    //int index = indices[min_j*numColumns + i + min_i];
-                    {
-                        osg::Vec3d ndc( ((double)(i + min_i))/(double)(d.numCols-1), ((double)min_j)/(double)(d.numRows-1), 0.0);
-
-                        //if (elevationLayer)
-                        if ( hasElev )
-                        {
-                            float value = 0.0f;
-                            if ( d.model->_elevationData.getHeight( ndc, d.model->_tileLocator.get(), value, INTERP_BILINEAR ) )
-                                ndc.z() = value * d.heightScale + d.heightOffset;
-                        }
-
-                        (*maskSkirtPoly)[i] = ndc;
-                    }
-
-                    //index = indices[max_j*numColumns + i + min_i];
-                    {
-                        osg::Vec3d ndc( ((double)(i + min_i))/(double)(d.numCols-1), ((double)max_j)/(double)(d.numRows-1), 0.0);
-
-                        if ( hasElev )
-                        {
-                            float value = 0.0f;
-                            if ( d.model->_elevationData.getHeight( ndc, d.model->_tileLocator.get(), value, INTERP_BILINEAR ) )
-                                ndc.z() = value * d.heightScale + d.heightOffset;
-                        }
-
-                        (*maskSkirtPoly)[i + (2 * num_i + num_j - 3) - 2 * i] = ndc;
-                    }
-                }
-                for (int j = 0; j < num_j - 2; j++)
-                {
-                    //int index = indices[(min_j + j + 1)*numColumns + max_i];
-                    {
-                        osg::Vec3d ndc( ((double)max_i)/(double)(d.numCols-1), ((double)(min_j + j + 1))/(double)(d.numRows-1), 0.0);
-
-                        if ( hasElev )
-                        {
-                            float value = 0.0f;
-                            if ( d.model->_elevationData.getHeight( ndc, d.model->_tileLocator.get(), value, INTERP_BILINEAR ) )
-                                ndc.z() = value * d.heightScale + d.heightOffset;
-                        }
-
-#if 0
-                        if (elevationLayer)
-                        {
-                            unsigned int i_equiv = d.i_sampleFactor==1.0 ? max_i : (unsigned int) (double(max_i)*d.i_sampleFactor);
-                            unsigned int j_equiv = d.j_sampleFactor==1.0 ? min_j + j + 1 : (unsigned int) (double(min_j + j + 1)*d.j_sampleFactor);
-
-                            float value = 0.0f;
-                            if (elevationLayer->getValidValue(i_equiv,j_equiv, value))
-                                ndc.z() = value * d.heightScale + d.heightOffset;
-                        }
-#endif
-
-                        (*maskSkirtPoly)[j + num_i] = ndc;
-                    }
-
-                    //index = indices[(min_j + j + 1)*numColumns + min_i];
-                    {
-                        osg::Vec3d ndc( ((double)min_i)/(double)(d.numCols-1), ((double)(min_j + j + 1))/(double)(d.numRows-1), 0.0);
-
-                        if ( hasElev )
-                        {
-                            float value = 0.0f;
-                            if ( d.model->_elevationData.getHeight( ndc, d.model->_tileLocator.get(), value, INTERP_BILINEAR ) )
-                                ndc.z() = value * d.heightScale + d.heightOffset;
-                        }
-
-                        (*maskSkirtPoly)[j + (2 * num_i + 2 * num_j - 5) - 2 * j] = ndc;
-                    }
-                }
-
-			    for (int j = 0; j < num_j; j++)
-					for (int i = 0; i < num_i; i++)
-					{
-						//int index = indices[min_j*numColumns + i + min_i];
-						{
-							osg::Vec3d ndc( ((double)(i + min_i))/(double)(d.numCols-1), ((double)(j+min_j))/(double)(d.numRows-1), 0.0);
-
-							//if (elevationLayer)
-							if ( hasElev )
-							{
-								float value = 0.0f;
-								if ( d.model->_elevationData.getHeight( ndc, d.model->_tileLocator.get(), value, INTERP_BILINEAR ) )
-									ndc.z() = value * d.heightScale + d.heightOffset;
-							}
-
-							coordsArray->push_back(ndc) ;
-						}						
-					}
-
-
-                // Use delaunay triangulation for stitching:
-                for (MaskRecordVector::iterator mr = d.maskRecords.begin();mr != d.maskRecords.end();mr++)
-                {
-
-					 // Add the outter stitching bounds to the collection of vertices to be used for triangulation
-				//	coordsArray->insert(coordsArray->end(), (*mr)._internal->begin(), (*mr)._internal->end());
-					//Create local polygon representing mask
-					osg::ref_ptr<Polygon> maskPoly = new Polygon();
-					for (osg::Vec3dArray::iterator it = (*mr)._boundary->begin(); it != (*mr)._boundary->end(); ++it)
-					{
-						osg::Vec3d local;
-						d.geoLocator->convertModelToLocal(*it, local);
-						maskPoly->push_back(local);
-					}
-					// Add mask bounds as a triangulation constraint
-										
-					osg::ref_ptr<osgUtil::DelaunayConstraint> newdc=new osgUtil::DelaunayConstraint;
-					osg::Vec3Array* maskConstraint = new osg::Vec3Array();
-					newdc->setVertexArray(maskConstraint);
-					
-					//Crop the mask to the stitching poly (for case where mask crosses tile edge)
-					osg::ref_ptr<Geometry> maskCrop;
-					maskPoly->crop(maskSkirtPoly.get(), maskCrop);
-
-                GeometryIterator i( maskCrop.get(), false );
-                while( i.hasMore() )
-                {
-                    Geometry* part = i.next();
-                    if (!part)
-                        continue;
-
-						if (part->getType() == Geometry::TYPE_POLYGON)
-						{
-							osg::Vec3Array* partVerts = part->toVec3Array();
-							maskConstraint->insert(maskConstraint->end(), partVerts->begin(), partVerts->end());
-							newdc->addPrimitiveSet(new osg::DrawArrays(osg::PrimitiveSet::LINE_LOOP, maskConstraint->size() - partVerts->size(), partVerts->size()));
-						}
-					}
-
-                // Cropping strips z-values so need reassign
-                std::vector<int> isZSet;
-                for (osg::Vec3Array::iterator it = maskConstraint->begin(); it != maskConstraint->end(); ++it)
-                {
-                    int zSet = 0;
-
-                    //Look for verts that belong to the original mask skirt polygon
-                    for (Polygon::iterator mit = maskSkirtPoly->begin(); mit != maskSkirtPoly->end(); ++mit)
-                    {
-                        if (osg::absolute((*mit).x() - (*it).x()) < MATCH_TOLERANCE && osg::absolute((*mit).y() - (*it).y()) < MATCH_TOLERANCE)
-                        {
-                            (*it).z() = (*mit).z();
-                            zSet += 1;
-                            break;
-                        }
-                    }
-
-                    //Look for verts that belong to the mask polygon
-                    for (Polygon::iterator mit = maskPoly->begin(); mit != maskPoly->end(); ++mit)
-                    {
-                        if (osg::absolute((*mit).x() - (*it).x()) < MATCH_TOLERANCE && osg::absolute((*mit).y() - (*it).y()) < MATCH_TOLERANCE)
-                        {
-                            (*it).z() = (*mit).z();
-                            zSet += 2;
-                            break;
-                        }
-                    }
-
-                    isZSet.push_back(zSet);
-                }
-
-                //Any mask skirt verts that are still unset are newly created verts where the skirt
-                //meets the mask. Find the mask segment the point lies along and calculate the
-                //appropriate z value for the point.
-                int count = 0;
-                for (osg::Vec3Array::iterator it = maskConstraint->begin(); it != maskConstraint->end(); ++it)
-                {
-                    //If the z-value was set from a mask vertex there is no need to change it.  If
-                    //it was set from a vertex from the stitching polygon it may need overriden if
-                    //the vertex lies along a mask edge.  Or if it is unset, it will need to be set.
-                    //if (isZSet[count] < 2)
-                    if (!isZSet[count])
-                    {
-                        osg::Vec3d p2 = *it;
-                        double closestZ = 0.0;
-                        double closestRatio = DBL_MAX;
-                        for (Polygon::iterator mit = maskPoly->begin(); mit != maskPoly->end(); ++mit)
-                        {
-                            osg::Vec3d p1 = *mit;
-                            osg::Vec3d p3 = mit == --maskPoly->end() ? maskPoly->front() : (*(mit + 1));
-
-                            //Truncated vales to compensate for accuracy issues
-                            double p1x = ((int)(p1.x() * 1000000)) / 1000000.0L;
-                            double p3x = ((int)(p3.x() * 1000000)) / 1000000.0L;
-                            double p2x = ((int)(p2.x() * 1000000)) / 1000000.0L;
-
-                            double p1y = ((int)(p1.y() * 1000000)) / 1000000.0L;
-                            double p3y = ((int)(p3.y() * 1000000)) / 1000000.0L;
-                            double p2y = ((int)(p2.y() * 1000000)) / 1000000.0L;
-
-                            if ((p1x < p3x ? p2x >= p1x && p2x <= p3x : p2x >= p3x && p2x <= p1x) &&
-                                (p1y < p3y ? p2y >= p1y && p2y <= p3y : p2y >= p3y && p2y <= p1y))
-                            {
-                                double l1 =(osg::Vec2d(p2.x(), p2.y()) - osg::Vec2d(p1.x(), p1.y())).length();
-                                double lt = (osg::Vec2d(p3.x(), p3.y()) - osg::Vec2d(p1.x(), p1.y())).length();
-                                double zmag = p3.z() - p1.z();
-
-                                double foundZ = (l1 / lt) * zmag + p1.z();
-
-                                double mRatio = 1.0;
-                                if (osg::absolute(p1x - p3x) < MATCH_TOLERANCE)
-                                {
-                                    if (osg::absolute(p1x-p2x) < MATCH_TOLERANCE)
-                                        mRatio = 0.0;
-                                }
-                                else
-                                {
-                                    double m1 = p1x == p2x ? 0.0 : (p2y - p1y) / (p2x - p1x);
-                                    double m2 = p1x == p3x ? 0.0 : (p3y - p1y) / (p3x - p1x);
-                                    mRatio = m2 == 0.0 ? m1 : osg::absolute(1.0L - m1 / m2);
-                                }
-
-                                if (mRatio < 0.01)
-                                {
-                                    (*it).z() = foundZ;
-                                    isZSet[count] = 2;
-                                    break;
-                                }
-                                else if (mRatio < closestRatio)
-                                {
-                                    closestRatio = mRatio;
-                                    closestZ = foundZ;
-                                }
-                            }
-                        }
-
-                        if (!isZSet[count] && closestRatio < DBL_MAX)
-                        {
-                            (*it).z() = closestZ;
-                            isZSet[count] = 2;
-                        }
-                    }
-
-                    if (!isZSet[count])
-                        OE_WARN << LC << "Z-value not set for mask constraint vertex" << std::endl;
-
-						count++;
-					}
-					
-					alldcs.push_back(newdc);
-                }
-                          							
-          
-				//coordsArray->insert(coordsArray->end(),maskSkirtPoly->begin(),maskSkirtPoly->end());
-				trig->setInputPointArray(coordsArray.get());
-
-
-				for (int dcnum =0; dcnum < alldcs.size();dcnum++)
-				{
-					trig->addInputConstraint(alldcs[dcnum].get());
-				}
-		       
-		         // Create array to hold vertex normals
-                osg::Vec3Array *norms=new osg::Vec3Array;
-                trig->setOutputNormalArray(norms);
-
-
-                // Triangulate vertices and remove triangles that lie within the contraint loop
-                trig->triangulate();
-				for (int dcnum =0; dcnum < alldcs.size();dcnum++)
-				{
-					
-					trig->removeInternalTriangles(alldcs[dcnum].get());
-				}             
-
-
-				MaskRecordVector::iterator mr = d.maskRecords.begin();
-                // Set up new arrays to hold final vertices and normals
-                osg::Geometry* stitch_geom = (*mr)._geom;
-                osg::Vec3Array* stitch_verts = new osg::Vec3Array();
-                stitch_verts->reserve(trig->getInputPointArray()->size());
-                stitch_geom->setVertexArray(stitch_verts);
-                osg::Vec3Array* stitch_norms = new osg::Vec3Array(trig->getInputPointArray()->size());
-                stitch_geom->setNormalArray( stitch_norms );
-                stitch_geom->setNormalBinding( osg::Geometry::BIND_PER_VERTEX );
-
-
-                //Initialize tex coords
-                if ( d.renderLayers.size() > 0 )
-                {
-                    for (unsigned int i = 0; i < d.renderLayers.size(); ++i)
-                    {
-                        d.renderLayers[i]._stitchTexCoords->reserve(trig->getInputPointArray()->size());
-                    }
-                }
-                d.stitchTileCoords->reserve(trig->getInputPointArray()->size());
-
-                // Iterate through point to convert to model coords, calculate normals, and set up tex coords
-                int norm_i = -1;
-                for (osg::Vec3Array::iterator it = trig->getInputPointArray()->begin(); it != trig->getInputPointArray()->end(); ++it)
-                {
-                    // get model coords
-                    osg::Vec3d model;
-                    d.model->_tileLocator->convertLocalToModel(*it, model);
-                    model = model - d.centerModel;
-
-                    stitch_verts->push_back(model);
-
-                    // calc normals
-                    osg::Vec3d local_one(*it);
-                    local_one.z() += 1.0;
-                    osg::Vec3d model_one;
-                    d.model->_tileLocator->convertLocalToModel( local_one, model_one );
-                    model_one = model_one - model;
-                    model_one.normalize();
-                    (*stitch_norms)[++norm_i] = model_one;
-
-                    // set up text coords
-                    if (d.renderLayers.size() > 0)
-                    {
-                        for (unsigned int i = 0; i < d.renderLayers.size(); ++i)
-                        {
-                            if (!d.renderLayers[i]._locator->isEquivalentTo( *d.geoLocator.get() )) //*masterTextureLocator.get()))
-                            {
-                                osg::Vec3d color_ndc;
-                                osgTerrain::Locator::convertLocalCoordBetween(*d.geoLocator.get(), (*it), *d.renderLayers[i]._locator.get(), color_ndc);
-                                d.renderLayers[i]._stitchTexCoords->push_back(osg::Vec2(color_ndc.x(), color_ndc.y()));
-                            }
-                            else
-                            {
-                                d.renderLayers[i]._stitchTexCoords->push_back(osg::Vec2((*it).x(), (*it).y()));
-                            }
-                        }
-                    }
-                    d.stitchTileCoords->push_back(osg::Vec2((*it).x(), (*it).y()));
-                }
-
-
-                // Get triangles from triangulator and add as primative set to the geometry
-                stitch_geom->addPrimitiveSet(trig->getTriangles());
-        }
-    }
-
-
-    /**
-     * Build the geometry for the tile "skirts" -- this the vertical geometry around the
-     * tile edges that hides the gap effect caused when you render two adjacent tiles at
-     * different LODs.
-     */
-    void createSkirtGeometry( Data& d, double skirtRatio )
-    {
-        // surface normals will double as our skirt extrusion vectors
-        osg::Vec3Array* skirtVectors = d.normals;
-
-        // find the skirt height
-        double skirtHeight = d.surfaceBound.radius() * skirtRatio;
-
-        // build the verts first:
-        osg::Vec3Array* skirtVerts = static_cast<osg::Vec3Array*>(d.surface->getVertexArray());
-        osg::Vec3Array* skirtNormals = static_cast<osg::Vec3Array*>(d.surface->getNormalArray());
-        osg::Vec4Array* skirtAttribs = static_cast<osg::Vec4Array*>(d.surface->getVertexAttribArray(osg::Drawable::ATTRIBUTE_6)); //new osg::Vec4Array();
-        osg::Vec4Array* skirtAttribs2 = static_cast<osg::Vec4Array*>(d.surface->getVertexAttribArray(osg::Drawable::ATTRIBUTE_7)); //new osg::Vec4Array();
-
-        osg::ref_ptr<osg::DrawElementsUShort> elements = new osg::DrawElementsUShort(GL_TRIANGLE_STRIP);
-
-        // bottom:
-        for( unsigned int c=0; c<d.numCols-1; ++c )
-        {
-            int orig_i = d.indices[c];
-
-            if (orig_i < 0)
-            {
-                if ( elements->size() > 0 )
-                    d.surface->addPrimitiveSet( elements.get() );
-                elements = new osg::DrawElementsUShort(GL_TRIANGLE_STRIP);
-            }
-            else
-            {
-                const osg::Vec3f& surfaceVert = (*d.surfaceVerts)[orig_i];
-                skirtVerts->push_back( surfaceVert - ((*skirtVectors)[orig_i])*skirtHeight );
-
-                const osg::Vec3f& surfaceNormal = (*d.normals)[orig_i];
-                skirtNormals->push_back( surfaceNormal );
-
-                const osg::Vec4f& surfaceAttribs = (*d.surfaceAttribs)[orig_i];
-                skirtAttribs->push_back( surfaceAttribs - osg::Vec4f(0,0,0,skirtHeight) );
-
-                const osg::Vec4f& surfaceAttribs2 = (*d.surfaceAttribs2)[orig_i];
-                skirtAttribs2->push_back( surfaceAttribs2 - osg::Vec4f(0,0,0,skirtHeight) );
-
-                if ( d.renderLayers.size() > 0 )
-                {
-                    for (unsigned int i = 0; i < d.renderLayers.size(); ++i)
-                    {
-                        if ( d.renderLayers[i]._ownsTexCoords )
-                        {
-                            const osg::Vec2& tc = (*d.renderLayers[i]._texCoords.get())[orig_i];
-                            d.renderLayers[i]._texCoords->push_back( tc );
-                        }
-                    }
-                }
-
-                elements->addElement(orig_i);
-                elements->addElement(skirtVerts->size()-1);
-            }
-        }
-
-        // right:
-        for( unsigned int r=0; r<d.numRows-1; ++r )
-        {
-            int orig_i = d.indices[r*d.numCols+(d.numCols-1)];
-            if (orig_i < 0)
-            {
-                if ( elements->size() > 0 )
-                    d.surface->addPrimitiveSet( elements.get() );
-                elements = new osg::DrawElementsUShort(GL_TRIANGLE_STRIP);
-            }
-            else
-            {
-                const osg::Vec3f& surfaceVert = (*d.surfaceVerts)[orig_i];
-                skirtVerts->push_back( surfaceVert - ((*skirtVectors)[orig_i])*skirtHeight );
-
-                const osg::Vec3f& surfaceNormal = (*d.normals)[orig_i];
-                skirtNormals->push_back( surfaceNormal );
-
-                const osg::Vec4f& surfaceAttribs = (*d.surfaceAttribs)[orig_i];
-                skirtAttribs->push_back( surfaceAttribs - osg::Vec4f(0,0,0,skirtHeight) );
-
-                const osg::Vec4f& surfaceAttribs2 = (*d.surfaceAttribs2)[orig_i];
-                skirtAttribs2->push_back( surfaceAttribs2 - osg::Vec4f(0,0,0,skirtHeight) );
-
-                if ( d.renderLayers.size() > 0 )
-                {
-                    for (unsigned int i = 0; i < d.renderLayers.size(); ++i)
-                    {
-                        if ( d.renderLayers[i]._ownsTexCoords )
-                        {
-                            const osg::Vec2& tc = (*d.renderLayers[i]._texCoords.get())[orig_i];
-                            d.renderLayers[i]._texCoords->push_back( tc );
-                        }
-                    }
-                }
-
-                elements->addElement(orig_i);
-                elements->addElement(skirtVerts->size()-1);
-            }
-        }
-
-        // top:
-        for( int c=d.numCols-1; c>0; --c )
-        {
-            int orig_i = d.indices[(d.numRows-1)*d.numCols+c];
-            if (orig_i < 0)
-            {
-                if ( elements->size() > 0 )
-                    d.surface->addPrimitiveSet( elements.get() );
-                elements = new osg::DrawElementsUShort(GL_TRIANGLE_STRIP);
-            }
-            else
-            {
-                const osg::Vec3f& surfaceVert = (*d.surfaceVerts)[orig_i];
-                skirtVerts->push_back( surfaceVert - ((*skirtVectors)[orig_i])*skirtHeight );
-
-                const osg::Vec3f& surfaceNormal = (*d.normals)[orig_i];
-                skirtNormals->push_back( surfaceNormal );
-
-                const osg::Vec4f& surfaceAttribs = (*d.surfaceAttribs)[orig_i];
-                skirtAttribs->push_back( surfaceAttribs - osg::Vec4f(0,0,0,skirtHeight) );
-
-                const osg::Vec4f& surfaceAttribs2 = (*d.surfaceAttribs2)[orig_i];
-                skirtAttribs2->push_back( surfaceAttribs2 - osg::Vec4f(0,0,0,skirtHeight) );
-
-                if ( d.renderLayers.size() > 0 )
-                {
-                    for (unsigned int i = 0; i < d.renderLayers.size(); ++i)
-                    {
-                        if ( d.renderLayers[i]._ownsTexCoords )
-                        {
-                            const osg::Vec2& tc = (*d.renderLayers[i]._texCoords.get())[orig_i];
-                            d.renderLayers[i]._texCoords->push_back( tc );
-                        }
-                    }
-                }
-
-                elements->addElement(orig_i);
-                elements->addElement(skirtVerts->size()-1);
-            }
-        }
-
-        // left:
-        for( int r=d.numRows-1; r>=0; --r )
-        {
-            int orig_i = d.indices[r*d.numCols];
-            if (orig_i < 0)
-            {
-                if ( elements->size() > 0 )
-                    d.surface->addPrimitiveSet( elements.get() );
-                elements = new osg::DrawElementsUShort(GL_TRIANGLE_STRIP);
-            }
-            else
-            {
-                const osg::Vec3f& surfaceVert = (*d.surfaceVerts)[orig_i];
-                skirtVerts->push_back( surfaceVert - ((*skirtVectors)[orig_i])*skirtHeight );
-
-                const osg::Vec3f& surfaceNormal = (*d.normals)[orig_i];
-                skirtNormals->push_back( surfaceNormal );
-
-                const osg::Vec4f& surfaceAttribs = (*d.surfaceAttribs)[orig_i];
-                skirtAttribs->push_back( surfaceAttribs - osg::Vec4f(0,0,0,skirtHeight) );
-
-                const osg::Vec4f& surfaceAttribs2 = (*d.surfaceAttribs2)[orig_i];
-                skirtAttribs2->push_back( surfaceAttribs2 - osg::Vec4f(0,0,0,skirtHeight) );
-
-                if ( d.renderLayers.size() > 0 )
-                {
-                    for (unsigned int i = 0; i < d.renderLayers.size(); ++i)
-                    {
-                        if ( d.renderLayers[i]._ownsTexCoords )
-                        {
-                            const osg::Vec2& tc = (*d.renderLayers[i]._texCoords.get())[orig_i];
-                            d.renderLayers[i]._texCoords->push_back( tc );
-                        }
-                    }
-                }
-
-                elements->addElement(orig_i);
-                elements->addElement(skirtVerts->size()-1);
-            }
-        }
-
-        // add the final prim set.
-        if ( elements->size() > 0 )
-        {
-            d.surface->addPrimitiveSet( elements.get() );
-        }
-    }
-
-
-
-    /**
-     * Builds triangles for the surface geometry, and recalculates the surface normals
-     * to be optimized for slope.
-     */
-    void tessellateSurfaceGeometry( Data& d, bool optimizeTriangleOrientation, bool normalizeEdges )
-    {    
-        bool swapOrientation = !(d.model->_tileLocator->orientationOpenGL());
-
-        bool recalcNormals   = d.model->hasElevation();
-        unsigned numSurfaceNormals = d.numRows * d.numCols;
-
-        osg::DrawElements* elements = new osg::DrawElementsUShort(GL_TRIANGLES);
-        elements->reserveElements((d.numRows-1) * (d.numCols-1) * 6);
-        d.surface->insertPrimitiveSet(0, elements); // because we always want this first.
-
-        if ( recalcNormals )
-        {
-            // first clear out all the normals on the surface (but not the skirts)
-            // TODO: someday go back and re-apply the skirt normals to match the
-            // corresponding recalculated surface normals.
-            for(unsigned n=0; n<numSurfaceNormals && n<d.normals->size(); ++n)
-            {
-                (*d.normals)[n].set( 0.0f, 0.0f, 0.0f );
-            }
-        }
-
-        for(unsigned j=0; j<d.numRows-1; ++j)
-        {
-            for(unsigned i=0; i<d.numCols-1; ++i)
-            {
-                int i00;
-                int i01;
-                if (swapOrientation)
-                {
-                    i01 = j*d.numCols + i;
-                    i00 = i01+d.numCols;
-                }
-                else
-                {
-                    i00 = j*d.numCols + i;
-                    i01 = i00+d.numCols;
-                }
-
-                int i10 = i00+1;
-                int i11 = i01+1;
-
-                // remap indices to final vertex positions
-                i00 = d.indices[i00];
-                i01 = d.indices[i01];
-                i10 = d.indices[i10];
-                i11 = d.indices[i11];
-
-                unsigned int numValid = 0;
-                if (i00>=0) ++numValid;
-                if (i01>=0) ++numValid;
-                if (i10>=0) ++numValid;
-                if (i11>=0) ++numValid;                
-
-                if (numValid==4)
-                {
-                    bool VALID = true;
-                    for (MaskRecordVector::iterator mr = d.maskRecords.begin(); mr != d.maskRecords.end(); ++mr)
-                    {
-                        float min_i = (*mr)._ndcMin.x() * (double)(d.numCols-1);
-                        float min_j = (*mr)._ndcMin.y() * (double)(d.numRows-1);
-                        float max_i = (*mr)._ndcMax.x() * (double)(d.numCols-1);
-                        float max_j = (*mr)._ndcMax.y() * (double)(d.numRows-1);
-
-                        // We test if mask is completely in square
-                        if(i+1 >= min_i && i <= max_i && j+1 >= min_j && j <= max_j)
-                        {
-                            VALID = false;
-                            break;
-                        }
-                    }
-
-                    if (VALID) {
-                        float e00 = (*d.elevations)[i00];
-                        float e10 = (*d.elevations)[i10];
-                        float e01 = (*d.elevations)[i01];
-                        float e11 = (*d.elevations)[i11];
-
-                        osg::Vec3f& v00 = (*d.surfaceVerts)[i00];
-                        osg::Vec3f& v10 = (*d.surfaceVerts)[i10];
-                        osg::Vec3f& v01 = (*d.surfaceVerts)[i01];
-                        osg::Vec3f& v11 = (*d.surfaceVerts)[i11];
-
-                        if (!optimizeTriangleOrientation || fabsf(e00-e11)<fabsf(e01-e10))
-                        {
-                            elements->addElement(i01);
-                            elements->addElement(i00);
-                            elements->addElement(i11);
-
-                            elements->addElement(i00);
-                            elements->addElement(i10);
-                            elements->addElement(i11);
-
-                            if (recalcNormals)
-                            {                        
-                                osg::Vec3 normal1 = (v00-v01) ^ (v11-v01);
-                                (*d.normals)[i01] += normal1;
-                                (*d.normals)[i00] += normal1;
-                                (*d.normals)[i11] += normal1;
-
-                                osg::Vec3 normal2 = (v10-v00) ^ (v11-v00);
-                                (*d.normals)[i00] += normal2;
-                                (*d.normals)[i10] += normal2;
-                                (*d.normals)[i11] += normal2;
-                            }
-                        }
-                        else
-                        {
-                            elements->addElement(i01);
-                            elements->addElement(i00);
-                            elements->addElement(i10);
-
-                            elements->addElement(i01);
-                            elements->addElement(i10);
-                            elements->addElement(i11);
-
-                            if (recalcNormals)
-                            {                       
-                                osg::Vec3 normal1 = (v00-v01) ^ (v10-v01);
-                                (*d.normals)[i01] += normal1;
-                                (*d.normals)[i00] += normal1;
-                                (*d.normals)[i10] += normal1;
-
-                                osg::Vec3 normal2 = (v10-v01) ^ (v11-v01);
-                                (*d.normals)[i01] += normal2;
-                                (*d.normals)[i10] += normal2;
-                                (*d.normals)[i11] += normal2;
-                            }
-                        }
-                    }
-                }
-            }
-        }        
-        
-        if (recalcNormals && normalizeEdges)
-        {            
-            //OE_DEBUG << LC << "Normalizing edges" << std::endl;
-
-            //Compute the edge normals if we have neighbor data
-            //Get all the neighbors
-            osg::HeightField* w_neighbor  = d.model->_elevationData.getNeighbor( -1, 0 );
-            osg::HeightField* e_neighbor  = d.model->_elevationData.getNeighbor( 1, 0 );
-            osg::HeightField* s_neighbor  = d.model->_elevationData.getNeighbor( 0, 1 );
-            osg::HeightField* n_neighbor  = d.model->_elevationData.getNeighbor( 0, -1 );
-
-            // Utility arrays:
-            std::vector<osg::Vec3> boundaryVerts;
-            boundaryVerts.reserve( 2 * std::max(d.numRows, d.numCols) );
-
-            std::vector< float > boundaryElevations;
-            boundaryElevations.reserve( 2 * std::max(d.numRows, d.numCols) );
-
-            //Recalculate the west side
-            if (w_neighbor && w_neighbor->getNumColumns() == d.originalNumCols && w_neighbor->getNumRows() == d.originalNumRows)
-            {
-                boundaryVerts.clear();
-                boundaryElevations.clear();
-                
-                //Compute the verts for the west side
-                for (int j = 0; j < (int)d.numRows; j++)
-                {
-                    for (int i = (int)d.numCols-2; i <= (int)d.numCols-1; i++)
-                    {                          
-                        osg::Vec3d ndc( (double)(i - static_cast<int>(d.numCols-1))/(double)(d.numCols-1), ((double)j)/(double)(d.numRows-1), 0.0);                                                                        
-
-                        // use the sampling factor to determine the lookup index:
-                        unsigned i_equiv = d.i_sampleFactor==1.0 ? i : (unsigned) (double(i)*d.i_sampleFactor);
-                        unsigned j_equiv = d.j_sampleFactor==1.0 ? j : (unsigned) (double(j)*d.j_sampleFactor);
-
-                        //TODO:  Should probably use an interpolated method here
-                        float heightValue = w_neighbor->getHeight( i_equiv, j_equiv );
-                        ndc.z() = heightValue;
-
-                        osg::Vec3d model;
-                        d.model->_tileLocator->unitToModel( ndc, model );
-                        osg::Vec3d v = model - d.centerModel;
-                        boundaryVerts.push_back( v );
-                        boundaryElevations.push_back( heightValue );
-                    }
-                }   
-
-                //The boundary verts are now populated, so go through and triangulate them add add the normals to the existing normal array
-                for (int j = 0; j < (int)d.numRows-1; j++)
-                {                    
-                    int i00;
-                    int i01;
-                    int i = 0;
-                    if (swapOrientation)
-                    {
-                        i01 = j*d.numCols + i;
-                        i00 = i01+d.numCols;
-                    }
-                    else
-                    {
-                        i00 = j*d.numCols + i;
-                        i01 = i00+d.numCols;
-                    }
-
-
-
-                    //remap indices to final vertex position
-                    i00 = d.indices[i00];
-                    i01 = d.indices[i01];
-
-                    if ( i00 >= 0 && i01 >= 0 )
-                    {
-                        int baseIndex = 2 * j;
-                        osg::Vec3f& v00 = boundaryVerts[baseIndex    ];
-                        osg::Vec3f& v10 = boundaryVerts[baseIndex + 1];
-                        osg::Vec3f& v01 = boundaryVerts[baseIndex + 2];
-                        osg::Vec3f& v11 = boundaryVerts[baseIndex + 3];
-
-                        float e00 = boundaryElevations[baseIndex];
-                        float e10 = boundaryElevations[baseIndex + 1];
-                        float e01 = boundaryElevations[baseIndex + 2];
-                        float e11 = boundaryElevations[baseIndex + 3];
-
-                       
-                        if (!optimizeTriangleOrientation || fabsf(e00-e11)<fabsf(e01-e10))
-                        {                            
-                            osg::Vec3 normal1 = (v00-v01) ^ (v11-v01);
-                            (*d.normals)[i01] += normal1;                        
-
-                            osg::Vec3 normal2 = (v10-v00) ^ (v11-v00);
-                            (*d.normals)[i00] += normal2;                        
-                            (*d.normals)[i01] += normal2;                                                
-                        }
-                        else
-                        {                            
-                            osg::Vec3 normal1 = (v00-v01) ^ (v10-v01);
-                            (*d.normals)[i00] += normal1;                                               
-
-                            osg::Vec3 normal2 = (v10-v01) ^ (v11-v01);
-                            (*d.normals)[i00] += normal2;                                               
-                            (*d.normals)[i01] += normal2;                        
-                        }
-                    }
-                }
-            }
-
-                        
-            //Recalculate the east side
-            if (e_neighbor && e_neighbor->getNumColumns() == d.originalNumCols && e_neighbor->getNumRows() == d.originalNumRows)            
-            {
-                boundaryVerts.clear();
-                boundaryElevations.clear();
-
-                //Compute the verts for the east side
-                for (int j = 0; j < (int)d.numRows; j++)
-                {
-                    for (int i = 0; i <= 1; i++)
-                    {                           
-                        osg::Vec3d ndc( ((double)(d.numCols -1 + i))/(double)(d.numCols-1), ((double)j)/(double)(d.numRows-1), 0.0);
-
-                        unsigned i_equiv = d.i_sampleFactor==1.0 ? i : (unsigned) (double(i)*d.i_sampleFactor);
-                        unsigned j_equiv = d.j_sampleFactor==1.0 ? j : (unsigned) (double(j)*d.j_sampleFactor);
-                        
-                        //TODO:  Should probably use an interpolated method here
-                        float heightValue = e_neighbor->getHeight( i_equiv, j_equiv );
-                        ndc.z() = heightValue;
-
-                        osg::Vec3d model;
-                        d.model->_tileLocator->unitToModel( ndc, model );
-                        osg::Vec3d v = model - d.centerModel;
-                        boundaryVerts.push_back( v );
-                        boundaryElevations.push_back( heightValue );
-                    }
-                }   
-
-                //The boundary verts are now populated, so go through and triangulate them add add the normals to the existing normal array
-                for (int j = 0; j < (int)d.numRows-1; j++)
-                {
-                    int i00;
-                    int i01;
-                    int i = d.numCols-1;
-                    if (swapOrientation)
-                    {
-                        i01 = j*d.numCols + i;
-                        i00 = i01+d.numCols;
-                    }
-                    else
-                    {
-                        i00 = j*d.numCols + i;
-                        i01 = i00+d.numCols;
-                    }
-
-                    //remap indices to final vertex position
-                    i00 = d.indices[i00];
-                    i01 = d.indices[i01];
-
-                    if ( i00 >= 0 && i01 >= 0 )
-                    {
-                        int baseIndex = 2 * j;
-                        osg::Vec3f& v00 = boundaryVerts[baseIndex    ];
-                        osg::Vec3f& v10 = boundaryVerts[baseIndex + 1];
-                        osg::Vec3f& v01 = boundaryVerts[baseIndex + 2];
-                        osg::Vec3f& v11 = boundaryVerts[baseIndex + 3];
-
-                        float e00 = boundaryElevations[baseIndex];
-                        float e10 = boundaryElevations[baseIndex + 1];
-                        float e01 = boundaryElevations[baseIndex + 2];
-                        float e11 = boundaryElevations[baseIndex + 3];
-
-                       
-                        if (!optimizeTriangleOrientation || fabsf(e00-e11)<fabsf(e01-e10))
-                        {                            
-                            osg::Vec3 normal1 = (v00-v01) ^ (v11-v01);                       
-                            (*d.normals)[i00] += normal1;                        
-                            (*d.normals)[i01] += normal1;
-
-                            osg::Vec3 normal2 = (v10-v00) ^ (v11-v00);                        
-                            (*d.normals)[i00] += normal2;                                                
-                        }
-                        else
-                        {                            
-                            osg::Vec3 normal1 = (v00-v01) ^ (v10-v01);
-                            (*d.normals)[i00] += normal1;                        
-                            (*d.normals)[i01] += normal1;                                                                        
-
-                            osg::Vec3 normal2 = (v10-v01) ^ (v11-v01);
-                            (*d.normals)[i01] += normal2;                        
-                        }
-                    }
-                }
-            }
-
-            //Recalculate the north side
-            if (n_neighbor && n_neighbor->getNumColumns() == d.originalNumCols && n_neighbor->getNumRows() == d.originalNumRows)            
-            {
-                boundaryVerts.clear();
-                boundaryElevations.clear();
-
-                //Compute the verts for the north side               
-                for (int j = 0; j <= 1; j++)
-                {
-                    for (int i = 0; i < (int)d.numCols; i++)                    
-                    {                           
-                        osg::Vec3d ndc( (double)(i)/(double)(d.numCols-1), (double)(d.numRows -1 + j)/(double)(d.numRows-1), 0.0);
-
-                        unsigned i_equiv = d.i_sampleFactor==1.0 ? i : (unsigned) (double(i)*d.i_sampleFactor);
-                        unsigned j_equiv = d.j_sampleFactor==1.0 ? j : (unsigned) (double(j)*d.j_sampleFactor);
-                        
-                        //TODO:  Should probably use an interpolated method here
-                        float heightValue = n_neighbor->getHeight( i_equiv, j_equiv );
-                        ndc.z() = heightValue;
-
-                        osg::Vec3d model;
-                        d.model->_tileLocator->unitToModel( ndc, model );
-                        osg::Vec3d v = model - d.centerModel;
-                        boundaryVerts.push_back( v );
-                        boundaryElevations.push_back( heightValue );
-                    }
-                }   
-
-                //The boundary verts are now populated, so go through and triangulate them add add the normals to the existing normal array                
-                for (int i = 0; i < (int)d.numCols-1; i++)
-                {                    
-                    int i00;                    
-                    int j = d.numRows-1;
-                    if (swapOrientation)
-                    {         
-                        int i01 = j * d.numCols + i;
-                        i00 = i01+d.numCols;
-                    }
-                    else
-                    {
-                        i00 = j*d.numCols + i;                        
-                    }
-
-                    int i10 = i00+1;
-
-                    //remap indices to final vertex position
-                    i00 = d.indices[i00];
-                    i10 = d.indices[i10];
-
-
-                    if ( i00 >= 0 && i10 >= 0 )
-                    {
-                        int baseIndex = i;
-                        osg::Vec3f& v00 = boundaryVerts[baseIndex    ];
-                        osg::Vec3f& v10 = boundaryVerts[baseIndex + 1];
-                        osg::Vec3f& v01 = boundaryVerts[baseIndex + d.numCols];
-                        osg::Vec3f& v11 = boundaryVerts[baseIndex + d.numCols + 1];
-
-                        float e00 = boundaryElevations[baseIndex];
-                        float e10 = boundaryElevations[baseIndex + 1];
-                        float e01 = boundaryElevations[baseIndex + d.numCols];
-                        float e11 = boundaryElevations[baseIndex + d.numCols + 1];
-
-                       
-                        if (!optimizeTriangleOrientation || fabsf(e00-e11)<fabsf(e01-e10))
-                        {                            
-                            osg::Vec3 normal1 = (v00-v01) ^ (v11-v01);                       
-                            (*d.normals)[i00] += normal1;                        
-                            (*d.normals)[i10] += normal1;
-
-                            osg::Vec3 normal2 = (v10-v00) ^ (v11-v00);                        
-                            (*d.normals)[i10] += normal2;                                                
-                        }
-                        else
-                        {                            
-                            osg::Vec3 normal1 = (v00-v01) ^ (v10-v01);
-                            (*d.normals)[i00] += normal1;                                                
-
-                            osg::Vec3 normal2 = (v10-v01) ^ (v11-v01);
-                            (*d.normals)[i00] += normal2;                                                
-                            (*d.normals)[i10] += normal2;                        
-                        }
-                    }
-                }
-            }
-
-            //Recalculate the south side
-            if (s_neighbor && s_neighbor->getNumColumns() == d.originalNumCols && s_neighbor->getNumRows() == d.originalNumRows)            
-            {
-                boundaryVerts.clear();
-                boundaryElevations.clear();
-
-                //Compute the verts for the south side               
-                for (int j = (int)d.numRows-2; j <= (int)d.numRows-1; j++)
-                {
-                    for (int i = 0; i < (int)d.numCols; i++)                    
-                    {                           
-                        osg::Vec3d ndc( (double)(i)/(double)(d.numCols-1), (double)(j - static_cast<int>(d.numRows-1))/(double)(d.numRows-1), 0.0);                                                
-
-                        unsigned i_equiv = d.i_sampleFactor==1.0 ? i : (unsigned) (double(i)*d.i_sampleFactor);
-                        unsigned j_equiv = d.j_sampleFactor==1.0 ? j : (unsigned) (double(j)*d.j_sampleFactor);
-                        
-                        //TODO:  Should probably use an interpolated method here
-                        float heightValue = s_neighbor->getHeight( i_equiv, j_equiv );                        
-                        ndc.z() = heightValue;
-
-                        osg::Vec3d model;
-                        d.model->_tileLocator->unitToModel( ndc, model );
-                        osg::Vec3d v = model - d.centerModel;
-                        boundaryVerts.push_back( v );
-                        boundaryElevations.push_back( heightValue ); 
-                    }
-                }   
-
-                //The boundary verts are now populated, so go through and triangulate them add add the normals to the existing normal array                
-                for (int i = 0; i < (int)d.numCols-1; i++)
-                {                    
-                    int i00;                    
-                    int j = 0;
-
-
-                    if (swapOrientation)
-                    {                   
-                        int i01 = j*d.numCols + i;
-                        i00 = i01+d.numCols;                    
-                    }
-                    else
-                    {
-                        i00 = j*d.numCols + i;                        
-                    }                    
-
-                    int i10 = i00+1;
-
-                    //remap indices to final vertex position
-                    i00 = d.indices[i00];
-                    i10 = d.indices[i10];
-
-
-                    if ( i00 >= 0 && i10 >= 0 )
-                    {
-                        int baseIndex = i;
-                        osg::Vec3f& v00 = boundaryVerts[baseIndex    ];
-                        osg::Vec3f& v10 = boundaryVerts[baseIndex + 1];
-                        osg::Vec3f& v01 = boundaryVerts[baseIndex + d.numCols];
-                        osg::Vec3f& v11 = boundaryVerts[baseIndex + d.numCols + 1];
-
-                        float e00 = boundaryElevations[baseIndex];
-                        float e10 = boundaryElevations[baseIndex + 1];
-                        float e01 = boundaryElevations[baseIndex + d.numCols];
-                        float e11 = boundaryElevations[baseIndex + d.numCols + 1];
-
-                       
-                        if (!optimizeTriangleOrientation || fabsf(e00-e11)<fabsf(e01-e10))
-                        {                            
-                            osg::Vec3 normal1 = (v00-v01) ^ (v11-v01);                       
-                            (*d.normals)[i00] += normal1;                                                
-
-                            osg::Vec3 normal2 = (v10-v00) ^ (v11-v00);                        
-                            (*d.normals)[i00] += normal2;                                                
-                            (*d.normals)[i10] += normal2;                                                
-                        }
-                        else
-                        {                            
-                            osg::Vec3 normal1 = (v00-v01) ^ (v10-v01);
-                            (*d.normals)[i00] += normal1;                                                
-                            (*d.normals)[i10] += normal1;                                                
-
-                            osg::Vec3 normal2 = (v10-v01) ^ (v11-v01);                        
-                            (*d.normals)[i10] += normal2;                        
-                        }
-                    }
-                }
-            }            
-        }
-
-        if (recalcNormals)
-        {
-            for( osg::Vec3Array::iterator nitr = d.normals->begin(); nitr != d.normals->end(); ++nitr )
-            {
-                nitr->normalize();
-            }       
-        }
-    }
-
-
-    void installRenderData( Data& d )
-    {
-        // pre-size all vectors:
-        unsigned size = d.renderLayers.size();
-
-        d.surface->_layers.resize( size );
-
-        for ( MaskRecordVector::iterator mr = d.maskRecords.begin(); mr != d.maskRecords.end(); ++mr )
-            mr->_geom->_layers.resize( size );
-        
-        if ( d.renderTileCoords.valid() )
-            d.surface->_tileCoords = d.renderTileCoords;
-            
-        // TODO: evaluate this suspicious code. -gw
-        if ( d.stitchTileCoords.valid() )
-            d.surface->_tileCoords = d.stitchTileCoords.get();
-
-        // install the render data for each layer:
-        for( RenderLayerVector::const_iterator r = d.renderLayers.begin(); r != d.renderLayers.end(); ++r )
-        {
-            unsigned order = r->_layer.getOrder();
-
-            MPGeometry::Layer layer;
-            layer._layerID        = r->_layer.getUID();
-            layer._imageLayer     = r->_layer.getMapLayer();
-            layer._tex            = r->_layer.getTexture();
-            layer._texParent      = r->_layerParent.getTexture();
-
-            // cache stock opacity. Disable if a color filter is installed, since
-            // it can modify the alpha.
-            layer._opaque =
-                (r->_layer.getMapLayer()->getColorFilters().size() == 0 ) &&
-                (layer._tex.valid() && !r->_layer.hasAlpha()) &&
-                (!layer._texParent.valid() || !r->_layerParent.hasAlpha());
-
-            // parent texture matrix: it's a scale/bias matrix encoding the difference
-            // between the two locators.
-            if ( r->_layerParent.getLocator() )
-            {
-                osg::Matrixd sbmatrix;
-
-                r->_layerParent.getLocator()->createScaleBiasMatrix(
-                    r->_layer.getLocator()->getDataExtent(),
-                    sbmatrix );
-
-                layer._texMatParent = sbmatrix;
-            }
-
-            // the surface:
-            layer._texCoords  = r->_texCoords;
-            d.surface->_layers[order] = layer;
-
-            // the mask geometries:
-            for ( MaskRecordVector::iterator mr = d.maskRecords.begin(); mr != d.maskRecords.end(); ++mr )
-            {
-                layer._texCoords = r->_stitchTexCoords.get();
-                mr->_geom->_layers[order] = layer;
-            }
-        }
-    }
-
-
-    // Optimize the data. Convert all modes to GL_TRIANGLES and run the
-    // critical vertex cache optimizations.
-    void optimize( Data& d )
-    {
-#if 0
-        // the optimization pass is incompatible with the shared arrays used
-        // during masking.
-        if ( d.maskRecords.size() > 0 )
-        {
-            OE_DEBUG
-                << LC << "Skipping optimization pass for tile " << d.model->_tileKey.str()
-                << " because it contains masking geometry" <<std::endl;
-            return;
-        }
-#endif
- 
-        // For vertex cache optimization to work, all the arrays must be in
-        // the geometry. MP doesn't store texture/tile coords in the geometry
-        // so we need to temporarily add them.
-
-#if OSG_MIN_VERSION_REQUIRED(3, 1, 8) // after osg::Geometry API changes
-
-        osg::Geometry::ArrayList* surface_tdl = &d.surface->getTexCoordArrayList();
-        osg::Geometry::ArrayList* stitch_tdl  = d.stitchGeom ? &d.stitchGeom->getTexCoordArrayList() : 0L;
-        int u=0;
-        for( RenderLayerVector::const_iterator r = d.renderLayers.begin(); r != d.renderLayers.end(); ++r )
-        {
-            if ( r->_texCoords.valid() && r->_ownsTexCoords )
-            {
-                r->_texCoords->setBinding( osg::Array::BIND_PER_VERTEX );
-                surface_tdl->push_back( r->_texCoords.get() );
-            }
-            if ( stitch_tdl && r->_stitchTexCoords.valid() )
-            {
-                r->_stitchTexCoords->setBinding( osg::Array::BIND_PER_VERTEX );
-                stitch_tdl->push_back( r->_stitchTexCoords.get() );
-            }
-        }
-        if ( d.renderTileCoords.valid() && d.ownsTileCoords )
-        {
-            d.renderTileCoords->setBinding( osg::Array::BIND_PER_VERTEX );
-            surface_tdl->push_back( d.renderTileCoords.get() );
-        }
-        if ( stitch_tdl && d.stitchTileCoords.valid() && d.ownsTileCoords )
-        {
-            d.stitchTileCoords->setBinding( osg::Array::BIND_PER_VERTEX );
-            stitch_tdl->push_back( d.stitchTileCoords.get() );
-        }
-
-#else // OSG version < 3.1.8 (before osg::Geometry API changes)
-
-        osg::Geometry::ArrayDataList* surface_tdl = &d.surface->getTexCoordArrayList();
-        osg::Geometry::ArrayDataList* stitch_tdl = d.stitchGeom ? &d.stitchGeom->getTexCoordArrayList() : 0L;
-        int u=0;
-        for( RenderLayerVector::const_iterator r = d.renderLayers.begin(); r != d.renderLayers.end(); ++r )
-        {
-            if ( r->_ownsTexCoords && r->_texCoords.valid() )
-            {
-                surface_tdl->push_back( osg::Geometry::ArrayData(r->_texCoords.get(), osg::Geometry::BIND_PER_VERTEX) );
-            }
-            if ( stitch_tdl && r->_stitchTexCoords.valid() )
-            {
-                stitch_tdl->push_back( osg::Geometry::ArrayData(r->_stitchTexCoords.get(), osg::Geometry::BIND_PER_VERTEX) );
-            }
-        }
-        if ( d.renderTileCoords.valid() && d.ownsTileCoords )
-        {
-            surface_tdl->push_back( osg::Geometry::ArrayData(d.renderTileCoords.get(), osg::Geometry::BIND_PER_VERTEX) );
-        }
-        if ( stitch_tdl && d.stitchTileCoords.valid() && d.ownsTileCoords )
-        {
-            stitch_tdl->push_back( osg::Geometry::ArrayData(d.stitchTileCoords.get(), osg::Geometry::BIND_PER_VERTEX) );
-        }
-
-#endif
-
-		if (d.maskRecords.size()<1)
-		{
-			osgUtil::Optimizer o;
-
-			o.optimize( d.surfaceGeode,
-				osgUtil::Optimizer::VERTEX_PRETRANSFORM |
-				osgUtil::Optimizer::INDEX_MESH |
-				osgUtil::Optimizer::VERTEX_POSTTRANSFORM );
-		}
-       
-
-#if 1
-        d.surface->setUseVertexBufferObjects(false);
-        d.surface->setUseVertexBufferObjects(true);
-
-        if ( d.stitchGeom )
-        {
-            d.stitchGeom->setUseVertexBufferObjects(false);
-            d.stitchGeom->setUseVertexBufferObjects(true);
-        }
-#endif
-        surface_tdl->clear();
-
-        if (stitch_tdl)
-            stitch_tdl->clear();
-    }
-
-
-    struct CullByTraversalMask : public osg::Drawable::CullCallback
-    {
-        CullByTraversalMask( unsigned mask ) : _mask(mask) { }
-        unsigned _mask;
-
-        bool cull(osg::NodeVisitor* nv, osg::Drawable* drawable, osg::RenderInfo* renderInfo) const 
-        {
-            return ((unsigned)nv->getTraversalMask() & ((unsigned)nv->getNodeMaskOverride() | _mask)) == 0;
-        }
-    };
-}
-
-//------------------------------------------------------------------------
-
-TileModelCompiler::TileModelCompiler(const MaskLayerVector&              masks,
-                                     int                                 texImageUnit,
-                                     bool                                optimizeTriOrientation,
-                                     const MPTerrainEngineOptions& options) :
-_masks                 ( masks ),
-_optimizeTriOrientation( optimizeTriOrientation ),
-_options               ( options ),
-_textureImageUnit      ( texImageUnit )
-{
-    _cullByTraversalMask = new CullByTraversalMask(*options.secondaryTraversalMask());
-}
-
-
-TileNode*
-TileModelCompiler::compile(const TileModel* model,
-                           const MapFrame&  frame)
-{
-    TileNode* tile = new TileNode( model->_tileKey, model );
-
-    // Working data for the build.
-    Data d(model, frame, _masks);
-
-    d.parentModel = model->getParentTileModel();
-    d.heightScale = *_options.verticalScale();
-    d.heightOffset = *_options.verticalOffset();
-
-    // build the localization matrix for this tile:
-    model->_tileLocator->unitToModel( osg::Vec3(0.5f, 0.5f, 0.0), d.centerModel );
-    tile->setMatrix( osg::Matrix::translate(d.centerModel) );
-
-    // A Geode/Geometry for the surface:
-    d.surface = new MPGeometry( d.model->_tileKey, d.frame, _textureImageUnit );
-    d.surfaceGeode = new osg::Geode();
-    d.surfaceGeode->addDrawable( d.surface );
-    d.surfaceGeode->setNodeMask( *_options.primaryTraversalMask() );
-
-    tile->addChild( d.surfaceGeode );
-
-    // A Geode/Geometry for the skirt. This is good for traversal masking (e.g. shadows)
-    // but bad since we're not combining the entire tile into a single geometry.
-    // TODO: make this optional?
-    d.createSkirt = (_options.heightFieldSkirtRatio().value() > 0.0);
-
-    // adjust the tile locator for geocentric mode:
-    d.geoLocator = model->_tileLocator->getCoordinateSystemType() == GeoLocator::GEOCENTRIC ? 
-        model->_tileLocator->getGeographicFromGeocentric() :
-        model->_tileLocator.get();
-
-    // Set up any geometry-cutting masks:
-    if ( d.maskLayers.size() > 0 )
-        setupMaskRecords( d );
-
-    // allocate all the vertex, normal, and color arrays.
-    double sampleRatio = *_options.heightFieldSampleRatio();
-    if ( sampleRatio <= 0.0f )
-        sampleRatio = osg::clampBetween( model->_tileKey.getLOD()/20.0, 0.0625, 1.0 );
-
-    setupGeometryAttributes( d, sampleRatio ); //, *_options.color() );
-
-    // set up the list of layers to render and their shared arrays.
-    setupTextureAttributes( d, _cache );
-
-    // calculate the vertex and normals for the surface geometry.
-    createSurfaceGeometry( d );
-
-    // build geometry for the masked areas, if applicable
-    if ( d.maskRecords.size() > 0 )
-        createMaskGeometry( d );
-
-    // build the skirts.
-    if ( d.createSkirt )
-        createSkirtGeometry( d, *_options.heightFieldSkirtRatio() );
-
-    // tesselate the surface verts into triangles.
-    tessellateSurfaceGeometry( d, _optimizeTriOrientation, *_options.normalizeEdges() );
-
-    // installs the per-layer rendering data into the Geometry objects.
-    installRenderData( d );
-
-    // performance optimizations.
-    optimize( d );
-
-#if 0 // this is covered by the opt above.
-    // convert mask geometry to tris.
-    for (MaskRecordVector::iterator mr = d.maskRecords.begin(); mr != d.maskRecords.end(); ++mr)
-    {
-        MeshConsolidator::convertToTriangles( *((*mr)._geom), true );
-    }
-#endif
-    
-    if (osgDB::Registry::instance()->getBuildKdTreesHint()==osgDB::ReaderWriter::Options::BUILD_KDTREES &&
-        osgDB::Registry::instance()->getKdTreeBuilder())
-    {            
-        osg::ref_ptr<osg::KdTreeBuilder> builder = osgDB::Registry::instance()->getKdTreeBuilder()->clone();
-        tile->accept(*builder);
-    }
-
-    // Temporary solution to the OverlayDecorator techniques' inappropriate setting of
-    // uniform values during the CULL traversal, which causes corruption of the RTT 
-    // camera matricies when DRAW overlaps the next frame's CULL. Please see my comments
-    // in DrapingTechnique.cpp for more information.
-    // NOTE: cannot set this until optimizations (above) are complete
-    SetDataVarianceVisitor sdv( osg::Object::DYNAMIC );
-    tile->accept( sdv );
-
-    return tile;
-}
->>>>>>> c9426661
+/* -*-c++-*- */
+/* osgEarth - Dynamic map generation toolkit for OpenSceneGraph
+* Copyright 2008-2013 Pelican Mapping
+* http://osgearth.org
+*
+* osgEarth is free software; you can redistribute it and/or modify
+* it under the terms of the GNU Lesser General Public License as published by
+* the Free Software Foundation; either version 2 of the License, or
+* (at your option) any later version.
+*
+* This program is distributed in the hope that it will be useful,
+* but WITHOUT ANY WARRANTY; without even the implied warranty of
+* MERCHANTABILITY or FITNESS FOR A PARTICULAR PURPOSE.  See the
+* GNU Lesser General Public License for more details.
+*
+* You should have received a copy of the GNU Lesser General Public License
+* along with this program.  If not, see <http://www.gnu.org/licenses/>
+*/
+#include "TileModelCompiler"
+#include "MPGeometry"
+
+#include <osgEarth/Locators>
+#include <osgEarth/Registry>
+#include <osgEarth/Capabilities>
+#include <osgEarth/MapFrame>
+#include <osgEarth/HeightFieldUtils>
+#include <osgEarth/ImageUtils>
+#include <osgEarth/Utils>
+#include <osgEarthSymbology/Geometry>
+#include <osgEarthSymbology/MeshConsolidator>
+
+#include <osg/Geode>
+#include <osg/Geometry>
+#include <osg/MatrixTransform>
+#include <osg/GL2Extensions>
+#include <osgUtil/DelaunayTriangulator>
+#include <osgUtil/Optimizer>
+#include <osgUtil/MeshOptimizers>
+
+using namespace osgEarth::Drivers::MPTerrainEngine;
+using namespace osgEarth;
+using namespace osgEarth::Drivers;
+using namespace osgEarth::Symbology;
+
+#define LC "[TileModelCompiler] "
+
+//#define USE_TEXCOORD_CACHE 1
+
+//------------------------------------------------------------------------
+
+osg::ref_ptr<osg::Vec2Array>&
+CompilerCache::TexCoordArrayCache::get(const osg::Vec4d& mat,
+                                       unsigned          cols,
+                                       unsigned          rows)
+{
+    for( iterator i = begin(); i != end(); ++i )
+    {
+        CompilerCache::TexCoordTableKey& key = i->first;
+        if ( key._mat == mat && key._cols == cols && key._rows == rows )
+        {
+            return i->second;
+        }
+    }
+    
+    CompilerCache::TexCoordTableKey newKey;
+    newKey._mat     = mat;
+    newKey._cols    = cols;
+    newKey._rows    = rows;
+    this->push_back( std::make_pair(newKey, (osg::Vec2Array*)0L) );
+    return this->back().second;
+}
+
+
+//------------------------------------------------------------------------
+
+
+#define MATCH_TOLERANCE 0.000001
+
+namespace
+{    
+    // Data for a single renderable color layer
+    struct RenderLayer
+    {
+        TileModel::ColorData           _layer;
+        TileModel::ColorData           _layerParent;
+        osg::ref_ptr<const GeoLocator> _locator;
+        osg::ref_ptr<osg::Vec2Array>   _texCoords;
+        osg::ref_ptr<osg::Vec2Array>   _stitchTexCoords;
+        bool _ownsTexCoords;
+        RenderLayer() : 
+            _ownsTexCoords( false ) { }
+    };
+
+    typedef std::vector< RenderLayer > RenderLayerVector;
+
+
+    // Record that stores the data for a single masking region.
+    struct MaskRecord
+    {
+        osg::ref_ptr<osg::Vec3dArray> _boundary;
+        osg::Vec3d                    _ndcMin, _ndcMax;
+        MPGeometry*                   _geom;
+        osg::ref_ptr<osg::Vec3Array>  _internal;
+
+        MaskRecord(osg::Vec3dArray* boundary, osg::Vec3d& ndcMin, osg::Vec3d& ndcMax, MPGeometry* geom) 
+            : _boundary(boundary), _ndcMin(ndcMin), _ndcMax(ndcMax), _geom(geom), _internal(new osg::Vec3Array()) { }
+    };
+
+    typedef std::vector<MaskRecord> MaskRecordVector;
+
+
+    typedef std::vector<int> Indices;
+
+
+    struct Data
+    {
+        Data(const TileModel* in_model, const MapFrame& in_frame, const MaskLayerVector& in_maskLayers)
+            : model     ( in_model ), 
+              frame     ( in_frame ),
+              maskLayers( in_maskLayers )
+        {
+            surfaceGeode     = 0L;
+            surface          = 0L;
+//            ss_verts         = 0L;
+            heightScale      = 1.0f;
+            heightOffset     = 0.0f;
+            createSkirt      = false;
+            i_sampleFactor   = 1.0f;
+            j_sampleFactor   = 1.0f;
+            useVBOs = true; //!Registry::capabilities().preferDisplayListsForStaticGeometry();
+            textureImageUnit = 0;
+            renderTileCoords = 0L;
+            ownsTileCoords   = false;
+            stitchTileCoords = 0L;
+            stitchGeom       = 0L;
+//            stitchSkirtTileCoords = 0L;
+        }
+
+        const MapFrame& frame;
+
+        bool                     useVBOs;
+        int                      textureImageUnit;
+
+        const TileModel*              model;                   // the tile's data model
+        osg::ref_ptr<const TileModel> parentModel;             // parent model reference
+
+        const MaskLayerVector&   maskLayers;                    // map-global masking layer set
+        osg::ref_ptr<GeoLocator> geoLocator;                    // tile locator adjusted to geographic
+        osg::Vec3d               centerModel;                   // tile center in model (world) coords
+
+        RenderLayerVector            renderLayers;
+        osg::ref_ptr<osg::Vec2Array> renderTileCoords;
+        bool                         ownsTileCoords;
+
+        // tile coords for masked areas; always owned (never shared)
+        osg::ref_ptr<osg::Vec2Array> stitchTileCoords;
+
+        // surface data:
+        osg::Geode*                   surfaceGeode;
+        MPGeometry*                   surface;
+        osg::Vec3Array*               surfaceVerts;
+        osg::Vec3Array*               normals;
+        osg::Vec4Array*               surfaceAttribs;
+        osg::Vec4Array*               surfaceAttribs2;
+        unsigned                      numVerticesInSurface;
+        osg::ref_ptr<osg::FloatArray> elevations;
+        Indices                       indices;
+        osg::BoundingSphere           surfaceBound;
+
+        // skirt data:
+        //MPGeometry*              skirt;
+        unsigned                 numVerticesInSkirt;
+        bool                     createSkirt;
+
+        // sampling grid parameters:
+        unsigned                 numRows;
+        unsigned                 numCols;
+        double                   i_sampleFactor;
+        double                   j_sampleFactor;
+        double                   heightScale;
+        double                   heightOffset;
+        unsigned                 originalNumRows;
+        unsigned                 originalNumCols;
+        
+        // for masking/stitching:
+        MaskRecordVector         maskRecords;
+        MPGeometry*              stitchGeom;
+//        MPGeometry*              stitching_skirts;
+//        osg::Vec3Array*          ss_verts;
+    };
+
+
+
+    /**
+     * Set up the masking records for this build. Here we check all the map's mask layer
+     * boundary geometries and find any that intersect the current tile. For an intersection
+     * we create a MaskRecord that we'll use later in the process.
+     */
+    void setupMaskRecords( Data& d )
+    {
+        // TODO: Set up the boundary sets globally in the TileModelCompiler instead of
+        // generating the boundaries every time for every tile.
+
+        for (MaskLayerVector::const_iterator it = d.maskLayers.begin(); it != d.maskLayers.end(); ++it)
+        {
+            if ((*it)->getMinLevel() <= d.model->_tileKey.getLevelOfDetail())
+            {
+
+                // When displaying Plate Carre, Heights have to be converted from meters to degrees.
+                // This is also true for mask feature
+                // TODO: adjust this calculation based on the actual EllipsoidModel.
+                float scale = d.heightScale;
+                if (d.model->_tileLocator->getCoordinateSystemType() == osgEarth::GeoLocator::GEOGRAPHIC)
+                {
+                  scale = d.heightScale / 111319.0f;
+                }
+
+                // TODO: no need to do this for every tile right?
+                osg::Vec3dArray* boundary = (*it)->getOrCreateBoundary(
+                    scale, 
+                    d.model->_tileLocator->getDataExtent().getSRS() );
+
+                if ( boundary )
+                {
+                    osg::Vec3d min, max;
+                    min = max = boundary->front();
+
+                    for (osg::Vec3dArray::iterator it = boundary->begin(); it != boundary->end(); ++it)
+                    {
+                      if (it->x() < min.x())
+                        min.x() = it->x();
+
+                      if (it->y() < min.y())
+                        min.y() = it->y();
+
+                      if (it->x() > max.x())
+                        max.x() = it->x();
+
+                      if (it->y() > max.y())
+                        max.y() = it->y();
+                    }
+
+                    osg::Vec3d min_ndc, max_ndc;
+                    d.geoLocator->modelToUnit(min, min_ndc);
+                    d.geoLocator->modelToUnit(max, max_ndc);
+
+                    bool x_match = ((min_ndc.x() >= 0.0 && max_ndc.x() <= 1.0) ||
+                                    (min_ndc.x() <= 0.0 && max_ndc.x() > 0.0) ||
+                                    (min_ndc.x() < 1.0 && max_ndc.x() >= 1.0));
+
+                    bool y_match = ((min_ndc.y() >= 0.0 && max_ndc.y() <= 1.0) ||
+                                    (min_ndc.y() <= 0.0 && max_ndc.y() > 0.0) ||
+                                    (min_ndc.y() < 1.0 && max_ndc.y() >= 1.0));
+
+                    if (x_match && y_match)
+                    {
+                        d.stitchGeom = new MPGeometry( d.model->_tileKey, d.frame, d.textureImageUnit );
+                        //d.stitchGeom->setUseVertexBufferObjects(d.useVBOs);
+                        d.surfaceGeode->addDrawable(d.stitchGeom);
+                        d.maskRecords.push_back( MaskRecord(boundary, min_ndc, max_ndc, d.stitchGeom) );
+                    }
+                }
+            }
+        }
+
+#if 0
+        if (d.maskRecords.size() > 0)
+        {
+          //d.stitching_skirts = new osg::Geometry();
+          d.stitching_skirts = new MPGeometry( d.model->_tileKey, d.frame, d.textureImageUnit );
+          d.stitching_skirts->setUseVertexBufferObjects(d.useVBOs);
+          d.surfaceGeode->addDrawable( d.stitching_skirts );
+
+          d.ss_verts = new osg::Vec3Array();
+          d.stitching_skirts->setVertexArray(d.ss_verts);
+
+          if ( d.ss_verts->getVertexBufferObject() )
+              d.ss_verts->getVertexBufferObject()->setUsage(GL_STATIC_DRAW_ARB);
+        }
+#endif
+    }
+
+
+    /**
+     * Calculates the sample rate and allocates all the vertex, normal, and color
+     * arrays for the tile.
+     */
+    void setupGeometryAttributes( Data& d, double sampleRatio )
+    {
+        d.numRows = 8;
+        d.numCols = 8;
+        d.originalNumRows = 8;
+        d.originalNumCols = 8;        
+
+        // read the row/column count and skirt size from the model:
+        osg::HeightField* hf = d.model->_elevationData.getHeightField();
+        if ( hf )
+        {
+            d.numCols = hf->getNumColumns();
+            d.numRows = hf->getNumRows();
+            d.originalNumCols = d.numCols;
+            d.originalNumRows = d.numRows;
+        }
+
+        // calculate the elevation sampling factors that we'll use to step though
+        // the tile's NDC space.
+        d.i_sampleFactor = 1.0f;
+        d.j_sampleFactor = 1.0f;
+
+        if ( sampleRatio != 1.0f )
+        {            
+            d.numCols = osg::maximum((unsigned int) (float(d.originalNumCols)*sqrtf(sampleRatio)), 4u);
+            d.numRows = osg::maximum((unsigned int) (float(d.originalNumRows)*sqrtf(sampleRatio)), 4u);
+
+            d.i_sampleFactor = double(d.originalNumCols-1)/double(d.numCols-1);
+            d.j_sampleFactor = double(d.originalNumRows-1)/double(d.numRows-1);
+        }
+
+
+        // calculate the total number of verts:
+        d.numVerticesInSkirt   = d.createSkirt ? (2 * (d.numCols*2 + d.numRows*2 - 4)) : 0;
+        d.numVerticesInSurface = d.numCols * d.numRows + d.numVerticesInSkirt;
+
+        // allocate and assign vertices
+        d.surfaceVerts = new osg::Vec3Array();
+        d.surfaceVerts->reserve( d.numVerticesInSurface );
+        d.surface->setVertexArray( d.surfaceVerts );
+
+        // allocate and assign normals
+        d.normals = new osg::Vec3Array();
+        d.normals->reserve( d.numVerticesInSurface );
+        d.surface->setNormalArray( d.normals );
+        d.surface->setNormalBinding( osg::Geometry::BIND_PER_VERTEX );
+
+        // vertex attribution
+        // for each vertex, a vec4 containing a unit extrusion vector in [0..2] and the raw elevation in [3]
+        d.surfaceAttribs = new osg::Vec4Array();
+        d.surfaceAttribs->reserve( d.numVerticesInSurface );
+        d.surface->setVertexAttribArray( osg::Drawable::ATTRIBUTE_6, d.surfaceAttribs );
+        d.surface->setVertexAttribBinding( osg::Drawable::ATTRIBUTE_6, osg::Geometry::BIND_PER_VERTEX );
+        d.surface->setVertexAttribNormalize( osg::Drawable::ATTRIBUTE_6, false );
+
+        // for each vertex, index 0 holds the interpolated elevation from the lower lod (for morphing)
+        d.surfaceAttribs2 = new osg::Vec4Array();
+        d.surfaceAttribs2->reserve( d.numVerticesInSurface );
+        d.surface->setVertexAttribArray( osg::Drawable::ATTRIBUTE_7, d.surfaceAttribs2 );
+        d.surface->setVertexAttribBinding( osg::Drawable::ATTRIBUTE_7, osg::Geometry::BIND_PER_VERTEX );
+        d.surface->setVertexAttribNormalize( osg::Drawable::ATTRIBUTE_7, false );
+        
+        // temporary data structures for triangulation support
+        d.elevations = new osg::FloatArray();
+        d.elevations->reserve( d.numVerticesInSurface );
+        d.indices.resize( d.numVerticesInSurface, -1 );
+    }
+
+
+    /**
+     * Generates the texture coordinate arrays for each layer.
+     */
+    void setupTextureAttributes( Data& d, CompilerCache& cache )
+    {
+        // Any color entries that have the same Locator will share a texcoord
+        // array, saving on memory.
+        d.renderLayers.reserve( d.model->_colorData.size() );
+
+#ifdef USE_TEXCOORD_CACHE
+        // unit tile coords - [0..1] always across the tile.
+        osg::Vec4d idmat;
+        idmat[0] = 0.0;
+        idmat[1] = 0.0;
+        idmat[2] = 1.0;
+        idmat[3] = 1.0;
+
+        osg::ref_ptr<osg::Vec2Array>& tileCoords = cache._surfaceTexCoordArrays.get( idmat, d.numCols, d.numRows );
+        if ( !tileCoords.valid() )
+        {
+            // Note: anything in the cache must have its own VBO. No sharing!
+            tileCoords = new osg::Vec2Array();
+            tileCoords->setVertexBufferObject( new osg::VertexBufferObject() );
+            tileCoords->reserve( d.numVerticesInSurface );
+            d.ownsTileCoords = true;
+        }
+        d.renderTileCoords = tileCoords.get();
+
+#else // not USE_TEXCOORD_CACHE
+        d.renderTileCoords = new osg::Vec2Array();
+        d.renderTileCoords->reserve( d.numVerticesInSurface );
+        d.ownsTileCoords = true;
+#endif
+
+
+        // build a list of "render layers", in rendering order, sharing texture coordinate
+        // arrays wherever possible.
+        for( TileModel::ColorDataByUID::const_iterator i = d.model->_colorData.begin(); i != d.model->_colorData.end(); ++i )
+        {
+            const TileModel::ColorData& colorLayer = i->second;
+            RenderLayer r;
+            r._layer = colorLayer;
+
+            const GeoLocator* locator = r._layer.getLocator();
+            if ( locator )
+            {
+                // if we have no mask records, we can use the texture coordinate array cache.
+                if ( d.maskLayers.size() == 0 && locator->isLinear() )
+                {
+                    const GeoExtent& locex = locator->getDataExtent();
+                    const GeoExtent& keyex = d.model->_tileKey.getExtent();
+
+                    osg::Vec4d mat;
+                    mat[0] = (keyex.xMin() - locex.xMin())/locex.width();
+                    mat[1] = (keyex.yMin() - locex.yMin())/locex.height();
+                    mat[2] = (keyex.width() / locex.width());
+                    mat[3] = (keyex.height() / locex.height());
+
+                    //OE_DEBUG << "key=" << d.model->_tileKey.str() << ": off=[" <<mat[0]<< ", " <<mat[1] << "] scale=["
+                    //    << mat[2]<< ", " << mat[3] << "]" << std::endl;
+
+#ifdef USE_TEXCOORD_CACHE
+                    osg::ref_ptr<osg::Vec2Array>& surfaceTexCoords = cache._surfaceTexCoordArrays.get( mat, d.numCols, d.numRows );
+                    if ( !surfaceTexCoords.valid() )
+                    {
+                        // Note: anything in the cache must have its own VBO. No sharing!
+                        surfaceTexCoords = new osg::Vec2Array();
+                        surfaceTexCoords->setVertexBufferObject( new osg::VertexBufferObject() );
+                        surfaceTexCoords->reserve( d.numVerticesInSurface );
+                        r._ownsTexCoords = true;
+                    }
+                    r._texCoords = surfaceTexCoords.get();
+
+#else // not USE_TEXCOORD_CACHE
+                    r._texCoords = new osg::Vec2Array();
+                    r._texCoords->reserve( d.numVerticesInSurface );
+                    r._ownsTexCoords = true;
+#endif
+
+#if 0
+                    osg::ref_ptr<osg::Vec2Array>& skirtTexCoords = cache._skirtTexCoordArrays.get( mat, d.numCols, d.numRows );
+                    if ( !skirtTexCoords.valid() )
+                    {
+                        // Note: anything in the cache must have its own VBO. No sharing!
+                        skirtTexCoords = new osg::Vec2Array();
+                        skirtTexCoords->setVertexBufferObject( new osg::VertexBufferObject() );
+                        skirtTexCoords->reserve( d.numVerticesInSkirt );
+                        r._ownsSkirtTexCoords = true;
+                    }
+                    r._skirtTexCoords = skirtTexCoords.get();
+#endif
+                }
+
+                else
+                {
+                    // cannot use the tex coord array cache if there are masking records.
+                    r._texCoords = new osg::Vec2Array();
+                    r._texCoords->reserve( d.numVerticesInSurface );
+                    r._ownsTexCoords = true;
+
+                    if ( d.maskRecords.size() > 0 )
+                    {
+                        r._stitchTexCoords = new osg::Vec2Array();
+                        //r._stitchTexCoords->setVertexBufferObject( d.stitchGeom->getOrCreateVertexBufferObject() );
+                        if ( !d.stitchTileCoords.valid() )
+                        {
+                            d.stitchTileCoords = new osg::Vec2Array();
+                            //d.stitchTileCoords->setVertexBufferObject( d.stitchGeom->getOrCreateVertexBufferObject() );
+                        }
+                    }
+                }
+
+                // install the locator:
+                r._locator = locator;
+                if ( locator->getCoordinateSystemType() == osgTerrain::Locator::GEOCENTRIC )
+                {
+                    r._locator = locator->getGeographicFromGeocentric();
+                }
+
+                // install the parent color data layer if necessary.
+                if ( d.parentModel.valid() )
+                {                    
+                    if (!d.parentModel->getColorData( r._layer.getUID(), r._layerParent ))
+                    {
+                        // If we can't get the color data from the parent that means it doesn't exist, perhaps b/c of a min level setting
+                        // So we create a false layer parent with a transparent image so it will fade into the real data.
+                        r._layerParent = r._layer;
+                        r._layerParent._texture = new osg::Texture2D(ImageUtils::createEmptyImage());
+                        r._layerParent._hasAlpha = true;
+                    }
+                }
+                else
+                {
+                    r._layerParent = r._layer;
+                }
+
+                d.renderLayers.push_back( r );
+
+                // Note that we don't actually assign the tex coord arrays to the geometry yet.
+                // That must wait until the end. See the comments in assignTextureArrays()
+                // to understand why.
+            }
+            else
+            {
+                OE_WARN << LC << "Found a Locator, but it wasn't a GeoLocator." << std::endl;
+            }
+        }
+    }
+
+
+    /**
+     * Iterate over the sampling grid and calculate the vertex positions and normals
+     * for each sampling point.
+     */
+    void createSurfaceGeometry( Data& d )
+    {
+        d.surfaceBound.init();
+
+        //osgTerrain::HeightFieldLayer* elevationLayer = d.model->_elevationData.getHFLayer();
+
+        osg::HeightField* hf            = d.model->_elevationData.getHeightField();
+        GeoLocator*       hfLocator     = d.model->_elevationData.getLocator();
+
+        // populate vertex and tex coord arrays    
+        for(unsigned j=0; j < d.numRows; ++j)
+        {
+            for(unsigned i=0; i < d.numCols; ++i)
+            {
+                unsigned int iv = j*d.numCols + i;
+                osg::Vec3d ndc( ((double)i)/(double)(d.numCols-1), ((double)j)/(double)(d.numRows-1), 0.0);
+
+                // raw height:
+                float heightValue = 0.0f;
+                bool  validValue  = true;
+
+                if ( hf )
+                {
+                    validValue = d.model->_elevationData.getHeight( ndc, d.model->_tileLocator, heightValue, INTERP_TRIANGULATE );
+                }
+
+                ndc.z() = heightValue * d.heightScale + d.heightOffset;
+
+                if ( !validValue )
+                {
+                    d.indices[iv] = -1;
+                }
+
+                // First check whether the sampling point falls within a mask's bounding box.
+                // If so, skip the sampling and mark it as a mask location
+                if ( validValue && d.maskRecords.size() > 0 )
+                {
+					double minndcx = d.maskRecords[0]._ndcMin.x();
+					double minndcy = d.maskRecords[0]._ndcMin.y();
+					double maxndcx = d.maskRecords[0]._ndcMax.x();
+					double maxndcy = d.maskRecords[0]._ndcMax.y();
+					for (int mrs = 1; mrs < d.maskRecords.size(); ++mrs)
+					{
+						if ( d.maskRecords[mrs]._ndcMin.x()< minndcx)
+						{
+							minndcx = d.maskRecords[mrs]._ndcMin.x();
+						}
+						if ( d.maskRecords[mrs]._ndcMin.y()< minndcy)
+						{
+							minndcy = d.maskRecords[mrs]._ndcMin.y();
+						}
+						if ( d.maskRecords[mrs]._ndcMax.x()> maxndcx)
+						{
+							maxndcx = d.maskRecords[mrs]._ndcMax.x();
+						}
+						if ( d.maskRecords[mrs]._ndcMax.y()> maxndcy)
+						{
+							maxndcy = d.maskRecords[mrs]._ndcMax.y();
+						}
+
+
+					}
+					if(ndc.x() >= (minndcx) && ndc.x() <= (maxndcx) &&
+						        ndc.y() >= (minndcy) && ndc.y() <= (maxndcy))
+				    {
+				        validValue = false;
+				        d.indices[iv] = -2;
+				    
+				    }
+                    //for (MaskRecordVector::iterator mr = d.maskRecords.begin(); mr != d.maskRecords.end(); ++mr)
+                    //{
+                    //    if(ndc.x() >= ((*mr)._ndcMin.x()) && ndc.x() <= ((*mr)._ndcMax.x()) &&
+                    //        ndc.y() >= ((*mr)._ndcMin.y()) && ndc.y() <= ((*mr)._ndcMax.y()))
+						
+                    //    {
+                    //        validValue = false;
+                    //        d.indices[iv] = -2;
+
+                    //       // (*mr)._internal->push_back(ndc);
+
+                    //        break;
+                    //    }
+                    //}
+                }
+                
+                if ( validValue )
+                {
+                    d.indices[iv] = d.surfaceVerts->size();
+
+                    osg::Vec3d model;
+                    d.model->_tileLocator->unitToModel( ndc, model );
+
+                    (*d.surfaceVerts).push_back(model - d.centerModel);
+
+                    // grow the bounding sphere:
+                    d.surfaceBound.expandBy( (*d.surfaceVerts).back() );
+
+                    // the separate texture space requires separate transformed texcoords for each layer.
+                    for( RenderLayerVector::const_iterator r = d.renderLayers.begin(); r != d.renderLayers.end(); ++r )
+                    {
+                        if ( r->_ownsTexCoords )
+                        {
+                            if ( !r->_locator->isEquivalentTo( *d.geoLocator.get() ) )
+                            {
+                                osg::Vec3d color_ndc;
+                                osgTerrain::Locator::convertLocalCoordBetween( *d.geoLocator.get(), ndc, *r->_locator.get(), color_ndc );
+                                r->_texCoords->push_back( osg::Vec2( color_ndc.x(), color_ndc.y() ) );
+                            }
+                            else
+                            {
+                                r->_texCoords->push_back( osg::Vec2( ndc.x(), ndc.y() ) );
+                            }
+                        }
+                    }
+
+                    if ( d.ownsTileCoords )
+                    {
+                        d.renderTileCoords->push_back( osg::Vec2(ndc.x(), ndc.y()) );
+                    }
+
+                    // record the raw elevation value in our float array for later
+                    (*d.elevations).push_back(ndc.z());
+
+                    // compute the local normal (up vector)
+                    osg::Vec3d ndc_plus_one(ndc.x(), ndc.y(), ndc.z() + 1.0);
+                    osg::Vec3d model_up;
+                    d.model->_tileLocator->unitToModel(ndc_plus_one, model_up);
+                    model_up = model_up - model;
+                    model_up.normalize();
+
+                    (*d.normals).push_back(model_up);
+
+                    // Calculate and store the "old height", i.e the height value from
+                    // the parent LOD.
+                    float     oldHeightValue = heightValue;
+                    osg::Vec3 oldNormal;
+
+                    // This only works if the tile size is an odd number in both directions.
+                    if (d.model->_tileKey.getLOD() > 0 && (d.numCols&1) && (d.numRows&1) && d.parentModel.valid())
+                    {
+                        d.parentModel->_elevationData.getHeight( ndc, d.model->_tileLocator.get(), oldHeightValue, INTERP_TRIANGULATE );
+                        d.parentModel->_elevationData.getNormal( ndc, d.model->_tileLocator.get(), oldNormal, INTERP_TRIANGULATE );
+                    }
+                    else
+                    {
+                        d.model->_elevationData.getNormal(ndc, d.model->_tileLocator.get(), oldNormal, INTERP_TRIANGULATE );
+                    }
+
+                    // first attribute set has the unit extrusion vector and the
+                    // raw height value.
+                    (*d.surfaceAttribs).push_back( osg::Vec4f(
+                        model_up.x(),
+                        model_up.y(),
+                        model_up.z(),
+                        heightValue) );
+
+                    // second attribute set has the old height value in "w"
+                    (*d.surfaceAttribs2).push_back( osg::Vec4f(
+                        oldNormal.x(),
+                        oldNormal.y(),
+                        oldNormal.z(),
+                        oldHeightValue ) );
+                }
+            }
+        }
+
+        //if ( d.renderLayers[0]._texCoords->size() < d.surfaceVerts->size() )
+        //{
+        //    OE_WARN << LC << "not good. mask error." << std::endl;
+        //}
+    }
+
+
+    /**
+     * If there are masking records, calculate the vertices to bound the masked area
+     * and the internal verticies to populate it. Then build a triangulation of the
+     * area inside the masking bounding box and add this to the surface geode.
+     */
+    void createMaskGeometry( Data& d )
+    {
+        bool hasElev = d.model->hasElevation();
+
+		osg::ref_ptr<osgUtil::DelaunayTriangulator> trig=new osgUtil::DelaunayTriangulator();
+
+		std::vector<osg::ref_ptr<osgUtil::DelaunayConstraint> > alldcs;
+	
+		osg::ref_ptr<osg::Vec3Array> coordsArray = new osg::Vec3Array;
+						
+		double minndcx = d.maskRecords[0]._ndcMin.x();
+		double minndcy = d.maskRecords[0]._ndcMin.y();
+		double maxndcx = d.maskRecords[0]._ndcMax.x();
+		double maxndcy = d.maskRecords[0]._ndcMax.y();
+        for (int mrs = 1; mrs < d.maskRecords.size(); ++mrs)
+		{
+			if ( d.maskRecords[mrs]._ndcMin.x()< minndcx)
+			{
+				minndcx = d.maskRecords[mrs]._ndcMin.x();
+			}
+			if ( d.maskRecords[mrs]._ndcMin.y()< minndcy)
+			{
+				minndcy = d.maskRecords[mrs]._ndcMin.y();
+			}
+			if ( d.maskRecords[mrs]._ndcMax.x()> maxndcx)
+			{
+				maxndcx = d.maskRecords[mrs]._ndcMax.x();
+			}
+			if ( d.maskRecords[mrs]._ndcMax.y()> maxndcy)
+			{
+				maxndcy = d.maskRecords[mrs]._ndcMax.y();
+			}
+
+			
+		}
+       
+            int min_i = (int)floor(minndcx * (double)(d.numCols-1));
+            if (min_i < 0) min_i = 0;
+            if (min_i >= (int)d.numCols) min_i = d.numCols - 1;
+
+            int min_j = (int)floor(minndcy * (double)(d.numRows-1));
+            if (min_j < 0) min_j = 0;
+            if (min_j >= (int)d.numRows) min_j = d.numRows - 1;
+
+            int max_i = (int)ceil(maxndcx * (double)(d.numCols-1));
+            if (max_i < 0) max_i = 0;
+            if (max_i >= (int)d.numCols) max_i = d.numCols - 1;
+
+            int max_j = (int)ceil(maxndcy * (double)(d.numRows-1));
+            if (max_j < 0) max_j = 0;
+            if (max_j >= (int)d.numRows) max_j = d.numRows - 1;
+
+            if (min_i >= 0 && max_i >= 0 && min_j >= 0 && max_j >= 0)
+            {
+                int num_i = max_i - min_i + 1;
+                int num_j = max_j - min_j + 1;
+
+                osg::ref_ptr<Polygon> maskSkirtPoly = new Polygon();
+                maskSkirtPoly->resize(num_i * 2 + num_j * 2 - 4);
+
+                for (int i = 0; i < num_i; i++)
+                {
+                    //int index = indices[min_j*numColumns + i + min_i];
+                    {
+                        osg::Vec3d ndc( ((double)(i + min_i))/(double)(d.numCols-1), ((double)min_j)/(double)(d.numRows-1), 0.0);
+
+                        //if (elevationLayer)
+                        if ( hasElev )
+                        {
+                            float value = 0.0f;
+                            if ( d.model->_elevationData.getHeight( ndc, d.model->_tileLocator.get(), value, INTERP_BILINEAR ) )
+                                ndc.z() = value * d.heightScale + d.heightOffset;
+                        }
+
+                        (*maskSkirtPoly)[i] = ndc;
+                    }
+
+                    //index = indices[max_j*numColumns + i + min_i];
+                    {
+                        osg::Vec3d ndc( ((double)(i + min_i))/(double)(d.numCols-1), ((double)max_j)/(double)(d.numRows-1), 0.0);
+
+                        if ( hasElev )
+                        {
+                            float value = 0.0f;
+                            if ( d.model->_elevationData.getHeight( ndc, d.model->_tileLocator.get(), value, INTERP_BILINEAR ) )
+                                ndc.z() = value * d.heightScale + d.heightOffset;
+                        }
+
+                        (*maskSkirtPoly)[i + (2 * num_i + num_j - 3) - 2 * i] = ndc;
+                    }
+                }
+                for (int j = 0; j < num_j - 2; j++)
+                {
+                    //int index = indices[(min_j + j + 1)*numColumns + max_i];
+                    {
+                        osg::Vec3d ndc( ((double)max_i)/(double)(d.numCols-1), ((double)(min_j + j + 1))/(double)(d.numRows-1), 0.0);
+
+                        if ( hasElev )
+                        {
+                            float value = 0.0f;
+                            if ( d.model->_elevationData.getHeight( ndc, d.model->_tileLocator.get(), value, INTERP_BILINEAR ) )
+                                ndc.z() = value * d.heightScale + d.heightOffset;
+                        }
+
+#if 0
+                        if (elevationLayer)
+                        {
+                            unsigned int i_equiv = d.i_sampleFactor==1.0 ? max_i : (unsigned int) (double(max_i)*d.i_sampleFactor);
+                            unsigned int j_equiv = d.j_sampleFactor==1.0 ? min_j + j + 1 : (unsigned int) (double(min_j + j + 1)*d.j_sampleFactor);
+
+                            float value = 0.0f;
+                            if (elevationLayer->getValidValue(i_equiv,j_equiv, value))
+                                ndc.z() = value * d.heightScale + d.heightOffset;
+                        }
+#endif
+
+                        (*maskSkirtPoly)[j + num_i] = ndc;
+                    }
+
+                    //index = indices[(min_j + j + 1)*numColumns + min_i];
+                    {
+                        osg::Vec3d ndc( ((double)min_i)/(double)(d.numCols-1), ((double)(min_j + j + 1))/(double)(d.numRows-1), 0.0);
+
+                        if ( hasElev )
+                        {
+                            float value = 0.0f;
+                            if ( d.model->_elevationData.getHeight( ndc, d.model->_tileLocator.get(), value, INTERP_BILINEAR ) )
+                                ndc.z() = value * d.heightScale + d.heightOffset;
+                        }
+
+                        (*maskSkirtPoly)[j + (2 * num_i + 2 * num_j - 5) - 2 * j] = ndc;
+                    }
+                }
+
+			    for (int j = 0; j < num_j; j++)
+					for (int i = 0; i < num_i; i++)
+					{
+						//int index = indices[min_j*numColumns + i + min_i];
+						{
+							osg::Vec3d ndc( ((double)(i + min_i))/(double)(d.numCols-1), ((double)(j+min_j))/(double)(d.numRows-1), 0.0);
+
+							//if (elevationLayer)
+							if ( hasElev )
+							{
+								float value = 0.0f;
+								if ( d.model->_elevationData.getHeight( ndc, d.model->_tileLocator.get(), value, INTERP_BILINEAR ) )
+									ndc.z() = value * d.heightScale + d.heightOffset;
+							}
+
+							coordsArray->push_back(ndc) ;
+						}						
+					}
+
+
+                // Use delaunay triangulation for stitching:
+                for (MaskRecordVector::iterator mr = d.maskRecords.begin();mr != d.maskRecords.end();mr++)
+                {
+
+					 // Add the outter stitching bounds to the collection of vertices to be used for triangulation
+				//	coordsArray->insert(coordsArray->end(), (*mr)._internal->begin(), (*mr)._internal->end());
+					//Create local polygon representing mask
+					osg::ref_ptr<Polygon> maskPoly = new Polygon();
+					for (osg::Vec3dArray::iterator it = (*mr)._boundary->begin(); it != (*mr)._boundary->end(); ++it)
+					{
+						osg::Vec3d local;
+						d.geoLocator->convertModelToLocal(*it, local);
+						maskPoly->push_back(local);
+					}
+					// Add mask bounds as a triangulation constraint
+										
+					osg::ref_ptr<osgUtil::DelaunayConstraint> newdc=new osgUtil::DelaunayConstraint;
+					osg::Vec3Array* maskConstraint = new osg::Vec3Array();
+					newdc->setVertexArray(maskConstraint);
+					
+					//Crop the mask to the stitching poly (for case where mask crosses tile edge)
+					osg::ref_ptr<Geometry> maskCrop;
+					maskPoly->crop(maskSkirtPoly.get(), maskCrop);
+
+                GeometryIterator i( maskCrop.get(), false );
+                while( i.hasMore() )
+                {
+                    Geometry* part = i.next();
+                    if (!part)
+                        continue;
+
+						if (part->getType() == Geometry::TYPE_POLYGON)
+						{
+							osg::Vec3Array* partVerts = part->toVec3Array();
+							maskConstraint->insert(maskConstraint->end(), partVerts->begin(), partVerts->end());
+							newdc->addPrimitiveSet(new osg::DrawArrays(osg::PrimitiveSet::LINE_LOOP, maskConstraint->size() - partVerts->size(), partVerts->size()));
+						}
+					}
+
+                // Cropping strips z-values so need reassign
+                std::vector<int> isZSet;
+                for (osg::Vec3Array::iterator it = maskConstraint->begin(); it != maskConstraint->end(); ++it)
+                {
+                    int zSet = 0;
+
+                    //Look for verts that belong to the original mask skirt polygon
+                    for (Polygon::iterator mit = maskSkirtPoly->begin(); mit != maskSkirtPoly->end(); ++mit)
+                    {
+                        if (osg::absolute((*mit).x() - (*it).x()) < MATCH_TOLERANCE && osg::absolute((*mit).y() - (*it).y()) < MATCH_TOLERANCE)
+                        {
+                            (*it).z() = (*mit).z();
+                            zSet += 1;
+                            break;
+                        }
+                    }
+
+                    //Look for verts that belong to the mask polygon
+                    for (Polygon::iterator mit = maskPoly->begin(); mit != maskPoly->end(); ++mit)
+                    {
+                        if (osg::absolute((*mit).x() - (*it).x()) < MATCH_TOLERANCE && osg::absolute((*mit).y() - (*it).y()) < MATCH_TOLERANCE)
+                        {
+                            (*it).z() = (*mit).z();
+                            zSet += 2;
+                            break;
+                        }
+                    }
+
+                    isZSet.push_back(zSet);
+                }
+
+                //Any mask skirt verts that are still unset are newly created verts where the skirt
+                //meets the mask. Find the mask segment the point lies along and calculate the
+                //appropriate z value for the point.
+                int count = 0;
+                for (osg::Vec3Array::iterator it = maskConstraint->begin(); it != maskConstraint->end(); ++it)
+                {
+                    //If the z-value was set from a mask vertex there is no need to change it.  If
+                    //it was set from a vertex from the stitching polygon it may need overriden if
+                    //the vertex lies along a mask edge.  Or if it is unset, it will need to be set.
+                    //if (isZSet[count] < 2)
+                    if (!isZSet[count])
+                    {
+                        osg::Vec3d p2 = *it;
+                        double closestZ = 0.0;
+                        double closestRatio = DBL_MAX;
+                        for (Polygon::iterator mit = maskPoly->begin(); mit != maskPoly->end(); ++mit)
+                        {
+                            osg::Vec3d p1 = *mit;
+                            osg::Vec3d p3 = mit == --maskPoly->end() ? maskPoly->front() : (*(mit + 1));
+
+                            //Truncated vales to compensate for accuracy issues
+                            double p1x = ((int)(p1.x() * 1000000)) / 1000000.0L;
+                            double p3x = ((int)(p3.x() * 1000000)) / 1000000.0L;
+                            double p2x = ((int)(p2.x() * 1000000)) / 1000000.0L;
+
+                            double p1y = ((int)(p1.y() * 1000000)) / 1000000.0L;
+                            double p3y = ((int)(p3.y() * 1000000)) / 1000000.0L;
+                            double p2y = ((int)(p2.y() * 1000000)) / 1000000.0L;
+
+                            if ((p1x < p3x ? p2x >= p1x && p2x <= p3x : p2x >= p3x && p2x <= p1x) &&
+                                (p1y < p3y ? p2y >= p1y && p2y <= p3y : p2y >= p3y && p2y <= p1y))
+                            {
+                                double l1 =(osg::Vec2d(p2.x(), p2.y()) - osg::Vec2d(p1.x(), p1.y())).length();
+                                double lt = (osg::Vec2d(p3.x(), p3.y()) - osg::Vec2d(p1.x(), p1.y())).length();
+                                double zmag = p3.z() - p1.z();
+
+                                double foundZ = (l1 / lt) * zmag + p1.z();
+
+                                double mRatio = 1.0;
+                                if (osg::absolute(p1x - p3x) < MATCH_TOLERANCE)
+                                {
+                                    if (osg::absolute(p1x-p2x) < MATCH_TOLERANCE)
+                                        mRatio = 0.0;
+                                }
+                                else
+                                {
+                                    double m1 = p1x == p2x ? 0.0 : (p2y - p1y) / (p2x - p1x);
+                                    double m2 = p1x == p3x ? 0.0 : (p3y - p1y) / (p3x - p1x);
+                                    mRatio = m2 == 0.0 ? m1 : osg::absolute(1.0L - m1 / m2);
+                                }
+
+                                if (mRatio < 0.01)
+                                {
+                                    (*it).z() = foundZ;
+                                    isZSet[count] = 2;
+                                    break;
+                                }
+                                else if (mRatio < closestRatio)
+                                {
+                                    closestRatio = mRatio;
+                                    closestZ = foundZ;
+                                }
+                            }
+                        }
+
+                        if (!isZSet[count] && closestRatio < DBL_MAX)
+                        {
+                            (*it).z() = closestZ;
+                            isZSet[count] = 2;
+                        }
+                    }
+
+                    if (!isZSet[count])
+                        OE_WARN << LC << "Z-value not set for mask constraint vertex" << std::endl;
+
+						count++;
+					}
+					
+					alldcs.push_back(newdc);
+                }
+                          							
+          
+				//coordsArray->insert(coordsArray->end(),maskSkirtPoly->begin(),maskSkirtPoly->end());
+				trig->setInputPointArray(coordsArray.get());
+
+
+				for (int dcnum =0; dcnum < alldcs.size();dcnum++)
+				{
+					trig->addInputConstraint(alldcs[dcnum].get());
+				}
+		       
+		         // Create array to hold vertex normals
+                osg::Vec3Array *norms=new osg::Vec3Array;
+                trig->setOutputNormalArray(norms);
+
+
+                // Triangulate vertices and remove triangles that lie within the contraint loop
+                trig->triangulate();
+				for (int dcnum =0; dcnum < alldcs.size();dcnum++)
+				{
+					
+					trig->removeInternalTriangles(alldcs[dcnum].get());
+				}             
+
+
+				MaskRecordVector::iterator mr = d.maskRecords.begin();
+                // Set up new arrays to hold final vertices and normals
+                osg::Geometry* stitch_geom = (*mr)._geom;
+                osg::Vec3Array* stitch_verts = new osg::Vec3Array();
+                stitch_verts->reserve(trig->getInputPointArray()->size());
+                stitch_geom->setVertexArray(stitch_verts);
+                osg::Vec3Array* stitch_norms = new osg::Vec3Array(trig->getInputPointArray()->size());
+                stitch_geom->setNormalArray( stitch_norms );
+                stitch_geom->setNormalBinding( osg::Geometry::BIND_PER_VERTEX );
+
+
+                //Initialize tex coords
+                if ( d.renderLayers.size() > 0 )
+                {
+                    for (unsigned int i = 0; i < d.renderLayers.size(); ++i)
+                    {
+                        d.renderLayers[i]._stitchTexCoords->reserve(trig->getInputPointArray()->size());
+                    }
+                }
+                d.stitchTileCoords->reserve(trig->getInputPointArray()->size());
+
+                // Iterate through point to convert to model coords, calculate normals, and set up tex coords
+                int norm_i = -1;
+                for (osg::Vec3Array::iterator it = trig->getInputPointArray()->begin(); it != trig->getInputPointArray()->end(); ++it)
+                {
+                    // get model coords
+                    osg::Vec3d model;
+                    d.model->_tileLocator->convertLocalToModel(*it, model);
+                    model = model - d.centerModel;
+
+                    stitch_verts->push_back(model);
+
+                    // calc normals
+                    osg::Vec3d local_one(*it);
+                    local_one.z() += 1.0;
+                    osg::Vec3d model_one;
+                    d.model->_tileLocator->convertLocalToModel( local_one, model_one );
+                    model_one = model_one - model;
+                    model_one.normalize();
+                    (*stitch_norms)[++norm_i] = model_one;
+
+                    // set up text coords
+                    if (d.renderLayers.size() > 0)
+                    {
+                        for (unsigned int i = 0; i < d.renderLayers.size(); ++i)
+                        {
+                            if (!d.renderLayers[i]._locator->isEquivalentTo( *d.geoLocator.get() )) //*masterTextureLocator.get()))
+                            {
+                                osg::Vec3d color_ndc;
+                                osgTerrain::Locator::convertLocalCoordBetween(*d.geoLocator.get(), (*it), *d.renderLayers[i]._locator.get(), color_ndc);
+                                d.renderLayers[i]._stitchTexCoords->push_back(osg::Vec2(color_ndc.x(), color_ndc.y()));
+                            }
+                            else
+                            {
+                                d.renderLayers[i]._stitchTexCoords->push_back(osg::Vec2((*it).x(), (*it).y()));
+                            }
+                        }
+                    }
+                    d.stitchTileCoords->push_back(osg::Vec2((*it).x(), (*it).y()));
+                }
+
+
+                // Get triangles from triangulator and add as primative set to the geometry
+                stitch_geom->addPrimitiveSet(trig->getTriangles());
+        }
+    }
+
+
+    /**
+     * Build the geometry for the tile "skirts" -- this the vertical geometry around the
+     * tile edges that hides the gap effect caused when you render two adjacent tiles at
+     * different LODs.
+     */
+    void createSkirtGeometry( Data& d, double skirtRatio )
+    {
+        // surface normals will double as our skirt extrusion vectors
+        osg::Vec3Array* skirtVectors = d.normals;
+
+        // find the skirt height
+        double skirtHeight = d.surfaceBound.radius() * skirtRatio;
+
+        // build the verts first:
+        osg::Vec3Array* skirtVerts = static_cast<osg::Vec3Array*>(d.surface->getVertexArray());
+        osg::Vec3Array* skirtNormals = static_cast<osg::Vec3Array*>(d.surface->getNormalArray());
+        osg::Vec4Array* skirtAttribs = static_cast<osg::Vec4Array*>(d.surface->getVertexAttribArray(osg::Drawable::ATTRIBUTE_6)); //new osg::Vec4Array();
+        osg::Vec4Array* skirtAttribs2 = static_cast<osg::Vec4Array*>(d.surface->getVertexAttribArray(osg::Drawable::ATTRIBUTE_7)); //new osg::Vec4Array();
+
+        osg::ref_ptr<osg::DrawElementsUShort> elements = new osg::DrawElementsUShort(GL_TRIANGLE_STRIP);
+
+        // bottom:
+        for( unsigned int c=0; c<d.numCols-1; ++c )
+        {
+            int orig_i = d.indices[c];
+
+            if (orig_i < 0)
+            {
+                if ( elements->size() > 0 )
+                    d.surface->addPrimitiveSet( elements.get() );
+                elements = new osg::DrawElementsUShort(GL_TRIANGLE_STRIP);
+            }
+            else
+            {
+                const osg::Vec3f& surfaceVert = (*d.surfaceVerts)[orig_i];
+                skirtVerts->push_back( surfaceVert - ((*skirtVectors)[orig_i])*skirtHeight );
+
+                const osg::Vec3f& surfaceNormal = (*d.normals)[orig_i];
+                skirtNormals->push_back( surfaceNormal );
+
+                const osg::Vec4f& surfaceAttribs = (*d.surfaceAttribs)[orig_i];
+                skirtAttribs->push_back( surfaceAttribs - osg::Vec4f(0,0,0,skirtHeight) );
+
+                const osg::Vec4f& surfaceAttribs2 = (*d.surfaceAttribs2)[orig_i];
+                skirtAttribs2->push_back( surfaceAttribs2 - osg::Vec4f(0,0,0,skirtHeight) );
+
+                if ( d.renderLayers.size() > 0 )
+                {
+                    for (unsigned int i = 0; i < d.renderLayers.size(); ++i)
+                    {
+                        if ( d.renderLayers[i]._ownsTexCoords )
+                        {
+                            const osg::Vec2& tc = (*d.renderLayers[i]._texCoords.get())[orig_i];
+                            d.renderLayers[i]._texCoords->push_back( tc );
+                        }
+                    }
+                }
+
+                elements->addElement(orig_i);
+                elements->addElement(skirtVerts->size()-1);
+            }
+        }
+
+        // right:
+        for( unsigned int r=0; r<d.numRows-1; ++r )
+        {
+            int orig_i = d.indices[r*d.numCols+(d.numCols-1)];
+            if (orig_i < 0)
+            {
+                if ( elements->size() > 0 )
+                    d.surface->addPrimitiveSet( elements.get() );
+                elements = new osg::DrawElementsUShort(GL_TRIANGLE_STRIP);
+            }
+            else
+            {
+                const osg::Vec3f& surfaceVert = (*d.surfaceVerts)[orig_i];
+                skirtVerts->push_back( surfaceVert - ((*skirtVectors)[orig_i])*skirtHeight );
+
+                const osg::Vec3f& surfaceNormal = (*d.normals)[orig_i];
+                skirtNormals->push_back( surfaceNormal );
+
+                const osg::Vec4f& surfaceAttribs = (*d.surfaceAttribs)[orig_i];
+                skirtAttribs->push_back( surfaceAttribs - osg::Vec4f(0,0,0,skirtHeight) );
+
+                const osg::Vec4f& surfaceAttribs2 = (*d.surfaceAttribs2)[orig_i];
+                skirtAttribs2->push_back( surfaceAttribs2 - osg::Vec4f(0,0,0,skirtHeight) );
+
+                if ( d.renderLayers.size() > 0 )
+                {
+                    for (unsigned int i = 0; i < d.renderLayers.size(); ++i)
+                    {
+                        if ( d.renderLayers[i]._ownsTexCoords )
+                        {
+                            const osg::Vec2& tc = (*d.renderLayers[i]._texCoords.get())[orig_i];
+                            d.renderLayers[i]._texCoords->push_back( tc );
+                        }
+                    }
+                }
+
+                elements->addElement(orig_i);
+                elements->addElement(skirtVerts->size()-1);
+            }
+        }
+
+        // top:
+        for( int c=d.numCols-1; c>0; --c )
+        {
+            int orig_i = d.indices[(d.numRows-1)*d.numCols+c];
+            if (orig_i < 0)
+            {
+                if ( elements->size() > 0 )
+                    d.surface->addPrimitiveSet( elements.get() );
+                elements = new osg::DrawElementsUShort(GL_TRIANGLE_STRIP);
+            }
+            else
+            {
+                const osg::Vec3f& surfaceVert = (*d.surfaceVerts)[orig_i];
+                skirtVerts->push_back( surfaceVert - ((*skirtVectors)[orig_i])*skirtHeight );
+
+                const osg::Vec3f& surfaceNormal = (*d.normals)[orig_i];
+                skirtNormals->push_back( surfaceNormal );
+
+                const osg::Vec4f& surfaceAttribs = (*d.surfaceAttribs)[orig_i];
+                skirtAttribs->push_back( surfaceAttribs - osg::Vec4f(0,0,0,skirtHeight) );
+
+                const osg::Vec4f& surfaceAttribs2 = (*d.surfaceAttribs2)[orig_i];
+                skirtAttribs2->push_back( surfaceAttribs2 - osg::Vec4f(0,0,0,skirtHeight) );
+
+                if ( d.renderLayers.size() > 0 )
+                {
+                    for (unsigned int i = 0; i < d.renderLayers.size(); ++i)
+                    {
+                        if ( d.renderLayers[i]._ownsTexCoords )
+                        {
+                            const osg::Vec2& tc = (*d.renderLayers[i]._texCoords.get())[orig_i];
+                            d.renderLayers[i]._texCoords->push_back( tc );
+                        }
+                    }
+                }
+
+                elements->addElement(orig_i);
+                elements->addElement(skirtVerts->size()-1);
+            }
+        }
+
+        // left:
+        for( int r=d.numRows-1; r>=0; --r )
+        {
+            int orig_i = d.indices[r*d.numCols];
+            if (orig_i < 0)
+            {
+                if ( elements->size() > 0 )
+                    d.surface->addPrimitiveSet( elements.get() );
+                elements = new osg::DrawElementsUShort(GL_TRIANGLE_STRIP);
+            }
+            else
+            {
+                const osg::Vec3f& surfaceVert = (*d.surfaceVerts)[orig_i];
+                skirtVerts->push_back( surfaceVert - ((*skirtVectors)[orig_i])*skirtHeight );
+
+                const osg::Vec3f& surfaceNormal = (*d.normals)[orig_i];
+                skirtNormals->push_back( surfaceNormal );
+
+                const osg::Vec4f& surfaceAttribs = (*d.surfaceAttribs)[orig_i];
+                skirtAttribs->push_back( surfaceAttribs - osg::Vec4f(0,0,0,skirtHeight) );
+
+                const osg::Vec4f& surfaceAttribs2 = (*d.surfaceAttribs2)[orig_i];
+                skirtAttribs2->push_back( surfaceAttribs2 - osg::Vec4f(0,0,0,skirtHeight) );
+
+                if ( d.renderLayers.size() > 0 )
+                {
+                    for (unsigned int i = 0; i < d.renderLayers.size(); ++i)
+                    {
+                        if ( d.renderLayers[i]._ownsTexCoords )
+                        {
+                            const osg::Vec2& tc = (*d.renderLayers[i]._texCoords.get())[orig_i];
+                            d.renderLayers[i]._texCoords->push_back( tc );
+                        }
+                    }
+                }
+
+                elements->addElement(orig_i);
+                elements->addElement(skirtVerts->size()-1);
+            }
+        }
+
+        // add the final prim set.
+        if ( elements->size() > 0 )
+        {
+            d.surface->addPrimitiveSet( elements.get() );
+        }
+    }
+
+
+
+    /**
+     * Builds triangles for the surface geometry, and recalculates the surface normals
+     * to be optimized for slope.
+     */
+    void tessellateSurfaceGeometry( Data& d, bool optimizeTriangleOrientation, bool normalizeEdges )
+    {    
+        bool swapOrientation = !(d.model->_tileLocator->orientationOpenGL());
+
+        bool recalcNormals   = d.model->hasElevation();
+        unsigned numSurfaceNormals = d.numRows * d.numCols;
+
+        osg::DrawElements* elements = new osg::DrawElementsUShort(GL_TRIANGLES);
+        elements->reserveElements((d.numRows-1) * (d.numCols-1) * 6);
+        d.surface->insertPrimitiveSet(0, elements); // because we always want this first.
+
+        if ( recalcNormals )
+        {
+            // first clear out all the normals on the surface (but not the skirts)
+            // TODO: someday go back and re-apply the skirt normals to match the
+            // corresponding recalculated surface normals.
+            for(unsigned n=0; n<numSurfaceNormals && n<d.normals->size(); ++n)
+            {
+                (*d.normals)[n].set( 0.0f, 0.0f, 0.0f );
+            }
+        }
+
+        for(unsigned j=0; j<d.numRows-1; ++j)
+        {
+            for(unsigned i=0; i<d.numCols-1; ++i)
+            {
+                int i00;
+                int i01;
+                if (swapOrientation)
+                {
+                    i01 = j*d.numCols + i;
+                    i00 = i01+d.numCols;
+                }
+                else
+                {
+                    i00 = j*d.numCols + i;
+                    i01 = i00+d.numCols;
+                }
+
+                int i10 = i00+1;
+                int i11 = i01+1;
+
+                // remap indices to final vertex positions
+                i00 = d.indices[i00];
+                i01 = d.indices[i01];
+                i10 = d.indices[i10];
+                i11 = d.indices[i11];
+
+                unsigned int numValid = 0;
+                if (i00>=0) ++numValid;
+                if (i01>=0) ++numValid;
+                if (i10>=0) ++numValid;
+                if (i11>=0) ++numValid;                
+
+                if (numValid==4)
+                {
+                    bool VALID = true;
+                    for (MaskRecordVector::iterator mr = d.maskRecords.begin(); mr != d.maskRecords.end(); ++mr)
+                    {
+                        float min_i = (*mr)._ndcMin.x() * (double)(d.numCols-1);
+                        float min_j = (*mr)._ndcMin.y() * (double)(d.numRows-1);
+                        float max_i = (*mr)._ndcMax.x() * (double)(d.numCols-1);
+                        float max_j = (*mr)._ndcMax.y() * (double)(d.numRows-1);
+
+                        // We test if mask is completely in square
+                        if(i+1 >= min_i && i <= max_i && j+1 >= min_j && j <= max_j)
+                        {
+                            VALID = false;
+                            break;
+                        }
+                    }
+
+                    if (VALID) {
+                        float e00 = (*d.elevations)[i00];
+                        float e10 = (*d.elevations)[i10];
+                        float e01 = (*d.elevations)[i01];
+                        float e11 = (*d.elevations)[i11];
+
+                        osg::Vec3f& v00 = (*d.surfaceVerts)[i00];
+                        osg::Vec3f& v10 = (*d.surfaceVerts)[i10];
+                        osg::Vec3f& v01 = (*d.surfaceVerts)[i01];
+                        osg::Vec3f& v11 = (*d.surfaceVerts)[i11];
+
+                        if (!optimizeTriangleOrientation || fabsf(e00-e11)<fabsf(e01-e10))
+                        {
+                            elements->addElement(i01);
+                            elements->addElement(i00);
+                            elements->addElement(i11);
+
+                            elements->addElement(i00);
+                            elements->addElement(i10);
+                            elements->addElement(i11);
+
+                            if (recalcNormals)
+                            {                        
+                                osg::Vec3 normal1 = (v00-v01) ^ (v11-v01);
+                                (*d.normals)[i01] += normal1;
+                                (*d.normals)[i00] += normal1;
+                                (*d.normals)[i11] += normal1;
+
+                                osg::Vec3 normal2 = (v10-v00) ^ (v11-v00);
+                                (*d.normals)[i00] += normal2;
+                                (*d.normals)[i10] += normal2;
+                                (*d.normals)[i11] += normal2;
+                            }
+                        }
+                        else
+                        {
+                            elements->addElement(i01);
+                            elements->addElement(i00);
+                            elements->addElement(i10);
+
+                            elements->addElement(i01);
+                            elements->addElement(i10);
+                            elements->addElement(i11);
+
+                            if (recalcNormals)
+                            {                       
+                                osg::Vec3 normal1 = (v00-v01) ^ (v10-v01);
+                                (*d.normals)[i01] += normal1;
+                                (*d.normals)[i00] += normal1;
+                                (*d.normals)[i10] += normal1;
+
+                                osg::Vec3 normal2 = (v10-v01) ^ (v11-v01);
+                                (*d.normals)[i01] += normal2;
+                                (*d.normals)[i10] += normal2;
+                                (*d.normals)[i11] += normal2;
+                            }
+                        }
+                    }
+                }
+            }
+        }        
+        
+        if (recalcNormals && normalizeEdges)
+        {            
+            //OE_DEBUG << LC << "Normalizing edges" << std::endl;
+
+            //Compute the edge normals if we have neighbor data
+            //Get all the neighbors
+            osg::HeightField* w_neighbor  = d.model->_elevationData.getNeighbor( -1, 0 );
+            osg::HeightField* e_neighbor  = d.model->_elevationData.getNeighbor( 1, 0 );
+            osg::HeightField* s_neighbor  = d.model->_elevationData.getNeighbor( 0, 1 );
+            osg::HeightField* n_neighbor  = d.model->_elevationData.getNeighbor( 0, -1 );
+
+            // Utility arrays:
+            std::vector<osg::Vec3> boundaryVerts;
+            boundaryVerts.reserve( 2 * std::max(d.numRows, d.numCols) );
+
+            std::vector< float > boundaryElevations;
+            boundaryElevations.reserve( 2 * std::max(d.numRows, d.numCols) );
+
+            //Recalculate the west side
+            if (w_neighbor && w_neighbor->getNumColumns() == d.originalNumCols && w_neighbor->getNumRows() == d.originalNumRows)
+            {
+                boundaryVerts.clear();
+                boundaryElevations.clear();
+                
+                //Compute the verts for the west side
+                for (int j = 0; j < (int)d.numRows; j++)
+                {
+                    for (int i = (int)d.numCols-2; i <= (int)d.numCols-1; i++)
+                    {                          
+                        osg::Vec3d ndc( (double)(i - static_cast<int>(d.numCols-1))/(double)(d.numCols-1), ((double)j)/(double)(d.numRows-1), 0.0);                                                                        
+
+                        // use the sampling factor to determine the lookup index:
+                        unsigned i_equiv = d.i_sampleFactor==1.0 ? i : (unsigned) (double(i)*d.i_sampleFactor);
+                        unsigned j_equiv = d.j_sampleFactor==1.0 ? j : (unsigned) (double(j)*d.j_sampleFactor);
+
+                        //TODO:  Should probably use an interpolated method here
+                        float heightValue = w_neighbor->getHeight( i_equiv, j_equiv );
+                        ndc.z() = heightValue;
+
+                        osg::Vec3d model;
+                        d.model->_tileLocator->unitToModel( ndc, model );
+                        osg::Vec3d v = model - d.centerModel;
+                        boundaryVerts.push_back( v );
+                        boundaryElevations.push_back( heightValue );
+                    }
+                }   
+
+                //The boundary verts are now populated, so go through and triangulate them add add the normals to the existing normal array
+                for (int j = 0; j < (int)d.numRows-1; j++)
+                {                    
+                    int i00;
+                    int i01;
+                    int i = 0;
+                    if (swapOrientation)
+                    {
+                        i01 = j*d.numCols + i;
+                        i00 = i01+d.numCols;
+                    }
+                    else
+                    {
+                        i00 = j*d.numCols + i;
+                        i01 = i00+d.numCols;
+                    }
+
+
+
+                    //remap indices to final vertex position
+                    i00 = d.indices[i00];
+                    i01 = d.indices[i01];
+
+                    if ( i00 >= 0 && i01 >= 0 )
+                    {
+                        int baseIndex = 2 * j;
+                        osg::Vec3f& v00 = boundaryVerts[baseIndex    ];
+                        osg::Vec3f& v10 = boundaryVerts[baseIndex + 1];
+                        osg::Vec3f& v01 = boundaryVerts[baseIndex + 2];
+                        osg::Vec3f& v11 = boundaryVerts[baseIndex + 3];
+
+                        float e00 = boundaryElevations[baseIndex];
+                        float e10 = boundaryElevations[baseIndex + 1];
+                        float e01 = boundaryElevations[baseIndex + 2];
+                        float e11 = boundaryElevations[baseIndex + 3];
+
+                       
+                        if (!optimizeTriangleOrientation || fabsf(e00-e11)<fabsf(e01-e10))
+                        {                            
+                            osg::Vec3 normal1 = (v00-v01) ^ (v11-v01);
+                            (*d.normals)[i01] += normal1;                        
+
+                            osg::Vec3 normal2 = (v10-v00) ^ (v11-v00);
+                            (*d.normals)[i00] += normal2;                        
+                            (*d.normals)[i01] += normal2;                                                
+                        }
+                        else
+                        {                            
+                            osg::Vec3 normal1 = (v00-v01) ^ (v10-v01);
+                            (*d.normals)[i00] += normal1;                                               
+
+                            osg::Vec3 normal2 = (v10-v01) ^ (v11-v01);
+                            (*d.normals)[i00] += normal2;                                               
+                            (*d.normals)[i01] += normal2;                        
+                        }
+                    }
+                }
+            }
+
+                        
+            //Recalculate the east side
+            if (e_neighbor && e_neighbor->getNumColumns() == d.originalNumCols && e_neighbor->getNumRows() == d.originalNumRows)            
+            {
+                boundaryVerts.clear();
+                boundaryElevations.clear();
+
+                //Compute the verts for the east side
+                for (int j = 0; j < (int)d.numRows; j++)
+                {
+                    for (int i = 0; i <= 1; i++)
+                    {                           
+                        osg::Vec3d ndc( ((double)(d.numCols -1 + i))/(double)(d.numCols-1), ((double)j)/(double)(d.numRows-1), 0.0);
+
+                        unsigned i_equiv = d.i_sampleFactor==1.0 ? i : (unsigned) (double(i)*d.i_sampleFactor);
+                        unsigned j_equiv = d.j_sampleFactor==1.0 ? j : (unsigned) (double(j)*d.j_sampleFactor);
+                        
+                        //TODO:  Should probably use an interpolated method here
+                        float heightValue = e_neighbor->getHeight( i_equiv, j_equiv );
+                        ndc.z() = heightValue;
+
+                        osg::Vec3d model;
+                        d.model->_tileLocator->unitToModel( ndc, model );
+                        osg::Vec3d v = model - d.centerModel;
+                        boundaryVerts.push_back( v );
+                        boundaryElevations.push_back( heightValue );
+                    }
+                }   
+
+                //The boundary verts are now populated, so go through and triangulate them add add the normals to the existing normal array
+                for (int j = 0; j < (int)d.numRows-1; j++)
+                {
+                    int i00;
+                    int i01;
+                    int i = d.numCols-1;
+                    if (swapOrientation)
+                    {
+                        i01 = j*d.numCols + i;
+                        i00 = i01+d.numCols;
+                    }
+                    else
+                    {
+                        i00 = j*d.numCols + i;
+                        i01 = i00+d.numCols;
+                    }
+
+                    //remap indices to final vertex position
+                    i00 = d.indices[i00];
+                    i01 = d.indices[i01];
+
+                    if ( i00 >= 0 && i01 >= 0 )
+                    {
+                        int baseIndex = 2 * j;
+                        osg::Vec3f& v00 = boundaryVerts[baseIndex    ];
+                        osg::Vec3f& v10 = boundaryVerts[baseIndex + 1];
+                        osg::Vec3f& v01 = boundaryVerts[baseIndex + 2];
+                        osg::Vec3f& v11 = boundaryVerts[baseIndex + 3];
+
+                        float e00 = boundaryElevations[baseIndex];
+                        float e10 = boundaryElevations[baseIndex + 1];
+                        float e01 = boundaryElevations[baseIndex + 2];
+                        float e11 = boundaryElevations[baseIndex + 3];
+
+                       
+                        if (!optimizeTriangleOrientation || fabsf(e00-e11)<fabsf(e01-e10))
+                        {                            
+                            osg::Vec3 normal1 = (v00-v01) ^ (v11-v01);                       
+                            (*d.normals)[i00] += normal1;                        
+                            (*d.normals)[i01] += normal1;
+
+                            osg::Vec3 normal2 = (v10-v00) ^ (v11-v00);                        
+                            (*d.normals)[i00] += normal2;                                                
+                        }
+                        else
+                        {                            
+                            osg::Vec3 normal1 = (v00-v01) ^ (v10-v01);
+                            (*d.normals)[i00] += normal1;                        
+                            (*d.normals)[i01] += normal1;                                                                        
+
+                            osg::Vec3 normal2 = (v10-v01) ^ (v11-v01);
+                            (*d.normals)[i01] += normal2;                        
+                        }
+                    }
+                }
+            }
+
+            //Recalculate the north side
+            if (n_neighbor && n_neighbor->getNumColumns() == d.originalNumCols && n_neighbor->getNumRows() == d.originalNumRows)            
+            {
+                boundaryVerts.clear();
+                boundaryElevations.clear();
+
+                //Compute the verts for the north side               
+                for (int j = 0; j <= 1; j++)
+                {
+                    for (int i = 0; i < (int)d.numCols; i++)                    
+                    {                           
+                        osg::Vec3d ndc( (double)(i)/(double)(d.numCols-1), (double)(d.numRows -1 + j)/(double)(d.numRows-1), 0.0);
+
+                        unsigned i_equiv = d.i_sampleFactor==1.0 ? i : (unsigned) (double(i)*d.i_sampleFactor);
+                        unsigned j_equiv = d.j_sampleFactor==1.0 ? j : (unsigned) (double(j)*d.j_sampleFactor);
+                        
+                        //TODO:  Should probably use an interpolated method here
+                        float heightValue = n_neighbor->getHeight( i_equiv, j_equiv );
+                        ndc.z() = heightValue;
+
+                        osg::Vec3d model;
+                        d.model->_tileLocator->unitToModel( ndc, model );
+                        osg::Vec3d v = model - d.centerModel;
+                        boundaryVerts.push_back( v );
+                        boundaryElevations.push_back( heightValue );
+                    }
+                }   
+
+                //The boundary verts are now populated, so go through and triangulate them add add the normals to the existing normal array                
+                for (int i = 0; i < (int)d.numCols-1; i++)
+                {                    
+                    int i00;                    
+                    int j = d.numRows-1;
+                    if (swapOrientation)
+                    {         
+                        int i01 = j * d.numCols + i;
+                        i00 = i01+d.numCols;
+                    }
+                    else
+                    {
+                        i00 = j*d.numCols + i;                        
+                    }
+
+                    int i10 = i00+1;
+
+                    //remap indices to final vertex position
+                    i00 = d.indices[i00];
+                    i10 = d.indices[i10];
+
+
+                    if ( i00 >= 0 && i10 >= 0 )
+                    {
+                        int baseIndex = i;
+                        osg::Vec3f& v00 = boundaryVerts[baseIndex    ];
+                        osg::Vec3f& v10 = boundaryVerts[baseIndex + 1];
+                        osg::Vec3f& v01 = boundaryVerts[baseIndex + d.numCols];
+                        osg::Vec3f& v11 = boundaryVerts[baseIndex + d.numCols + 1];
+
+                        float e00 = boundaryElevations[baseIndex];
+                        float e10 = boundaryElevations[baseIndex + 1];
+                        float e01 = boundaryElevations[baseIndex + d.numCols];
+                        float e11 = boundaryElevations[baseIndex + d.numCols + 1];
+
+                       
+                        if (!optimizeTriangleOrientation || fabsf(e00-e11)<fabsf(e01-e10))
+                        {                            
+                            osg::Vec3 normal1 = (v00-v01) ^ (v11-v01);                       
+                            (*d.normals)[i00] += normal1;                        
+                            (*d.normals)[i10] += normal1;
+
+                            osg::Vec3 normal2 = (v10-v00) ^ (v11-v00);                        
+                            (*d.normals)[i10] += normal2;                                                
+                        }
+                        else
+                        {                            
+                            osg::Vec3 normal1 = (v00-v01) ^ (v10-v01);
+                            (*d.normals)[i00] += normal1;                                                
+
+                            osg::Vec3 normal2 = (v10-v01) ^ (v11-v01);
+                            (*d.normals)[i00] += normal2;                                                
+                            (*d.normals)[i10] += normal2;                        
+                        }
+                    }
+                }
+            }
+
+            //Recalculate the south side
+            if (s_neighbor && s_neighbor->getNumColumns() == d.originalNumCols && s_neighbor->getNumRows() == d.originalNumRows)            
+            {
+                boundaryVerts.clear();
+                boundaryElevations.clear();
+
+                //Compute the verts for the south side               
+                for (int j = (int)d.numRows-2; j <= (int)d.numRows-1; j++)
+                {
+                    for (int i = 0; i < (int)d.numCols; i++)                    
+                    {                           
+                        osg::Vec3d ndc( (double)(i)/(double)(d.numCols-1), (double)(j - static_cast<int>(d.numRows-1))/(double)(d.numRows-1), 0.0);                                                
+
+                        unsigned i_equiv = d.i_sampleFactor==1.0 ? i : (unsigned) (double(i)*d.i_sampleFactor);
+                        unsigned j_equiv = d.j_sampleFactor==1.0 ? j : (unsigned) (double(j)*d.j_sampleFactor);
+                        
+                        //TODO:  Should probably use an interpolated method here
+                        float heightValue = s_neighbor->getHeight( i_equiv, j_equiv );                        
+                        ndc.z() = heightValue;
+
+                        osg::Vec3d model;
+                        d.model->_tileLocator->unitToModel( ndc, model );
+                        osg::Vec3d v = model - d.centerModel;
+                        boundaryVerts.push_back( v );
+                        boundaryElevations.push_back( heightValue ); 
+                    }
+                }   
+
+                //The boundary verts are now populated, so go through and triangulate them add add the normals to the existing normal array                
+                for (int i = 0; i < (int)d.numCols-1; i++)
+                {                    
+                    int i00;                    
+                    int j = 0;
+
+
+                    if (swapOrientation)
+                    {                   
+                        int i01 = j*d.numCols + i;
+                        i00 = i01+d.numCols;                    
+                    }
+                    else
+                    {
+                        i00 = j*d.numCols + i;                        
+                    }                    
+
+                    int i10 = i00+1;
+
+                    //remap indices to final vertex position
+                    i00 = d.indices[i00];
+                    i10 = d.indices[i10];
+
+
+                    if ( i00 >= 0 && i10 >= 0 )
+                    {
+                        int baseIndex = i;
+                        osg::Vec3f& v00 = boundaryVerts[baseIndex    ];
+                        osg::Vec3f& v10 = boundaryVerts[baseIndex + 1];
+                        osg::Vec3f& v01 = boundaryVerts[baseIndex + d.numCols];
+                        osg::Vec3f& v11 = boundaryVerts[baseIndex + d.numCols + 1];
+
+                        float e00 = boundaryElevations[baseIndex];
+                        float e10 = boundaryElevations[baseIndex + 1];
+                        float e01 = boundaryElevations[baseIndex + d.numCols];
+                        float e11 = boundaryElevations[baseIndex + d.numCols + 1];
+
+                       
+                        if (!optimizeTriangleOrientation || fabsf(e00-e11)<fabsf(e01-e10))
+                        {                            
+                            osg::Vec3 normal1 = (v00-v01) ^ (v11-v01);                       
+                            (*d.normals)[i00] += normal1;                                                
+
+                            osg::Vec3 normal2 = (v10-v00) ^ (v11-v00);                        
+                            (*d.normals)[i00] += normal2;                                                
+                            (*d.normals)[i10] += normal2;                                                
+                        }
+                        else
+                        {                            
+                            osg::Vec3 normal1 = (v00-v01) ^ (v10-v01);
+                            (*d.normals)[i00] += normal1;                                                
+                            (*d.normals)[i10] += normal1;                                                
+
+                            osg::Vec3 normal2 = (v10-v01) ^ (v11-v01);                        
+                            (*d.normals)[i10] += normal2;                        
+                        }
+                    }
+                }
+            }            
+        }
+
+        if (recalcNormals)
+        {
+            for( osg::Vec3Array::iterator nitr = d.normals->begin(); nitr != d.normals->end(); ++nitr )
+            {
+                nitr->normalize();
+            }       
+        }
+    }
+
+
+    void installRenderData( Data& d )
+    {
+        // pre-size all vectors:
+        unsigned size = d.renderLayers.size();
+
+        d.surface->_layers.resize( size );
+
+        for ( MaskRecordVector::iterator mr = d.maskRecords.begin(); mr != d.maskRecords.end(); ++mr )
+            mr->_geom->_layers.resize( size );
+        
+        if ( d.renderTileCoords.valid() )
+            d.surface->_tileCoords = d.renderTileCoords;
+            
+        // TODO: evaluate this suspicious code. -gw
+        if ( d.stitchTileCoords.valid() )
+            d.surface->_tileCoords = d.stitchTileCoords.get();
+
+        // install the render data for each layer:
+        for( RenderLayerVector::const_iterator r = d.renderLayers.begin(); r != d.renderLayers.end(); ++r )
+        {
+            unsigned order = r->_layer.getOrder();
+
+            MPGeometry::Layer layer;
+            layer._layerID        = r->_layer.getUID();
+            layer._imageLayer     = r->_layer.getMapLayer();
+            layer._tex            = r->_layer.getTexture();
+            layer._texParent      = r->_layerParent.getTexture();
+
+            // cache stock opacity. Disable if a color filter is installed, since
+            // it can modify the alpha.
+            layer._opaque =
+                (r->_layer.getMapLayer()->getColorFilters().size() == 0 ) &&
+                (layer._tex.valid() && !r->_layer.hasAlpha()) &&
+                (!layer._texParent.valid() || !r->_layerParent.hasAlpha());
+
+            // parent texture matrix: it's a scale/bias matrix encoding the difference
+            // between the two locators.
+            if ( r->_layerParent.getLocator() )
+            {
+                osg::Matrixd sbmatrix;
+
+                r->_layerParent.getLocator()->createScaleBiasMatrix(
+                    r->_layer.getLocator()->getDataExtent(),
+                    sbmatrix );
+
+                layer._texMatParent = sbmatrix;
+            }
+
+            // the surface:
+            layer._texCoords  = r->_texCoords;
+            d.surface->_layers[order] = layer;
+
+            // the mask geometries:
+            for ( MaskRecordVector::iterator mr = d.maskRecords.begin(); mr != d.maskRecords.end(); ++mr )
+            {
+                layer._texCoords = r->_stitchTexCoords.get();
+                mr->_geom->_layers[order] = layer;
+            }
+        }
+    }
+
+
+    // Optimize the data. Convert all modes to GL_TRIANGLES and run the
+    // critical vertex cache optimizations.
+    void optimize( Data& d )
+    {
+#if 0
+        // the optimization pass is incompatible with the shared arrays used
+        // during masking.
+        if ( d.maskRecords.size() > 0 )
+        {
+            OE_DEBUG
+                << LC << "Skipping optimization pass for tile " << d.model->_tileKey.str()
+                << " because it contains masking geometry" <<std::endl;
+            return;
+        }
+#endif
+ 
+        // For vertex cache optimization to work, all the arrays must be in
+        // the geometry. MP doesn't store texture/tile coords in the geometry
+        // so we need to temporarily add them.
+
+#if OSG_MIN_VERSION_REQUIRED(3, 1, 8) // after osg::Geometry API changes
+
+        osg::Geometry::ArrayList* surface_tdl = &d.surface->getTexCoordArrayList();
+        osg::Geometry::ArrayList* stitch_tdl  = d.stitchGeom ? &d.stitchGeom->getTexCoordArrayList() : 0L;
+        int u=0;
+        for( RenderLayerVector::const_iterator r = d.renderLayers.begin(); r != d.renderLayers.end(); ++r )
+        {
+            if ( r->_texCoords.valid() && r->_ownsTexCoords )
+            {
+                r->_texCoords->setBinding( osg::Array::BIND_PER_VERTEX );
+                surface_tdl->push_back( r->_texCoords.get() );
+            }
+            if ( stitch_tdl && r->_stitchTexCoords.valid() )
+            {
+                r->_stitchTexCoords->setBinding( osg::Array::BIND_PER_VERTEX );
+                stitch_tdl->push_back( r->_stitchTexCoords.get() );
+            }
+        }
+        if ( d.renderTileCoords.valid() && d.ownsTileCoords )
+        {
+            d.renderTileCoords->setBinding( osg::Array::BIND_PER_VERTEX );
+            surface_tdl->push_back( d.renderTileCoords.get() );
+        }
+        if ( stitch_tdl && d.stitchTileCoords.valid() && d.ownsTileCoords )
+        {
+            d.stitchTileCoords->setBinding( osg::Array::BIND_PER_VERTEX );
+            stitch_tdl->push_back( d.stitchTileCoords.get() );
+        }
+
+#else // OSG version < 3.1.8 (before osg::Geometry API changes)
+
+        osg::Geometry::ArrayDataList* surface_tdl = &d.surface->getTexCoordArrayList();
+        osg::Geometry::ArrayDataList* stitch_tdl = d.stitchGeom ? &d.stitchGeom->getTexCoordArrayList() : 0L;
+        int u=0;
+        for( RenderLayerVector::const_iterator r = d.renderLayers.begin(); r != d.renderLayers.end(); ++r )
+        {
+            if ( r->_ownsTexCoords && r->_texCoords.valid() )
+            {
+                surface_tdl->push_back( osg::Geometry::ArrayData(r->_texCoords.get(), osg::Geometry::BIND_PER_VERTEX) );
+            }
+            if ( stitch_tdl && r->_stitchTexCoords.valid() )
+            {
+                stitch_tdl->push_back( osg::Geometry::ArrayData(r->_stitchTexCoords.get(), osg::Geometry::BIND_PER_VERTEX) );
+            }
+        }
+        if ( d.renderTileCoords.valid() && d.ownsTileCoords )
+        {
+            surface_tdl->push_back( osg::Geometry::ArrayData(d.renderTileCoords.get(), osg::Geometry::BIND_PER_VERTEX) );
+        }
+        if ( stitch_tdl && d.stitchTileCoords.valid() && d.ownsTileCoords )
+        {
+            stitch_tdl->push_back( osg::Geometry::ArrayData(d.stitchTileCoords.get(), osg::Geometry::BIND_PER_VERTEX) );
+        }
+
+#endif
+
+		if (d.maskRecords.size()<1)
+		{
+			osgUtil::Optimizer o;
+
+			o.optimize( d.surfaceGeode,
+				osgUtil::Optimizer::VERTEX_PRETRANSFORM |
+				osgUtil::Optimizer::INDEX_MESH |
+				osgUtil::Optimizer::VERTEX_POSTTRANSFORM );
+		}
+       
+
+#if 1
+        d.surface->setUseVertexBufferObjects(false);
+        d.surface->setUseVertexBufferObjects(true);
+
+        if ( d.stitchGeom )
+        {
+            d.stitchGeom->setUseVertexBufferObjects(false);
+            d.stitchGeom->setUseVertexBufferObjects(true);
+        }
+#endif
+        surface_tdl->clear();
+
+        if (stitch_tdl)
+            stitch_tdl->clear();
+    }
+
+
+    struct CullByTraversalMask : public osg::Drawable::CullCallback
+    {
+        CullByTraversalMask( unsigned mask ) : _mask(mask) { }
+        unsigned _mask;
+
+        bool cull(osg::NodeVisitor* nv, osg::Drawable* drawable, osg::RenderInfo* renderInfo) const 
+        {
+            return ((unsigned)nv->getTraversalMask() & ((unsigned)nv->getNodeMaskOverride() | _mask)) == 0;
+        }
+    };
+}
+
+//------------------------------------------------------------------------
+
+TileModelCompiler::TileModelCompiler(const MaskLayerVector&              masks,
+                                     int                                 texImageUnit,
+                                     bool                                optimizeTriOrientation,
+                                     const MPTerrainEngineOptions& options) :
+_masks                 ( masks ),
+_optimizeTriOrientation( optimizeTriOrientation ),
+_options               ( options ),
+_textureImageUnit      ( texImageUnit )
+{
+    _cullByTraversalMask = new CullByTraversalMask(*options.secondaryTraversalMask());
+}
+
+
+TileNode*
+TileModelCompiler::compile(const TileModel* model,
+                           const MapFrame&  frame)
+{
+    TileNode* tile = new TileNode( model->_tileKey, model );
+
+    // Working data for the build.
+    Data d(model, frame, _masks);
+
+    d.parentModel = model->getParentTileModel();
+    d.heightScale = *_options.verticalScale();
+    d.heightOffset = *_options.verticalOffset();
+
+    // build the localization matrix for this tile:
+    model->_tileLocator->unitToModel( osg::Vec3(0.5f, 0.5f, 0.0), d.centerModel );
+    tile->setMatrix( osg::Matrix::translate(d.centerModel) );
+
+    // A Geode/Geometry for the surface:
+    d.surface = new MPGeometry( d.model->_tileKey, d.frame, _textureImageUnit );
+    d.surfaceGeode = new osg::Geode();
+    d.surfaceGeode->addDrawable( d.surface );
+    d.surfaceGeode->setNodeMask( *_options.primaryTraversalMask() );
+
+    tile->addChild( d.surfaceGeode );
+
+    // A Geode/Geometry for the skirt. This is good for traversal masking (e.g. shadows)
+    // but bad since we're not combining the entire tile into a single geometry.
+    // TODO: make this optional?
+    d.createSkirt = (_options.heightFieldSkirtRatio().value() > 0.0);
+
+    // adjust the tile locator for geocentric mode:
+    d.geoLocator = model->_tileLocator->getCoordinateSystemType() == GeoLocator::GEOCENTRIC ? 
+        model->_tileLocator->getGeographicFromGeocentric() :
+        model->_tileLocator.get();
+
+    // Set up any geometry-cutting masks:
+    if ( d.maskLayers.size() > 0 )
+        setupMaskRecords( d );
+
+    // allocate all the vertex, normal, and color arrays.
+    double sampleRatio = *_options.heightFieldSampleRatio();
+    if ( sampleRatio <= 0.0f )
+        sampleRatio = osg::clampBetween( model->_tileKey.getLOD()/20.0, 0.0625, 1.0 );
+
+    setupGeometryAttributes( d, sampleRatio ); //, *_options.color() );
+
+    // set up the list of layers to render and their shared arrays.
+    setupTextureAttributes( d, _cache );
+
+    // calculate the vertex and normals for the surface geometry.
+    createSurfaceGeometry( d );
+
+    // build geometry for the masked areas, if applicable
+    if ( d.maskRecords.size() > 0 )
+        createMaskGeometry( d );
+
+    // build the skirts.
+    if ( d.createSkirt )
+        createSkirtGeometry( d, *_options.heightFieldSkirtRatio() );
+
+    // tesselate the surface verts into triangles.
+    tessellateSurfaceGeometry( d, _optimizeTriOrientation, *_options.normalizeEdges() );
+
+    // installs the per-layer rendering data into the Geometry objects.
+    installRenderData( d );
+
+    // performance optimizations.
+    optimize( d );
+
+#if 0 // this is covered by the opt above.
+    // convert mask geometry to tris.
+    for (MaskRecordVector::iterator mr = d.maskRecords.begin(); mr != d.maskRecords.end(); ++mr)
+    {
+        MeshConsolidator::convertToTriangles( *((*mr)._geom), true );
+    }
+#endif
+    
+    if (osgDB::Registry::instance()->getBuildKdTreesHint()==osgDB::ReaderWriter::Options::BUILD_KDTREES &&
+        osgDB::Registry::instance()->getKdTreeBuilder())
+    {            
+        osg::ref_ptr<osg::KdTreeBuilder> builder = osgDB::Registry::instance()->getKdTreeBuilder()->clone();
+        tile->accept(*builder);
+    }
+
+    // Temporary solution to the OverlayDecorator techniques' inappropriate setting of
+    // uniform values during the CULL traversal, which causes corruption of the RTT 
+    // camera matricies when DRAW overlaps the next frame's CULL. Please see my comments
+    // in DrapingTechnique.cpp for more information.
+    // NOTE: cannot set this until optimizations (above) are complete
+    SetDataVarianceVisitor sdv( osg::Object::DYNAMIC );
+    tile->accept( sdv );
+
+    return tile;
+}