/* -*-c++-*- */
/* osgEarth - Dynamic map generation toolkit for OpenSceneGraph
 * Copyright 2008-2013 Pelican Mapping
 * http://osgearth.org
 *
 * osgEarth is free software; you can redistribute it and/or modify
 * it under the terms of the GNU Lesser General Public License as published by
 * the Free Software Foundation; either version 2 of the License, or
 * (at your option) any later version.
 *
 * This program is distributed in the hope that it will be useful,
 * but WITHOUT ANY WARRANTY; without even the implied warranty of
 * MERCHANTABILITY or FITNESS FOR A PARTICULAR PURPOSE.  See the
 * GNU Lesser General Public License for more details.
 *
 * You should have received a copy of the GNU Lesser General Public License
 * along with this program.  If not, see <http://www.gnu.org/licenses/>
 */
#ifndef OSGEARTH_DRIVERS_MP_TERRAIN_ENGINE_OPTIONS
#define OSGEARTH_DRIVERS_MP_TERRAIN_ENGINE_OPTIONS 1

#include <osgEarth/Common>
#include <osgEarth/TerrainOptions>
#include <osgEarthSymbology/Color>

namespace osgEarth { namespace Drivers { namespace MPTerrainEngine
{
    using namespace osgEarth;
    using namespace osgEarth::Symbology;

    /**
     * Options for configuring the MP Engine driver.
     */
    class MPTerrainEngineOptions : public TerrainOptions // NO EXPORT (header-only)
    {
    public:
        MPTerrainEngineOptions( const ConfigOptions& options =ConfigOptions() ) : TerrainOptions( options ),
            _skirtRatio        ( 0.05 ),
            _quickRelease      ( true ),
            _lodFallOff        ( 0.0 ),
            _normalizeEdges    ( false ),
            _rangeMode         ( osg::LOD::DISTANCE_FROM_EYE_POINT ),
            _tilePixelSize     ( 256 ),
<<<<<<< HEAD
            _premultAlpha      ( false ),
=======
>>>>>>> c9426661
            _color             ( Color::White ),
            _incrementalUpdate ( false )
        {
            setDriver( "mp" );
            fromConfig( _conf );
        }

        /** dtor */
        virtual ~MPTerrainEngineOptions() { }

    public:
        /** Ratio of terrain tile skirt height to tile radius */
        optional<float>& heightFieldSkirtRatio() { return _skirtRatio; }
        const optional<float>& heightFieldSkirtRatio() const { return _skirtRatio; }

        /** Whether to run a post-render process that releases GL objects as quickly as
          * possible, freeing up memory faster */
        optional<bool>& quickReleaseGLObjects() { return _quickRelease; }
        const optional<bool>& quickReleaseGLObjects() const { return _quickRelease; }

        /** Whether to average normal vectors on tile boundaries */
        optional<bool>& normalizeEdges() { return _normalizeEdges; }
        const optional<bool>& normalizeEdges() const { return _normalizeEdges; }

        /** Mode to use when calculating LOD switching distances */
        optional<osg::LOD::RangeMode>& rangeMode() { return _rangeMode;}
        const optional<osg::LOD::RangeMode>& rangeMode() const { return _rangeMode;}

        /** The size of the tile, in pixels, when using rangeMode = PIXEL_SIZE_ON_SCREEN */
        optional<float>& tilePixelSize() { return _tilePixelSize; }
        const optional<float>& tilePixelSize() const { return _tilePixelSize; }

        /** The color of the globe surface where no images are applied */
        optional<Color>& color() { return _color; }
        const optional<Color>& color() const { return _color; }

        /** Whether to update tiles incrementally as needed when the map model changes (true),
          * or to rebuild the entire terrain when enything changes (false) */
        optional<bool>& incrementalUpdate() { return _incrementalUpdate; }
        const optional<bool>& incrementalUpdate() const { return _incrementalUpdate; }

        /** TODO: document this very obscure feature */
        optional<float>& lodFallOff() { return _lodFallOff; }
        const optional<float>& lodFallOff() const { return _lodFallOff; }

    protected:
        virtual Config getConfig() const {
            Config conf = TerrainOptions::getConfig();
            conf.updateIfSet( "skirt_ratio", _skirtRatio );
            conf.updateIfSet( "quick_release_gl_objects", _quickRelease );
            conf.updateIfSet( "lod_fall_off", _lodFallOff );
            conf.updateIfSet( "normalize_edges", _normalizeEdges);
            conf.updateIfSet( "tile_pixel_size", _tilePixelSize );
            conf.updateIfSet( "range_mode", "PIXEL_SIZE_ON_SCREEN", _rangeMode, osg::LOD::PIXEL_SIZE_ON_SCREEN );
            conf.updateIfSet( "range_mode", "DISTANCE_FROM_EYE_POINT", _rangeMode, osg::LOD::DISTANCE_FROM_EYE_POINT);
            conf.updateIfSet( "color", _color );
            conf.updateIfSet( "incremental_update", _incrementalUpdate );

            return conf;
        }

        virtual void mergeConfig( const Config& conf ) {
            TerrainOptions::mergeConfig( conf );
            fromConfig( conf );
        }

    private:
        void fromConfig( const Config& conf ) {
            conf.getIfSet( "skirt_ratio", _skirtRatio );
            conf.getIfSet( "quick_release_gl_objects", _quickRelease );
            conf.getIfSet( "lod_fall_off", _lodFallOff );
            conf.getIfSet( "normalize_edges", _normalizeEdges );
            conf.getIfSet( "tile_pixel_size", _tilePixelSize );

            conf.getIfSet( "range_mode", "PIXEL_SIZE_ON_SCREEN", _rangeMode, osg::LOD::PIXEL_SIZE_ON_SCREEN );
            conf.getIfSet( "range_mode", "DISTANCE_FROM_EYE_POINT", _rangeMode, osg::LOD::DISTANCE_FROM_EYE_POINT);
            conf.getIfSet( "color", _color );
            conf.getIfSet( "incremental_update", _incrementalUpdate );
        }

        optional<float>               _skirtRatio;
        optional<bool>                _quickRelease;
        optional<float>               _lodFallOff;
        optional<bool>                _normalizeEdges;
        optional<osg::LOD::RangeMode> _rangeMode;
        optional<float>               _tilePixelSize;
        optional<Color>               _color;
        optional<bool>                _incrementalUpdate;
    };

} } } // namespace osgEarth::Drivers::MPTerrainEngine

#endif // OSGEARTH_DRIVERS_MP_TERRAIN_ENGINE_OPTIONS<|MERGE_RESOLUTION|>--- conflicted
+++ resolved
@@ -41,10 +41,6 @@
             _normalizeEdges    ( false ),
             _rangeMode         ( osg::LOD::DISTANCE_FROM_EYE_POINT ),
             _tilePixelSize     ( 256 ),
-<<<<<<< HEAD
-            _premultAlpha      ( false ),
-=======
->>>>>>> c9426661
             _color             ( Color::White ),
             _incrementalUpdate ( false )
         {
