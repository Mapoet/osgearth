--- conflicted
+++ resolved
@@ -125,20 +125,6 @@
 
     private:
         void fromConfig( const Config& conf ) {
-<<<<<<< HEAD
-            conf.getIfSet( "skirt_ratio", _skirtRatio );
-            conf.getIfSet( "quick_release_gl_objects", _quickRelease );
-            conf.getIfSet( "normalize_edges", _normalizeEdges );
-            conf.getIfSet( "tile_pixel_size", _tilePixelSize );
-
-            conf.getIfSet( "range_mode", "PIXEL_SIZE_ON_SCREEN", _rangeMode, osg::LOD::PIXEL_SIZE_ON_SCREEN );
-            conf.getIfSet( "range_mode", "DISTANCE_FROM_EYE_POINT", _rangeMode, osg::LOD::DISTANCE_FROM_EYE_POINT);
-            conf.getIfSet( "color", _color );
-            conf.getIfSet( "incremental_update", _incrementalUpdate );
-            conf.getIfSet( "elevation_smoothing", _smoothing );
-            conf.getIfSet( "normal_maps", _normalMaps );
-            conf.getIfSet( "adaptive_polar_range_factor", _adaptivePolarRangeFactor);
-=======
             conf.get( "skirt_ratio", _skirtRatio );
             conf.get( "quick_release_gl_objects", _quickRelease );
             conf.get( "normalize_edges", _normalizeEdges );
@@ -146,7 +132,6 @@
             conf.get( "elevation_smoothing", _smoothing );
             conf.get( "normal_maps", _normalMaps );
             conf.get( "adaptive_polar_range_factor", _adaptivePolarRangeFactor);
->>>>>>> f7a922ba
        }
 
         optional<float>               _skirtRatio;
