/* -*-c++-*- */
/* osgEarth - Dynamic map generation toolkit for OpenSceneGraph
* Copyright 2016 Pelican Mapping
* http://osgearth.org
*
* osgEarth is free software; you can redistribute it and/or modify
* it under the terms of the GNU Lesser General Public License as published by
* the Free Software Foundation; either version 2 of the License, or
* (at your option) any later version.
*
* THE SOFTWARE IS PROVIDED "AS IS", WITHOUT WARRANTY OF ANY KIND, EXPRESS OR
* IMPLIED, INCLUDING BUT NOT LIMITED TO THE WARRANTIES OF MERCHANTABILITY,
* FITNESS FOR A PARTICULAR PURPOSE AND NONINFRINGEMENT. IN NO EVENT SHALL THE
* AUTHORS OR COPYRIGHT HOLDERS BE LIABLE FOR ANY CLAIM, DAMAGES OR OTHER
* LIABILITY, WHETHER IN AN ACTION OF CONTRACT, TORT OR OTHERWISE, ARISING
* FROM, OUT OF OR IN CONNECTION WITH THE SOFTWARE OR THE USE OR OTHER DEALINGS
* IN THE SOFTWARE.
*
* You should have received a copy of the GNU Lesser General Public License
* along with this program.  If not, see <http://www.gnu.org/licenses/>
*/

#include <osgEarth/TileSource>
#include <osgEarth/FileUtils>
#include <osgEarth/Registry>
#include <osgEarth/ImageUtils>
#include <osgEarth/URI>
#include <osgEarth/HeightFieldUtils>

#include <osgDB/FileNameUtils>
#include <osgDB/FileUtils>
#include <osgDB/Registry>
#include <osgDB/ReadFile>
#include <osgDB/WriteFile>
#include <osgDB/ImageOptions>

#include <sstream>
#include <stdlib.h>
#include <memory.h>

#include <gdal_priv.h>
#include <gdalwarper.h>
#include <ogr_spatialref.h>

#include "GDALOptions"

#define LC "[GDAL driver] "

#define INDENT ""

// From easyrgb.com
float Hue_2_RGB( float v1, float v2, float vH )
{
   if ( vH < 0.0f ) vH += 1.0f;
   if ( vH > 1.0f ) vH -= 1.0f;
   if ( ( 6.0f * vH ) < 1.0f ) return ( v1 + ( v2 - v1 ) * 6.0f * vH );
   if ( ( 2.0f * vH ) < 1.0f ) return ( v2 );
   if ( ( 3.0f * vH ) < 2.0f ) return ( v1 + ( v2 - v1 ) * ( ( 2.0f / 3.0f ) - vH ) * 6.0f );
   return ( v1 );
}

#if (GDAL_VERSION_MAJOR > 1 || (GDAL_VERSION_MAJOR >= 1 && GDAL_VERSION_MINOR >= 5))
#  define GDAL_VERSION_1_5_OR_NEWER 1
#endif

#if (GDAL_VERSION_MAJOR > 1 || (GDAL_VERSION_MAJOR >= 1 && GDAL_VERSION_MINOR >= 6))
#  define GDAL_VERSION_1_6_OR_NEWER 1
#endif

#ifndef GDAL_VERSION_1_5_OR_NEWER
#  error "**** GDAL 1.5 or newer required ****"
#endif

//GDAL proxy is only available after GDAL 1.6
#if GDAL_VERSION_1_6_OR_NEWER
#  include <gdal_proxy.h>
#endif

#if (GDAL_VERSION_MAJOR >= 2)
#  define GDAL_VERSION_2_0_OR_NEWER 1
#endif

#ifndef GDAL_VERSION_2_0_OR_NEWER
// RasterIO was substantially improved in 2.0
// See https://trac.osgeo.org/gdal/wiki/rfc51_rasterio_resampling_progress
typedef int GSpacing;
#endif

#include <cpl_string.h>

//GDAL VRT api is only available after 1.5.0
#include <gdal_vrt.h>

using namespace std;
using namespace osgEarth;
using namespace osgEarth::Drivers;

#define GEOTRSFRM_TOPLEFT_X            0
#define GEOTRSFRM_WE_RES               1
#define GEOTRSFRM_ROTATION_PARAM1      2
#define GEOTRSFRM_TOPLEFT_Y            3
#define GEOTRSFRM_ROTATION_PARAM2      4
#define GEOTRSFRM_NS_RES               5

typedef enum
{
    LOWEST_RESOLUTION,
    HIGHEST_RESOLUTION,
    AVERAGE_RESOLUTION
} ResolutionStrategy;

typedef struct
{
    int    isFileOK;
    int    nRasterXSize;
    int    nRasterYSize;
    double adfGeoTransform[6];
    int    nBlockXSize;
    int    nBlockYSize;
} DatasetProperty;

typedef struct
{
    GDALColorInterp        colorInterpretation;
    GDALDataType           dataType;
    GDALColorTableH        colorTable;
    int                    bHasNoData;
    double                 noDataValue;
} BandProperty;

static void
getFiles(const osgDB::Options& options, const std::string &file, const std::vector<std::string> &exts, const std::vector<std::string> &blackExts, std::vector<std::string> &files)
{
    if (osgDB::fileType(file) == osgDB::DIRECTORY)
    {
        osgDB::DirectoryContents contents = osgDB::getDirectoryContents(file);
        for (osgDB::DirectoryContents::iterator itr = contents.begin(); itr != contents.end(); ++itr)
        {
            if (*itr == "." || *itr == "..") continue;
            std::string f = osgDB::concatPaths(file, *itr);
            getFiles(options, f, exts, blackExts, files);
        }
    }
    else
    {
		std::string ext = osgDB::getFileExtension(file);
        bool fileValid = false;
        //If we have no _extensions specified, assume we should try everything
        if (exts.size() == 0)
        {
            fileValid = true;
        }
        else
        {
            //Only accept files with the given _extensions
            for (unsigned int i = 0; i < exts.size(); ++i)
            {
                if (osgDB::equalCaseInsensitive(ext, exts[i]))
                {
                    fileValid = true;
                    break;
                }
            }
		}

		//Ignore any files that have blacklisted extensions
        for (unsigned int i = 0; i < blackExts.size(); ++i)
        {
			if (osgDB::equalCaseInsensitive(ext, blackExts[i]))
			{
				fileValid = false;
				break;
			}
		}

        if (fileValid)
        {
            std::string fullFilename = file;
            if (!osgDB::fileExists(file))
            {
                fullFilename = osgDB::findDataFile(file, &options);
                if (fullFilename.empty())
                    fullFilename = file;
            }
            files.push_back(osgDB::convertFileNameToNativeStyle(fullFilename));
        }
    }
}

// "build_vrt()" is adapted from the gdalbuildvrt application. Following is
// the copyright notice from the source. The original code can be found at
// http://trac.osgeo.org/gdal/browser/trunk/gdal/apps/gdalbuildvrt.cpp

/******************************************************************************
 * Copyright (c) 2007, Even Rouault
 *
 * Permission is hereby granted, free of charge, to any person obtaining a
 * copy of this software and associated documentation files (the "Software"),
 * to deal in the Software without restriction, including without limitation
 * the rights to use, copy, modify, merge, publish, distribute, sublicense,
 * and/or sell copies of the Software, and to permit persons to whom the
 * Software is furnished to do so, subject to the following conditions:
 *
 * The above copyright notice and this permission notice shall be included
 * in all copies or substantial portions of the Software.
 *
 * THE SOFTWARE IS PROVIDED "AS IS", WITHOUT WARRANTY OF ANY KIND, EXPRESS
 * OR IMPLIED, INCLUDING BUT NOT LIMITED TO THE WARRANTIES OF MERCHANTABILITY,
 * FITNESS FOR A PARTICULAR PURPOSE AND NONINFRINGEMENT. IN NO EVENT SHALL
 * THE AUTHORS OR COPYRIGHT HOLDERS BE LIABLE FOR ANY CLAIM, DAMAGES OR OTHER
 * LIABILITY, WHETHER IN AN ACTION OF CONTRACT, TORT OR OTHERWISE, ARISING
 * FROM, OUT OF OR IN CONNECTION WITH THE SOFTWARE OR THE USE OR OTHER
 * DEALINGS IN THE SOFTWARE.
 ****************************************************************************/
static GDALDatasetH
build_vrt(std::vector<std::string> &files, ResolutionStrategy resolutionStrategy)
{
    GDAL_SCOPED_LOCK;

    char* projectionRef = NULL;
    int nBands = 0;
    BandProperty* bandProperties = NULL;
    double minX = 0, minY = 0, maxX = 0, maxY = 0;
    int i,j;
    double we_res = 0;
    double ns_res = 0;
    int rasterXSize;
    int rasterYSize;
    int nCount = 0;
    int bFirst = TRUE;
    VRTDatasetH hVRTDS = NULL;

    int nInputFiles = files.size();

    DatasetProperty* psDatasetProperties =
            (DatasetProperty*) CPLMalloc(nInputFiles*sizeof(DatasetProperty));

    for(i=0;i<nInputFiles;i++)
    {
        const char* dsFileName = files[i].c_str();

        GDALTermProgress( 1.0 * (i+1) / nInputFiles, NULL, NULL);

        GDALDatasetH hDS = GDALOpen(dsFileName, GA_ReadOnly );
        psDatasetProperties[i].isFileOK = FALSE;

        if (hDS)
        {
            const char* proj = GDALGetProjectionRef(hDS);
            if (!proj || strlen(proj) == 0)
            {
                std::string prjLocation = osgDB::getNameLessExtension( std::string(dsFileName) ) + std::string(".prj");
                ReadResult r = URI(prjLocation).readString();
                if ( r.succeeded() )
                {
                    proj = CPLStrdup( r.getString().c_str() );
                }
            }

            GDALGetGeoTransform(hDS, psDatasetProperties[i].adfGeoTransform);
            if (psDatasetProperties[i].adfGeoTransform[GEOTRSFRM_ROTATION_PARAM1] != 0 ||
                psDatasetProperties[i].adfGeoTransform[GEOTRSFRM_ROTATION_PARAM2] != 0)
            {
                fprintf( stderr, "GDAL Driver does not support rotated geo transforms. Skipping %s\n",
                             dsFileName);
                GDALClose(hDS);
                continue;
            }
            if (psDatasetProperties[i].adfGeoTransform[GEOTRSFRM_NS_RES] >= 0)
            {
                fprintf( stderr, "GDAL Driver does not support positive NS resolution. Skipping %s\n",
                             dsFileName);
                GDALClose(hDS);
                continue;
            }
            psDatasetProperties[i].nRasterXSize = GDALGetRasterXSize(hDS);
            psDatasetProperties[i].nRasterYSize = GDALGetRasterYSize(hDS);
            double product_minX = psDatasetProperties[i].adfGeoTransform[GEOTRSFRM_TOPLEFT_X];
            double product_maxY = psDatasetProperties[i].adfGeoTransform[GEOTRSFRM_TOPLEFT_Y];
            double product_maxX = product_minX +
                        GDALGetRasterXSize(hDS) * psDatasetProperties[i].adfGeoTransform[GEOTRSFRM_WE_RES];
            double product_minY = product_maxY +
                        GDALGetRasterYSize(hDS) * psDatasetProperties[i].adfGeoTransform[GEOTRSFRM_NS_RES];

            GDALGetBlockSize(GDALGetRasterBand( hDS, 1 ),
                             &psDatasetProperties[i].nBlockXSize,
                             &psDatasetProperties[i].nBlockYSize);

            if (bFirst)
            {
                if (proj)
                    projectionRef = CPLStrdup(proj);
                minX = product_minX;
                minY = product_minY;
                maxX = product_maxX;
                maxY = product_maxY;
                nBands = GDALGetRasterCount(hDS);
                bandProperties = (BandProperty*)CPLMalloc(nBands*sizeof(BandProperty));
                for(j=0;j<nBands;j++)
                {
                    GDALRasterBandH hRasterBand = GDALGetRasterBand( hDS, j+1 );
                    bandProperties[j].colorInterpretation = GDALGetRasterColorInterpretation(hRasterBand);
                    bandProperties[j].dataType = GDALGetRasterDataType(hRasterBand);
                    if (bandProperties[j].colorInterpretation == GCI_PaletteIndex)
                    {
                        bandProperties[j].colorTable = GDALGetRasterColorTable( hRasterBand );
                        if (bandProperties[j].colorTable)
                        {
                            bandProperties[j].colorTable = GDALCloneColorTable(bandProperties[j].colorTable);
                        }
                    }
                    else
                        bandProperties[j].colorTable = 0;
                    bandProperties[j].noDataValue = GDALGetRasterNoDataValue(hRasterBand, &bandProperties[j].bHasNoData);
                }
            }
            else
            {
                if ((proj != NULL && projectionRef == NULL) ||
                    (proj == NULL && projectionRef != NULL) ||
                    (proj != NULL && projectionRef != NULL && EQUAL(proj, projectionRef) == FALSE))
                {
                    fprintf( stderr, "gdalbuildvrt does not support heterogeneous projection. Skipping %s\n",dsFileName);
                    GDALClose(hDS);
                    continue;
                }
                int _nBands = GDALGetRasterCount(hDS);
                if (nBands != _nBands)
                {
                    fprintf( stderr, "gdalbuildvrt does not support heterogeneous band numbers. Skipping %s\n",
                             dsFileName);
                    GDALClose(hDS);
                    continue;
                }
                for(j=0;j<nBands;j++)
                {
                    GDALRasterBandH hRasterBand = GDALGetRasterBand( hDS, j+1 );
                    if (bandProperties[j].colorInterpretation != GDALGetRasterColorInterpretation(hRasterBand) ||
                        bandProperties[j].dataType != GDALGetRasterDataType(hRasterBand))
                    {
                        fprintf( stderr, "gdalbuildvrt does not support heterogeneous band characteristics. Skipping %s\n",
                             dsFileName);
                        GDALClose(hDS);
                    }
                    if (bandProperties[j].colorTable)
                    {
                        GDALColorTableH colorTable = GDALGetRasterColorTable( hRasterBand );
                        if (colorTable == NULL ||
                            GDALGetColorEntryCount(colorTable) != GDALGetColorEntryCount(bandProperties[j].colorTable))
                        {
                            fprintf( stderr, "gdalbuildvrt does not support heterogeneous band characteristics. Skipping %s\n",
                             dsFileName);
                            GDALClose(hDS);
                            break;
                        }
                        /* We should check that the palette are the same too ! */
                    }
                }
                if (j != nBands)
                    continue;
                if (product_minX < minX) minX = product_minX;
                if (product_minY < minY) minY = product_minY;
                if (product_maxX > maxX) maxX = product_maxX;
                if (product_maxY > maxY) maxY = product_maxY;
            }
            if (resolutionStrategy == AVERAGE_RESOLUTION)
            {
                we_res += psDatasetProperties[i].adfGeoTransform[GEOTRSFRM_WE_RES];
                ns_res += psDatasetProperties[i].adfGeoTransform[GEOTRSFRM_NS_RES];
            }
            else
            {
                if (bFirst)
                {
                    we_res = psDatasetProperties[i].adfGeoTransform[GEOTRSFRM_WE_RES];
                    ns_res = psDatasetProperties[i].adfGeoTransform[GEOTRSFRM_NS_RES];
                }
                else if (resolutionStrategy == HIGHEST_RESOLUTION)
                {
                    we_res = MIN(we_res, psDatasetProperties[i].adfGeoTransform[GEOTRSFRM_WE_RES]);
                    /* Yes : as ns_res is negative, the highest resolution is the max value */
                    ns_res = MAX(ns_res, psDatasetProperties[i].adfGeoTransform[GEOTRSFRM_NS_RES]);
                }
                else
                {
                    we_res = MAX(we_res, psDatasetProperties[i].adfGeoTransform[GEOTRSFRM_WE_RES]);
                    /* Yes : as ns_res is negative, the lowest resolution is the min value */
                    ns_res = MIN(ns_res, psDatasetProperties[i].adfGeoTransform[GEOTRSFRM_NS_RES]);
                }
            }

            psDatasetProperties[i].isFileOK = 1;
            nCount ++;
            bFirst = FALSE;
            GDALClose(hDS);
        }
        else
        {
            fprintf( stderr, "Warning : can't open %s. Skipping it\n", dsFileName);
        }
    }

    if (nCount == 0)
        goto end;

    if (resolutionStrategy == AVERAGE_RESOLUTION)
    {
        we_res /= nCount;
        ns_res /= nCount;
    }

    rasterXSize = (int)(0.5 + (maxX - minX) / we_res);
    rasterYSize = (int)(0.5 + (maxY - minY) / -ns_res);

    hVRTDS = VRTCreate(rasterXSize, rasterYSize);

    if (projectionRef)
    {
        //OE_NOTICE << "Setting projection to " << projectionRef << std::endl;
        GDALSetProjection(hVRTDS, projectionRef);
    }

    double adfGeoTransform[6];
    adfGeoTransform[GEOTRSFRM_TOPLEFT_X] = minX;
    adfGeoTransform[GEOTRSFRM_WE_RES] = we_res;
    adfGeoTransform[GEOTRSFRM_ROTATION_PARAM1] = 0;
    adfGeoTransform[GEOTRSFRM_TOPLEFT_Y] = maxY;
    adfGeoTransform[GEOTRSFRM_ROTATION_PARAM2] = 0;
    adfGeoTransform[GEOTRSFRM_NS_RES] = ns_res;
    GDALSetGeoTransform(hVRTDS, adfGeoTransform);

    for(j=0;j<nBands;j++)
    {
        GDALRasterBandH hBand;
        GDALAddBand(hVRTDS, bandProperties[j].dataType, NULL);
        hBand = GDALGetRasterBand(hVRTDS, j+1);
        GDALSetRasterColorInterpretation(hBand, bandProperties[j].colorInterpretation);
        if (bandProperties[j].colorInterpretation == GCI_PaletteIndex)
        {
            GDALSetRasterColorTable(hBand, bandProperties[j].colorTable);
        }
        if (bandProperties[j].bHasNoData)
            GDALSetRasterNoDataValue(hBand, bandProperties[j].noDataValue);
    }

    for(i=0;i<nInputFiles;i++)
    {
        if (psDatasetProperties[i].isFileOK == 0)
            continue;
        const char* dsFileName = files[i].c_str();

        bool isProxy = true;

#if GDAL_VERSION_1_6_OR_NEWER

        //Use a proxy dataset if possible.  This helps with huge amount of files to keep the # of handles down
        GDALProxyPoolDatasetH hDS =
               GDALProxyPoolDatasetCreate(dsFileName,
                                         psDatasetProperties[i].nRasterXSize,
                                         psDatasetProperties[i].nRasterYSize,
                                         GA_ReadOnly, TRUE, projectionRef,
                                         psDatasetProperties[i].adfGeoTransform);

        for(j=0;j<nBands;j++)
        {
            GDALProxyPoolDatasetAddSrcBandDescription(hDS,
                                            bandProperties[j].dataType,
                                            psDatasetProperties[i].nBlockXSize,
                                            psDatasetProperties[i].nBlockYSize);
        }
        isProxy = true;
        OE_DEBUG << LC << "Using GDALProxyPoolDatasetH" << std::endl;

#else // !GDAL_VERSION_1_6_OR_NEWER

        OE_DEBUG << LC << "Using GDALDataset, no proxy support enabled" << std::endl;
        //Just open the dataset
        GDALDatasetH hDS = (GDALDatasetH)GDALOpen(dsFileName, GA_ReadOnly);
        isProxy = false;

#endif

        int xoffset = (int)
                (0.5 + (psDatasetProperties[i].adfGeoTransform[GEOTRSFRM_TOPLEFT_X] - minX) / we_res);
        int yoffset = (int)
                (0.5 + (maxY - psDatasetProperties[i].adfGeoTransform[GEOTRSFRM_TOPLEFT_Y]) / -ns_res);
        int dest_width = (int)
                (0.5 + psDatasetProperties[i].nRasterXSize * psDatasetProperties[i].adfGeoTransform[GEOTRSFRM_WE_RES] / we_res);
        int dest_height = (int)
                (0.5 + psDatasetProperties[i].nRasterYSize * psDatasetProperties[i].adfGeoTransform[GEOTRSFRM_NS_RES] / ns_res);

        for(j=0;j<nBands;j++)
        {
            VRTSourcedRasterBandH hVRTBand = (VRTSourcedRasterBandH)GDALGetRasterBand(hVRTDS, j + 1);

            /* Place the raster band at the right position in the VRT */
            VRTAddSimpleSource(hVRTBand, GDALGetRasterBand((GDALDatasetH)hDS, j + 1),
                               0, 0,
                               psDatasetProperties[i].nRasterXSize,
                               psDatasetProperties[i].nRasterYSize,
                               xoffset, yoffset,
                               dest_width, dest_height, "near",
                               VRT_NODATA_UNSET);
        }
        //Only dereference if it is a proxy dataset
        if (isProxy)
        {
          GDALDereferenceDataset(hDS);
        }
    }
end:
    CPLFree(psDatasetProperties);
    for(j=0;j<nBands;j++)
    {
        GDALDestroyColorTable(bandProperties[j].colorTable);
    }
    CPLFree(bandProperties);
    CPLFree(projectionRef);
    return hVRTDS;
}


// This is simply the method GDALAutoCreateWarpedVRT() with the GDALSuggestedWarpOutput
// logic replaced with something that will work properly for polar projections.
// see: http://www.mail-archive.com/gdal-dev@lists.osgeo.org/msg01491.html
static
GDALDatasetH GDALAutoCreateWarpedVRTforPolarStereographic(
    GDALDatasetH hSrcDS,
    const char *pszSrcWKT,
    const char *pszDstWKT,
    GDALResampleAlg eResampleAlg,
    double dfMaxError,
    const GDALWarpOptions *psOptionsIn )
{
    GDALWarpOptions *psWO;
    int i;

    VALIDATE_POINTER1( hSrcDS, "GDALAutoCreateWarpedVRTForPolarStereographic", NULL );

    /* -------------------------------------------------------------------- */
    /*      Populate the warp options.                                      */
    /* -------------------------------------------------------------------- */
    if( psOptionsIn != NULL )
        psWO = GDALCloneWarpOptions( psOptionsIn );
    else
        psWO = GDALCreateWarpOptions();

    psWO->eResampleAlg = eResampleAlg;

    psWO->hSrcDS = hSrcDS;

    psWO->nBandCount = GDALGetRasterCount( hSrcDS );
    psWO->panSrcBands = (int *) CPLMalloc(sizeof(int) * psWO->nBandCount);
    psWO->panDstBands = (int *) CPLMalloc(sizeof(int) * psWO->nBandCount);

    for( i = 0; i < psWO->nBandCount; i++ )
    {
        psWO->panSrcBands[i] = i+1;
        psWO->panDstBands[i] = i+1;
    }

    /* TODO: should fill in no data where available */

    /* -------------------------------------------------------------------- */
    /*      Create the transformer.                                         */
    /* -------------------------------------------------------------------- */
    psWO->pfnTransformer = GDALGenImgProjTransform;
    psWO->pTransformerArg =
        GDALCreateGenImgProjTransformer( psWO->hSrcDS, pszSrcWKT,
        NULL, pszDstWKT,
        TRUE, 1.0, 0 );

    if( psWO->pTransformerArg == NULL )
    {
        GDALDestroyWarpOptions( psWO );
        return NULL;
    }

    /* -------------------------------------------------------------------- */
    /*      Figure out the desired output bounds and resolution.            */
    /* -------------------------------------------------------------------- */
    double adfDstGeoTransform[6];
    int    nDstPixels, nDstLines;
    CPLErr eErr;

    eErr =
        GDALSuggestedWarpOutput( hSrcDS, psWO->pfnTransformer,
            psWO->pTransformerArg,
            adfDstGeoTransform, &nDstPixels, &nDstLines );

    // override the suggestions:
    nDstPixels = GDALGetRasterXSize( hSrcDS ) * 4;
    nDstLines  = GDALGetRasterYSize( hSrcDS ) / 2;
    adfDstGeoTransform[0] = -180.0;
    adfDstGeoTransform[1] = 360.0/(double)nDstPixels;
    //adfDstGeoTransform[2] = 0.0;
    //adfDstGeoTransform[4] = 0.0;
    //adfDstGeoTransform[5] = (-90 -adfDstGeoTransform[3])/(double)nDstLines;

    /* -------------------------------------------------------------------- */
    /*      Update the transformer to include an output geotransform        */
    /*      back to pixel/line coordinates.                                 */
    /*                                                                      */
    /* -------------------------------------------------------------------- */
    GDALSetGenImgProjTransformerDstGeoTransform(
        psWO->pTransformerArg, adfDstGeoTransform );

    /* -------------------------------------------------------------------- */
    /*      Do we want to apply an approximating transformation?            */
    /* -------------------------------------------------------------------- */
    if( dfMaxError > 0.0 )
    {
        psWO->pTransformerArg =
            GDALCreateApproxTransformer( psWO->pfnTransformer,
            psWO->pTransformerArg,
            dfMaxError );
        psWO->pfnTransformer = GDALApproxTransform;
    }

    /* -------------------------------------------------------------------- */
    /*      Create the VRT file.                                            */
    /* -------------------------------------------------------------------- */
    GDALDatasetH hDstDS;

    hDstDS = GDALCreateWarpedVRT( hSrcDS, nDstPixels, nDstLines,
        adfDstGeoTransform, psWO );

    GDALDestroyWarpOptions( psWO );

    if( pszDstWKT != NULL )
        GDALSetProjection( hDstDS, pszDstWKT );
    else if( pszSrcWKT != NULL )
        GDALSetProjection( hDstDS, pszDstWKT );
    else if( GDALGetGCPCount( hSrcDS ) > 0 )
        GDALSetProjection( hDstDS, GDALGetGCPProjection( hSrcDS ) );
    else
        GDALSetProjection( hDstDS, GDALGetProjectionRef( hSrcDS ) );

    return hDstDS;
}


/**
 * Gets the GeoExtent of the given filename.
 */
GeoExtent getGeoExtent(std::string& filename)
{
    GDALDataset* ds = (GDALDataset*)GDALOpen(filename.c_str(), GA_ReadOnly );
    if (!ds)
    {
        return GeoExtent::INVALID;
    }

    // Get the geotransforms
    double geotransform[6];
    ds->GetGeoTransform(geotransform);

    double minX, minY, maxX, maxY;

    GDALApplyGeoTransform(geotransform, 0.0, ds->GetRasterYSize(), &minX, &minY);
    GDALApplyGeoTransform(geotransform, ds->GetRasterXSize(), 0.0, &maxX, &maxY);

    std::string srsString = ds->GetProjectionRef();
    const SpatialReference* srs = SpatialReference::create(srsString);

    GDALClose(ds);

    GeoExtent ext(srs, minX, minY, maxX, maxY);
    return ext;
}



class GDALTileSource : public TileSource
{
public:
    GDALTileSource( const TileSourceOptions& options ) :
      TileSource( options ),
      _srcDS(NULL),
      _warpedDS(NULL),
      _options(options),
      _maxDataLevel(30),
      _linearUnits(1.0)
    {
    }

    virtual ~GDALTileSource()
    {
        GDAL_SCOPED_LOCK;

        // Close the _warpedDS dataset if :
        // - it exists
        // - and is different from _srcDS
        if (_warpedDS && (_warpedDS != _srcDS))
        {
            GDALClose( _warpedDS );
        }

        // Close the _srcDS dataset if :
        // - it exists
        // - and :
        //    -    is different from external dataset
        //    - or is equal to external dataset, but the tile source owns the external dataset
        if (_srcDS)
        {
            bool needClose = true;
            osg::ref_ptr<GDALOptions::ExternalDataset> pExternalDataset = _options.externalDataset();
            if (pExternalDataset != NULL)
            {
                if ( (pExternalDataset->dataset() == _srcDS) && (pExternalDataset->ownsDataset() == true) )
                {
                    needClose = false;
                }
            }

            if (needClose == true)
            {
                GDALClose(_srcDS);
            }
        }
    }


    Status initialize( const osgDB::Options* dbOptions )
    {
        GDAL_SCOPED_LOCK;

        _dbOptions = Registry::instance()->cloneOrCreateOptions( dbOptions );
        //if ( _dbOptions.valid() )
        //{
        //    // Set up a custom cache bin
        //    CacheManager* cacheManager = CacheManager::get(dbOptions);
        //    if (cacheManager && cacheManager->getCache())
        //    {
        //        std::string binId = Stringify() << std::hex << hashString(_options.getConfig().toJSON());
        //        _cacheBin = cacheManager->getCache()->addBin(binId);
        //    }
        //}

        // Is a valid external GDAL dataset specified ?
        bool useExternalDataset = false;
        osg::ref_ptr<GDALOptions::ExternalDataset> pExternalDataset = _options.externalDataset();
        if (pExternalDataset != NULL)
        {
            if (pExternalDataset->dataset() != NULL)
            {
                useExternalDataset = true;
            }
        }

        if (useExternalDataset == false &&
            (!_options.url().isSet() || _options.url()->empty()) &&
            (!_options.connection().isSet() || _options.connection()->empty()) )
        {
            return Status::Error(Status::ConfigurationError, "No URL, directory, or connection string specified" );
        }

        // source connection:
        std::string source;

        if ( _options.url().isSet() )
            source = _options.url()->full();
        else if ( _options.connection().isSet() )
            source = _options.connection().value();

        //URI uri = _options.url().value();

        if (useExternalDataset == false)
        {
            std::vector<std::string> files;

            if ( _options.url().isSet() )
            {
                // collect a list of files, filtering by extension if necessary
                StringTokenizer izer( ";" );
                StringVector exts;
                izer.tokenize( *_options.extensions(), exts );

				StringVector blackExts;
				izer.tokenize( *_options.blackExtensions(), blackExts );

                for (unsigned int i = 0; i < exts.size(); ++i)
                {
                    OE_DEBUG << LC << "Using Extension: " << exts[i] << std::endl;
                }

				for (unsigned int i = 0; i < blackExts.size(); ++i)
				{
					OE_DEBUG << LC << "Blacklisting Extension: " << blackExts[i] << std::endl;
				}

                                getFiles(*_dbOptions, source, exts, blackExts, files);

                OE_INFO << LC << "Identified " << files.size() << " files:" << std::endl;
                for (unsigned int i = 0; i < files.size(); ++i)
                {
                    OE_INFO << LC << INDENT << files[i] << std::endl;
                }
            }
            else
            {
                // just add the connection string as the single source.
                files.push_back( source );
            }

            if (files.empty())
            {
                return Status::Error( Status::ResourceUnavailable, "Could not find any valid input." );
            }

            //If we found more than one file, try to combine them into a single logical dataset
            if (files.size() > 1)
            {
                std::string vrtKey = "combined.vrt";

                //Get the GDAL VRT driver
                GDALDriver* vrtDriver = (GDALDriver*)GDALGetDriverByName("VRT");

                //Try to load the VRT file from the cache so we don't have to build it each time.
                if (_cacheBin.valid())
                {
                    ReadResult result = _cacheBin->readString( vrtKey, 0L);
                    if (result.succeeded())
                    {
                        _srcDS = (GDALDataset*)GDALOpen(result.getString().c_str(), GA_ReadOnly );
                        if (_srcDS)
                        {
                            OE_INFO << LC << INDENT << "Read VRT from cache!" << std::endl;
                        }
                    }
                }

                //Build the dataset if we didn't already load it
                if (!_srcDS)
                {
                    //We couldn't get the VRT from the cache, so build it
                    osg::Timer_t startTime = osg::Timer::instance()->tick();
                    _srcDS = (GDALDataset*)build_vrt(files, HIGHEST_RESOLUTION);
                    osg::Timer_t endTime = osg::Timer::instance()->tick();
                    OE_INFO << LC << INDENT << "Built VRT in " << osg::Timer::instance()->delta_s(startTime, endTime) << " s" << std::endl;

                    if (_srcDS)
                    {
                        //Cache the VRT so we don't have to build it next time.
                        if (_cacheBin)
                        {
                            std::string vrtFile = getTempName( "", ".vrt");
                            OE_INFO << LC << INDENT << "Writing temp VRT to " << vrtFile << std::endl;

                            if (vrtDriver)
                            {
                                if ( vrtDriver->CreateCopy(vrtFile.c_str(), _srcDS, 0, 0, 0, 0 ) == NULL )
                                {
                                    OE_WARN << LC << INDENT << "Failed to create copy" << std::endl;
                                }

                                //We created the temp file, now read the contents back
                                std::ifstream input( vrtFile.c_str() );
                                if ( input.is_open() )
                                {
                                    input >> std::noskipws;
                                    std::stringstream buf;
                                    buf << input.rdbuf();
                                    std::string vrtContents = buf.str();
                                    osg::ref_ptr< StringObject > strObject = new StringObject( vrtContents );
                                    _cacheBin->write(vrtKey, strObject.get(), 0L);
                                }
                            }
                            if (osgDB::fileExists( vrtFile ) )
                            {
                                remove( vrtFile.c_str() );
                            }
                        }
                    }
                    else
                    {
                        return Status::Error( "Failed to build VRT from input datasets" );
                    }
                }
            }
            else
            {
                //If we couldn't build a VRT, just try opening the file directly
                //Open the dataset
                _srcDS = (GDALDataset*)GDALOpen( files[0].c_str(), GA_ReadOnly );

                if (_srcDS)
                {

                    char **subDatasets = _srcDS->GetMetadata( "SUBDATASETS");
                    int numSubDatasets = CSLCount( subDatasets );
                    //OE_NOTICE << "There are " << numSubDatasets << " in this file " << std::endl;

                    if (numSubDatasets > 0)
                    {
                        int subDataset = _options.subDataSet().isSet() ? *_options.subDataSet() : 1;
                        if (subDataset < 1 || subDataset > numSubDatasets) subDataset = 1;
                        std::stringstream buf;
                        buf << "SUBDATASET_" << subDataset << "_NAME";
                        char *pszSubdatasetName = CPLStrdup( CSLFetchNameValue( subDatasets, buf.str().c_str() ) );
                        GDALClose( _srcDS );
                        _srcDS = (GDALDataset*)GDALOpen( pszSubdatasetName, GA_ReadOnly ) ;
                        CPLFree( pszSubdatasetName );
                    }
                }

                if (!_srcDS)
                {
                    return Status::Error( Status::ResourceUnavailable, Stringify() << "Failed to open " << files[0] );
                }
            }
        }
        else
        {
            _srcDS = pExternalDataset->dataset();
        }


        //Get the "warp profile", which is the profile that this dataset should take on by creating a warping VRT.  This is
        //useful when you want to use multiple images of different projections in a composite image.
        osg::ref_ptr< const Profile > warpProfile;
        if (_options.warpProfile().isSet())
        {
            warpProfile = Profile::create( _options.warpProfile().value() );
        }

        if (warpProfile.valid())
        {
            OE_INFO << LC << INDENT << "Created warp profile " << warpProfile->toString() <<  std::endl;
        }




        //Create a spatial reference for the source.
        std::string srcProj = _srcDS->GetProjectionRef();

        // If the projection is empty and we have GCP's then use the GCP projection.
        if (srcProj.empty() && _srcDS->GetGCPCount() > 0)
        {
            srcProj = _srcDS->GetGCPProjection();
        }


        if ( !srcProj.empty() && getProfile() != 0L )
        {
            OE_WARN << LC << "Overriding profile of a source that already defines its own SRS ("
                << this->getName() << ")" << std::endl;
        }

        osg::ref_ptr<const SpatialReference> src_srs;
        if ( getProfile() )
        {
            src_srs = getProfile()->getSRS();
        }
        else if ( !srcProj.empty() )
        {
            src_srs = SpatialReference::create( srcProj );
            if ( !src_srs.valid() )
            {
                OE_DEBUG << LC << "Cannot create source SRS from its projection info: " << srcProj << std::endl;
            }
        }

        // assert SRS is present
        if ( !src_srs.valid() )
        {
            // not found in the dataset; try loading a .prj file
            std::string prjLocation = osgDB::getNameLessExtension(source) + std::string(".prj");

            ReadResult r = URI(prjLocation).readString( _dbOptions.get() );
            if ( r.succeeded() )
            {
                src_srs = SpatialReference::create( r.getString() );
            }

            if ( !src_srs.valid() )
            {
                return Status::Error( Status::ResourceUnavailable, Stringify()
                    << "Dataset has no spatial reference information (" << source << ")" );
            }
        }


        //Get the initial geotransform
        _srcDS->GetGeoTransform(_geotransform);

        bool hasGCP = _srcDS->GetGCPCount() > 0 && _srcDS->GetGCPProjection();
        bool isRotated = _geotransform[2] != 0.0 || _geotransform[4];
        if (hasGCP) OE_DEBUG << LC << source << " has GCP georeferencing" << std::endl;
        if (isRotated) OE_DEBUG << LC << source << " is rotated " << std::endl;
        bool requiresReprojection = hasGCP || isRotated;

        const Profile* profile = NULL;

        // The warp profile, if provided, takes precedence.
        if ( warpProfile )
        {
            profile = warpProfile.get();
            if ( profile )
            {
                OE_DEBUG << LC << INDENT << "Using warp Profile: " << profile->toString() <<  std::endl;
            }
        }

        // If we have an override profile, just take it.
        if ( getProfile() )
        {
            profile = getProfile();
            if ( profile )
            {
                OE_DEBUG << LC << INDENT << "Using override Profile: " << profile->toString() <<  std::endl;
            }
        }

        // If neither a warp nor override profile were provided, work out the profile from the source's own SRS.
        if ( !profile && src_srs->isGeographic() )
        {
            OE_DEBUG << LC << INDENT << "Creating Profile from source's geographic SRS: " << src_srs->getName() <<  std::endl;
            profile = Profile::create(src_srs.get(), -180.0, -90.0, 180.0, 90.0, 2u, 1u);
            //profile = osgEarth::Registry::instance()->getGlobalGeodeticProfile();
            if ( !profile )
            {
                return Status::Error( Status::ResourceUnavailable, Stringify()
                    << "Cannot create geographic Profile from dataset's spatial reference information: " << src_srs->getName() );
            }
        }

        std::string warpedSRSWKT;

        if ( requiresReprojection || (profile && !profile->getSRS()->isEquivalentTo( src_srs.get() )) )
        {
            if ( profile && profile->getSRS()->isGeographic() && (src_srs->isNorthPolar() || src_srs->isSouthPolar()) )
            {
                _warpedDS = (GDALDataset*)GDALAutoCreateWarpedVRTforPolarStereographic(
                    _srcDS,
                    src_srs->getWKT().c_str(),
                    profile->getSRS()->getWKT().c_str(),
                    GRA_NearestNeighbour,
                    5.0,
                    NULL);
            }
            else
            {
                std::string destWKT = profile ? profile->getSRS()->getWKT() : src_srs->getWKT();
                _warpedDS = (GDALDataset*)GDALAutoCreateWarpedVRT(
                    _srcDS,
                    src_srs->getWKT().c_str(),
                    destWKT.c_str(),
                    GRA_NearestNeighbour,
                    5.0,
                    0);
            }

            if ( _warpedDS )
            {
                warpedSRSWKT = _warpedDS->GetProjectionRef();
            }
        }
        else
        {
            _warpedDS = _srcDS;
            warpedSRSWKT = src_srs->getWKT();
        }

        if ( !_warpedDS )
        {
            return Status::Error( "Failed to create a warping VRT" );
        }

        //Get the _geotransform
        if ( getProfile() )
        {
            OE_DEBUG << LC << INDENT << "Get geotransform from Override Profile" <<  std::endl;
            _geotransform[0] =  getProfile()->getExtent().xMin(); //Top left x
            _geotransform[1] =  getProfile()->getExtent().width() / (double)_warpedDS->GetRasterXSize();//pixel width
            _geotransform[2] =  0;

            _geotransform[3] =  getProfile()->getExtent().yMax(); //Top left y
            _geotransform[4] =  0;
            _geotransform[5] = -getProfile()->getExtent().height() / (double)_warpedDS->GetRasterYSize();//pixel height

        }
        else
        {
            OE_DEBUG << LC << INDENT << "Get geotransform from warped dataset" <<  std::endl;
            _warpedDS->GetGeoTransform(_geotransform);
        }

        if ( GDALInvGeoTransform(_geotransform, _invtransform) == 0 )
        {
            OE_WARN << LC << INDENT << "_geotransform not invertible" << std::endl;
        }

        double minX, minY, maxX, maxY;


        //Compute the extents
        // polar needs a special case when combined with geographic
        if ( profile && profile->getSRS()->isGeographic() && (src_srs->isNorthPolar() || src_srs->isSouthPolar()) )
        {
            double ll_lon, ll_lat, ul_lon, ul_lat, ur_lon, ur_lat, lr_lon, lr_lat;

            pixelToGeo(0.0, 0.0, ul_lon, ul_lat );
            pixelToGeo(0.0, _warpedDS->GetRasterYSize() + 1, ll_lon, ll_lat);
            pixelToGeo(_warpedDS->GetRasterXSize(), _warpedDS->GetRasterYSize(), lr_lon, lr_lat);
            pixelToGeo(_warpedDS->GetRasterXSize(), 0.0, ur_lon, ur_lat);

            minX = osg::minimum( ll_lon, osg::minimum( ul_lon, osg::minimum( ur_lon, lr_lon ) ) );
            maxX = osg::maximum( ll_lon, osg::maximum( ul_lon, osg::maximum( ur_lon, lr_lon ) ) );

            if ( src_srs->isNorthPolar() )
            {
                minY = osg::minimum( ll_lat, osg::minimum( ul_lat, osg::minimum( ur_lat, lr_lat ) ) );
                maxY = 90.0;
            }
            else
            {
                minY = -90.0;
                maxY = osg::maximum( ll_lat, osg::maximum( ul_lat, osg::maximum( ur_lat, lr_lat ) ) );
            }
        }
        else
        {
            pixelToGeo(0.0, _warpedDS->GetRasterYSize(), minX, minY);
            pixelToGeo(_warpedDS->GetRasterXSize(), 0.0, maxX, maxY);
        }




        OE_DEBUG << LC << INDENT << "Geo extents: " << minX << ", " << minY << " -> " << maxX << ", " << maxY << std::endl;

        if ( !profile )
        {
            profile = Profile::create(
                warpedSRSWKT,
                minX, minY, maxX, maxY);

            if ( !profile )
            {
                return Status::Error( Stringify()
                    << "Cannot create projected Profile from dataset's warped spatial reference WKT: " << warpedSRSWKT );
            }

            OE_INFO << LC << INDENT << source << " is projected, SRS = "
                << warpedSRSWKT << std::endl;
                //<< _warpedDS->GetProjectionRef() << std::endl;
        }

        //Compute the min and max data levels
        double resolutionX = (maxX - minX) / (double)_warpedDS->GetRasterXSize();
        double resolutionY = (maxY - minY) / (double)_warpedDS->GetRasterYSize();

        double maxResolution = osg::minimum(resolutionX, resolutionY);

        OE_INFO << LC << INDENT << "Resolution= " << resolutionX << "x" << resolutionY << " max=" << maxResolution << std::endl;

        if (_options.maxDataLevelOverride().isSet())
        {
            _maxDataLevel = _options.maxDataLevelOverride().value();
            OE_INFO << LC << INDENT << _options.url().value().full() << " using override max data level " << _maxDataLevel << std::endl;
        }
        else
        {
            unsigned int max_level = 30;
            for (unsigned int i = 0; i < max_level; ++i)
            {
                _maxDataLevel = i;
                double w, h;
                profile->getTileDimensions(i, w, h);
                double resX = w / (double)getPixelsPerTile();
                double resY = h / (double)getPixelsPerTile();

                if (resX < maxResolution || resY < maxResolution)
                {
                    break;
                }
            }

            OE_INFO << LC << INDENT << _options.url().value().full() << " max Data Level: " << _maxDataLevel << std::endl;
        }

        // If the input dataset is a VRT, then get the individual files in the dataset and use THEM for the DataExtents.
        // A VRT will create a potentially very large virtual dataset from sparse datasets, so using the extents from the underlying files
        // will allow osgEarth to only create tiles where there is actually data.
        DataExtentList dataExtents;
        if (strcmp(_warpedDS->GetDriver()->GetDescription(), "VRT") == 0)
        {
            char **papszFileList = _warpedDS->GetFileList();
            if (papszFileList != NULL)
            {
                for( int i = 0; papszFileList[i] != NULL; i++ )
                {
                    std::string file = papszFileList[i];
                    GeoExtent ext = getGeoExtent(file);
                    if (ext.isValid())
                    {
                        dataExtents.push_back(DataExtent(ext, 0, _maxDataLevel));
                    }
                }
            }
        }


        osg::ref_ptr< SpatialReference > srs = SpatialReference::create( warpedSRSWKT );
        // record the data extent in profile space:
        _bounds = Bounds(minX, minY, maxX, maxY);
        _extents = GeoExtent( srs.get(), _bounds);
        GeoExtent profile_extent = _extents.transform( profile->getSRS() );

        if (dataExtents.empty())
        {
            // Use the extents of the whole file.
            getDataExtents().push_back( DataExtent(profile_extent, 0, _maxDataLevel) );
        }
        else
        {
            // Use the DataExtents from the subfiles of the VRT.
            getDataExtents().insert(getDataExtents().end(), dataExtents.begin(), dataExtents.end());
        }


        // Get the linear units of the SRS for scaling elevation values
        _linearUnits = OSRGetLinearUnits((OGRSpatialReferenceH)srs->getHandle(), 0);

        //Set the profile
        setProfile( profile );
        OE_DEBUG << LC << INDENT << "Set Profile to " << (profile ? profile->toString() : "NULL") <<  std::endl;

        return STATUS_OK;
    }


    /**
    * Finds a raster band based on color interpretation
    */
    static GDALRasterBand* findBandByColorInterp(GDALDataset *ds, GDALColorInterp colorInterp)
    {
        GDAL_SCOPED_LOCK;

        for (int i = 1; i <= ds->GetRasterCount(); ++i)
        {
            if (ds->GetRasterBand(i)->GetColorInterpretation() == colorInterp) return ds->GetRasterBand(i);
        }
        return 0;
    }

    static GDALRasterBand* findBandByDataType(GDALDataset *ds, GDALDataType dataType)
    {
        GDAL_SCOPED_LOCK;

        for (int i = 1; i <= ds->GetRasterCount(); ++i)
        {
            if (ds->GetRasterBand(i)->GetRasterDataType() == dataType) return ds->GetRasterBand(i);
        }
        return 0;
    }

    static void getPalleteIndexColor(GDALRasterBand* band, int index, osg::Vec4ub& color)
    {
        const GDALColorEntry *colorEntry = band->GetColorTable()->GetColorEntry( index );
        GDALPaletteInterp interp = band->GetColorTable()->GetPaletteInterpretation();
        if (!colorEntry)
        {
            //FIXME: What to do here?

            //OE_INFO << "NO COLOR ENTRY FOR COLOR " << rawImageData[i] << std::endl;
            color.r() = 255;
            color.g() = 0;
            color.b() = 0;
            color.a() = 1;

        }
        else
        {
            if (interp == GPI_RGB)
            {
                color.r() = colorEntry->c1;
                color.g() = colorEntry->c2;
                color.b() = colorEntry->c3;
                color.a() = colorEntry->c4;
            }
            else if (interp == GPI_CMYK)
            {
                // from wikipedia.org
                short C = colorEntry->c1;
                short M = colorEntry->c2;
                short Y = colorEntry->c3;
                short K = colorEntry->c4;
                color.r() = 255 - C*(255 - K) - K;
                color.g() = 255 - M*(255 - K) - K;
                color.b() = 255 - Y*(255 - K) - K;
                color.a() = 255;
            }
            else if (interp == GPI_HLS)
            {
                // from easyrgb.com
                float H = colorEntry->c1;
                float S = colorEntry->c3;
                float L = colorEntry->c2;
                float R, G, B;
                if ( S == 0 )                       //HSL values = 0 - 1
                {
                    R = L;                      //RGB results = 0 - 1
                    G = L;
                    B = L;
                }
                else
                {
                    float var_2, var_1;
                    if ( L < 0.5 )
                        var_2 = L * ( 1 + S );
                    else
                        var_2 = ( L + S ) - ( S * L );

                    var_1 = 2 * L - var_2;

                    R = Hue_2_RGB( var_1, var_2, H + ( 1.0f / 3.0f ) );
                    G = Hue_2_RGB( var_1, var_2, H );
                    B = Hue_2_RGB( var_1, var_2, H - ( 1.0f / 3.0f ) );
                }
                color.r() = static_cast<unsigned char>(R*255.0f);
                color.g() = static_cast<unsigned char>(G*255.0f);
                color.b() = static_cast<unsigned char>(B*255.0f);
                color.a() = static_cast<unsigned char>(255.0f);
            }
            else if (interp == GPI_Gray)
            {
                color.r() = static_cast<unsigned char>(colorEntry->c1*255.0f);
                color.g() = static_cast<unsigned char>(colorEntry->c1*255.0f);
                color.b() = static_cast<unsigned char>(colorEntry->c1*255.0f);
                color.a() = static_cast<unsigned char>(255.0f);
            }
        }
    }

    void pixelToGeo(double x, double y, double &geoX, double &geoY)
    {
        geoX = _geotransform[0] + _geotransform[1] * x + _geotransform[2] * y;
        geoY = _geotransform[3] + _geotransform[4] * x + _geotransform[5] * y;
    }

    void geoToPixel(double geoX, double geoY, double &x, double &y)
    {
        x = _invtransform[0] + _invtransform[1] * geoX + _invtransform[2] * geoY;
        y = _invtransform[3] + _invtransform[4] * geoX + _invtransform[5] * geoY;

         //Account for slight rounding errors.  If we are right on the edge of the dataset, clamp to the edge
        double eps = 0.0001;
        if (osg::equivalent(x, 0, eps)) x = 0;
        if (osg::equivalent(y, 0, eps)) y = 0;
        if (osg::equivalent(x, (double)_warpedDS->GetRasterXSize(), eps)) x = _warpedDS->GetRasterXSize();
        if (osg::equivalent(y, (double)_warpedDS->GetRasterYSize(), eps)) y = _warpedDS->GetRasterYSize();

    }

    // GDALRasterBand::RasterIO helper method
    bool rasterIO(GDALRasterBand *band,
        GDALRWFlag eRWFlag,
        int nXOff,
        int nYOff,
        int nXSize,
        int nYSize,
        void *pData,
        int nBufXSize,
        int nBufYSize,
        GDALDataType eBufType,
        GSpacing nPixelSpace,
        GSpacing nLineSpace,
        ElevationInterpolation interpolation = INTERP_NEAREST
        )
    {
#if GDAL_VERSION_2_0_OR_NEWER
        GDALRasterIOExtraArg psExtraArg;

        // defaults to GRIORA_NearestNeighbour
        INIT_RASTERIO_EXTRA_ARG(psExtraArg);

<<<<<<< HEAD
        if (interpolation == INTERP_AVERAGE)
        {        
            //psExtraArg.eResampleAlg = GRIORA_Average;
            // for some reason gdal's average resampling produces artifacts occasionally for imagery at higher levels.
            // for now we'll just use bilinear interpolation under the hood until we can understand what is going on.
            psExtraArg.eResampleAlg = GRIORA_Bilinear;
        }
        else if (interpolation == INTERP_BILINEAR)
        {         
=======
        switch(interpolation) {
        case INTERP_AVERAGE:
            psExtraArg.eResampleAlg = GRIORA_Average;
            break;
        case INTERP_BILINEAR:
>>>>>>> 220f0f47
            psExtraArg.eResampleAlg = GRIORA_Bilinear;
            break;
        case INTERP_CUBIC:
            psExtraArg.eResampleAlg = GRIORA_Cubic;
            break;
        case INTERP_CUBICSPLINE:
            psExtraArg.eResampleAlg = GRIORA_CubicSpline;
            break;
        }

        CPLErr err = band->RasterIO(eRWFlag, nXOff, nYOff, nXSize, nYSize, pData, nBufXSize, nBufYSize, eBufType, nPixelSpace, nLineSpace, &psExtraArg);
#else
        if (interpolation != INTERP_NEAREST)
        {
            OE_DEBUG << LC << "RasterIO falling back to INTERP_NEAREST.\n";
        }
        CPLErr err = band->RasterIO(eRWFlag, nXOff, nYOff, nXSize, nYSize, pData, nBufXSize, nBufYSize, eBufType, nPixelSpace, nLineSpace);
#endif
        if (err != CE_None)
        {
            OE_WARN << LC << "RasterIO failed.\n";
        }
        return (err == CE_None);
    }

    osg::Image* createImage( const TileKey&        key,
        ProgressCallback*     progress)
    {
        if (key.getLevelOfDetail() > _maxDataLevel)
        {
            OE_DEBUG << LC << "" << getName() << ": Reached maximum data resolution key="
                << key.getLevelOfDetail() << " max=" << _maxDataLevel <<  std::endl;
            return NULL;
        }

        GDAL_SCOPED_LOCK;

        int tileSize = getPixelsPerTile(); //_options.tileSize().value();

        osg::ref_ptr<osg::Image> image;

        //Get the extents of the tile
        double xmin, ymin, xmax, ymax;
        key.getExtent().getBounds(xmin, ymin, xmax, ymax);

        // Compute the intersection of the incoming key with the data extents of the dataset
        osgEarth::GeoExtent intersection = key.getExtent().intersectionSameSRS( _extents );
        if (!intersection.isValid())
        {
            return 0;
        }

        double west = intersection.xMin();
        double east = intersection.xMax();
        double north = intersection.yMax();
        double south = intersection.yMin();

        // The extents and the intersection will be normalized between -180 and 180 longitude if they are geographic.
        // However, the georeferencing will expect the coordinates to be in the same longitude frame as the original dataset,
        // so the intersection bounds are adjusted here if necessary so that the values line up with the georeferencing.
        if (_extents.getSRS()->isGeographic())
        {
            // Shift the bounds to the right.
            if (east < _bounds.xMin())
            {
                while (east < _bounds.xMin())
                {
                    west += 360.0;
                    east += 360.0;
                }
            }
            // Shift the bounds to the left.
            else if (west > _bounds.xMax())
            {
                while (west > _bounds.xMax())
                {
                    west -= 360.0;
                    east -= 360.0;
                }
            }
        }
        
        // Determine the read window
        double src_min_x, src_min_y, src_max_x, src_max_y;
        // Get the pixel coordiantes of the intersection
        geoToPixel( west, intersection.yMax(), src_min_x, src_min_y);
        geoToPixel( east, intersection.yMin(), src_max_x, src_max_y);

        // Convert the doubles to integers.  We floor the mins and ceil the maximums to give the widest window possible.
        src_min_x = floor(src_min_x);
        src_min_y = floor(src_min_y);
        src_max_x = ceil(src_max_x);
        src_max_y = ceil(src_max_y);

        int off_x = (int)( src_min_x );
        int off_y = (int)( src_min_y );
        int width  = (int)(src_max_x - src_min_x);
        int height = (int)(src_max_y - src_min_y);


        int rasterWidth = _warpedDS->GetRasterXSize();
        int rasterHeight = _warpedDS->GetRasterYSize();
        if (off_x + width > rasterWidth || off_y + height > rasterHeight)
        {
            OE_WARN << LC << "Read window outside of bounds of dataset.  Source Dimensions=" << rasterWidth << "x" << rasterHeight << " Read Window=" << off_x << ", " << off_y << " " << width << "x" << height << std::endl;
        }

        // Determine the destination window

        // Compute the offsets in geo coordinates of the intersection from the TileKey
        double offset_left = intersection.xMin() - xmin;
        double offset_top = ymax - intersection.yMax();


        int target_width = (int)ceil((intersection.width() / key.getExtent().width())*(double)tileSize);
        int target_height = (int)ceil((intersection.height() / key.getExtent().height())*(double)tileSize);
        int tile_offset_left = (int)floor((offset_left / key.getExtent().width()) * (double)tileSize);
        int tile_offset_top = (int)floor((offset_top / key.getExtent().height()) * (double)tileSize);

        // Compute spacing
        double dx       = (xmax - xmin) / (tileSize-1);
        double dy       = (ymax - ymin) / (tileSize-1);

        OE_DEBUG << LC << "ReadWindow " << off_x << "," << off_y << " " << width << "x" << height << std::endl;
        OE_DEBUG << LC << "DestWindow " << tile_offset_left << "," << tile_offset_top << " " << target_width << "x" << target_height << std::endl;


        //Return if parameters are out of range.
        if (width <= 0 || height <= 0 || target_width <= 0 || target_height <= 0)
        {
            return 0;
        }



        GDALRasterBand* bandRed = findBandByColorInterp(_warpedDS, GCI_RedBand);
        GDALRasterBand* bandGreen = findBandByColorInterp(_warpedDS, GCI_GreenBand);
        GDALRasterBand* bandBlue = findBandByColorInterp(_warpedDS, GCI_BlueBand);
        GDALRasterBand* bandAlpha = findBandByColorInterp(_warpedDS, GCI_AlphaBand);

        GDALRasterBand* bandGray = findBandByColorInterp(_warpedDS, GCI_GrayIndex);

        GDALRasterBand* bandPalette = findBandByColorInterp(_warpedDS, GCI_PaletteIndex);

        if (!bandRed && !bandGreen && !bandBlue && !bandAlpha && !bandGray && !bandPalette)
        {
            OE_DEBUG << LC << "Could not determine bands based on color interpretation, using band count" << std::endl;
            //We couldn't find any valid bands based on the color interp, so just make an educated guess based on the number of bands in the file
            //RGB = 3 bands
            if (_warpedDS->GetRasterCount() == 3)
            {
                bandRed   = _warpedDS->GetRasterBand( 1 );
                bandGreen = _warpedDS->GetRasterBand( 2 );
                bandBlue  = _warpedDS->GetRasterBand( 3 );
            }
            //RGBA = 4 bands
            else if (_warpedDS->GetRasterCount() == 4)
            {
                bandRed   = _warpedDS->GetRasterBand( 1 );
                bandGreen = _warpedDS->GetRasterBand( 2 );
                bandBlue  = _warpedDS->GetRasterBand( 3 );
                bandAlpha = _warpedDS->GetRasterBand( 4 );
            }
            //Gray = 1 band
            else if (_warpedDS->GetRasterCount() == 1)
            {
                bandGray = _warpedDS->GetRasterBand( 1 );
            }
            //Gray + alpha = 2 bands
            else if (_warpedDS->GetRasterCount() == 2)
            {
                bandGray  = _warpedDS->GetRasterBand( 1 );
                bandAlpha = _warpedDS->GetRasterBand( 2 );
            }
        }



        //The pixel format is always RGBA to support transparency
        GLenum pixelFormat = GL_RGBA;


        if (bandRed && bandGreen && bandBlue)
        {
            unsigned char *red = new unsigned char[target_width * target_height];
            unsigned char *green = new unsigned char[target_width * target_height];
            unsigned char *blue = new unsigned char[target_width * target_height];
            unsigned char *alpha = new unsigned char[target_width * target_height];

            //Initialize the alpha values to 255.
            memset(alpha, 255, target_width * target_height);

            image = new osg::Image;
            image->allocateImage(tileSize, tileSize, 1, pixelFormat, GL_UNSIGNED_BYTE);
            memset(image->data(), 0, image->getImageSizeInBytes());

            rasterIO(bandRed, GF_Read, off_x, off_y, width, height, red, target_width, target_height, GDT_Byte, 0, 0, *_options.interpolation());
            rasterIO(bandGreen, GF_Read, off_x, off_y, width, height, green, target_width, target_height, GDT_Byte, 0, 0, *_options.interpolation());
            rasterIO(bandBlue, GF_Read, off_x, off_y, width, height, blue, target_width, target_height, GDT_Byte, 0, 0, *_options.interpolation());

            if (bandAlpha)
            {
                rasterIO(bandAlpha, GF_Read, off_x, off_y, width, height, alpha, target_width, target_height, GDT_Byte, 0, 0, *_options.interpolation());
            }

            for (int src_row = 0, dst_row = tile_offset_top;
                src_row < target_height;
                src_row++, dst_row++)
            {
                for (int src_col = 0, dst_col = tile_offset_left;
                    src_col < target_width;
                    ++src_col, ++dst_col)
                {
                    unsigned char r = red[src_col + src_row * target_width];
                    unsigned char g = green[src_col + src_row * target_width];
                    unsigned char b = blue[src_col + src_row * target_width];
                    unsigned char a = alpha[src_col + src_row * target_width];
                    *(image->data(dst_col, dst_row) + 0) = r;
                    *(image->data(dst_col, dst_row) + 1) = g;
                    *(image->data(dst_col, dst_row) + 2) = b;
                    if (!isValidValue(r, bandRed) ||
                        !isValidValue(g, bandGreen) ||
                        !isValidValue(b, bandBlue) ||
                        (bandAlpha && !isValidValue(a, bandAlpha)))
                    {
                        a = 0.0f;
                    }
                    *(image->data(dst_col, dst_row) + 3) = a;
                }
            }

            image->flipVertical();

            delete []red;
            delete []green;
            delete []blue;
            delete []alpha;
        }
        else if (bandGray)
        {
            if ( getOptions().coverage() == true )
            {
                GDALDataType gdalDataType = bandGray->GetRasterDataType();
                int          gdalSampleSize;
                GLenum       glDataType;
                GLint        internalFormat;

                switch(gdalDataType)
                {
                case GDT_Byte:
                    glDataType = GL_FLOAT;
                    gdalSampleSize = 1;
                    internalFormat = GL_LUMINANCE32F_ARB;
                    break;

                case GDT_UInt16:
                case GDT_Int16:
                    glDataType = GL_FLOAT;
                    gdalSampleSize = 2;
                    internalFormat = GL_LUMINANCE32F_ARB;
                    break;

                default:
                    glDataType = GL_FLOAT;
                    gdalSampleSize = 4;
                    internalFormat = GL_LUMINANCE32F_ARB;
                }

                // Create an un-normalized luminance image to hold coverage values.
                image = new osg::Image();
                image->allocateImage( tileSize, tileSize, 1, GL_LUMINANCE, glDataType );
                image->setInternalTextureFormat( internalFormat );
                ImageUtils::markAsUnNormalized( image.get(), true );
                memset(image->data(), 0, image->getImageSizeInBytes());

                ImageUtils::PixelWriter write(image.get());

                // initialize all coverage texels to NODATA. -gw
                osg::Vec4 temp;
                temp.r() = NO_DATA_VALUE;

                for(int s=0; s<image->s(); ++s) {
                    for(int t=0; t<image->t(); ++t) {
                        write(temp, s, t);
                    }
                }

                // coverage data; one channel data that is not subject to interpolated values
                unsigned char* data = new unsigned char[target_width * target_height * gdalSampleSize];
                memset(data, 0, target_width * target_height * gdalSampleSize);


                int success;
                float nodata = bandGray->GetNoDataValue(&success);
                if ( !success )
                    nodata = NO_DATA_VALUE; //getNoDataValue(); //getOptions().noDataValue().get();
                
                if (rasterIO(bandGray, GF_Read, off_x, off_y, width, height, data, target_width, target_height, gdalDataType, 0, 0, INTERP_NEAREST))
                {
                    // copy from data to image.
                    for (int src_row = 0, dst_row = tile_offset_top; src_row < target_height; src_row++, dst_row++)
                    {
                        for (int src_col = 0, dst_col = tile_offset_left; src_col < target_width; ++src_col, ++dst_col)
                        {
                            unsigned char* ptr = &data[(src_col + src_row*target_width)*gdalSampleSize];

                            float value =
                                gdalSampleSize == 1 ? (float)(*ptr) :
                                gdalSampleSize == 2 ? (float)*(unsigned short*)ptr :
                                gdalSampleSize == 4 ? *(float*)ptr :
                                NO_DATA_VALUE;

                            if ( !isValidValue_noLock(value, bandGray) )
                                value = NO_DATA_VALUE;

                            temp.r() = value;
                            write(temp, dst_col, dst_row);
                        }
                    }

                    // TODO: can we replace this by writing rows in reverse order? -gw
                    image->flipVertical();
                }
                else // err != CE_None
                {
                    OE_WARN << LC << "RasterIO failed.\n";
                    // TODO - handle error condition
                }

                delete [] data;
            }

            else // greyscale image (not a coverage)
            {
                unsigned char *gray = new unsigned char[target_width * target_height];
                unsigned char *alpha = new unsigned char[target_width * target_height];

                //Initialize the alpha values to 255.
                memset(alpha, 255, target_width * target_height);

                image = new osg::Image;
                image->allocateImage(tileSize, tileSize, 1, pixelFormat, GL_UNSIGNED_BYTE);
                memset(image->data(), 0, image->getImageSizeInBytes());


                rasterIO(bandGray, GF_Read, off_x, off_y, width, height, gray, target_width, target_height, GDT_Byte, 0, 0, *_options.interpolation());

                if (bandAlpha)
                {
                    rasterIO(bandAlpha, GF_Read, off_x, off_y, width, height, alpha, target_width, target_height, GDT_Byte, 0, 0, *_options.interpolation());
                }

                for (int src_row = 0, dst_row = tile_offset_top;
                    src_row < target_height;
                    src_row++, dst_row++)
                {
                    for (int src_col = 0, dst_col = tile_offset_left;
                        src_col < target_width;
                        ++src_col, ++dst_col)
                    {
                        unsigned char g = gray[src_col + src_row * target_width];
                        unsigned char a = alpha[src_col + src_row * target_width];
                        *(image->data(dst_col, dst_row) + 0) = g;
                        *(image->data(dst_col, dst_row) + 1) = g;
                        *(image->data(dst_col, dst_row) + 2) = g;
                        if (!isValidValue(g, bandGray) ||
                            (bandAlpha && !isValidValue(a, bandAlpha)))
                        {
                            a = 0.0f;
                        }
                        *(image->data(dst_col, dst_row) + 3) = a;
                    }
                }

                image->flipVertical();
                
                delete []gray;
                delete []alpha;
            }
        }
        else if (bandPalette)
        {
            //Palette indexed imagery doesn't support interpolation currently and only uses nearest
            //b/c interpolating palette indexes doesn't make sense.
            unsigned char *palette = new unsigned char[target_width * target_height];

            image = new osg::Image;

            if ( _options.coverage() == true )
            {
                image->allocateImage(tileSize, tileSize, 1, GL_LUMINANCE, GL_FLOAT);
                image->setInternalTextureFormat(GL_LUMINANCE32F_ARB);
                ImageUtils::markAsUnNormalized(image.get(), true);

                // initialize all coverage texels to NODATA. -gw
                osg::Vec4 temp;
                temp.r() = NO_DATA_VALUE;
                ImageUtils::PixelWriter write(image.get());
                for(int s=0; s<image->s(); ++s) {
                    for(int t=0; t<image->t(); ++t) {
                        write(temp, s, t);
                    }
                }
            }
            else
            {
                image->allocateImage(tileSize, tileSize, 1, pixelFormat, GL_UNSIGNED_BYTE);
                memset(image->data(), 0, image->getImageSizeInBytes());
            }

            rasterIO(bandPalette, GF_Read, off_x, off_y, width, height, palette, target_width, target_height, GDT_Byte, 0, 0, INTERP_NEAREST);

            ImageUtils::PixelWriter write(image.get());

            for (int src_row = 0, dst_row = tile_offset_top;
                src_row < target_height;
                src_row++, dst_row++)
            {
                for (int src_col = 0, dst_col = tile_offset_left;
                    src_col < target_width;
                    ++src_col, ++dst_col)
                {
                    unsigned char p = palette[src_col + src_row * target_width];

                    if ( _options.coverage() == true )
                    {
                        osg::Vec4 pixel;
                        if ( isValidValue(p, bandPalette) )
                            pixel.r() = (float)p;
                        else
                            pixel.r() = NO_DATA_VALUE;

                        write(pixel, dst_col, dst_row);
                    }
                    else
                    {
                        osg::Vec4ub color;
                        getPalleteIndexColor( bandPalette, p, color );
                        if (!isValidValue( p, bandPalette))
                        {
                            color.a() = 0.0f;
                        }

                        *(image->data(dst_col, dst_row) + 0) = color.r();
                        *(image->data(dst_col, dst_row) + 1) = color.g();
                        *(image->data(dst_col, dst_row) + 2) = color.b();
                        *(image->data(dst_col, dst_row) + 3) = color.a();
                    }
                }
            }

            image->flipVertical();

            delete [] palette;

        }
        else
        {
            OE_WARN
                << LC << "Could not find red, green and blue bands or gray bands in "
                << _options.url()->full()
                << ".  Cannot create image. " << std::endl;

            return NULL;
        }

        return image.release();
    }

    bool isValidValue_noLock(float v, GDALRasterBand* band)
    {
        float bandNoData = -32767.0f;
        int success;
        float value = band->GetNoDataValue(&success);
        if (success)
        {
            bandNoData = value;
        }

        //Check to see if the value is equal to the bands specified no data
        if (bandNoData == v) return false;
        //Check to see if the value is equal to the user specified nodata value
        if (getNoDataValue() == v) return false;

        //Check to see if the user specified a custom min/max
        if (v < getMinValidValue()) return false;
        if (v > getMaxValidValue()) return false;

        return true;
    }

    bool isValidValue(float v, GDALRasterBand* band)
    {
        GDAL_SCOPED_LOCK;
        return isValidValue_noLock( v, band );
    }


    float getInterpolatedValue(GDALRasterBand *band, double x, double y, bool applyOffset=true)
    {
        double r, c;
        geoToPixel( x, y, c, r );


        if (applyOffset)
        {
            //Apply half pixel offset
            r-= 0.5;
            c-= 0.5;

            //Account for the half pixel offset in the geotransform.  If the pixel value is -0.5 we are still technically in the dataset
            //since 0,0 is now the center of the pixel.  So, if are within a half pixel above or a half pixel below the dataset just use
            //the edge values
            if (c < 0 && c >= -0.5)
            {
                c = 0;
            }
            else if (c > _warpedDS->GetRasterXSize()-1 && c <= _warpedDS->GetRasterXSize()-0.5)
            {
                c = _warpedDS->GetRasterXSize()-1;
            }

            if (r < 0 && r >= -0.5)
            {
                r = 0;
            }
            else if (r > _warpedDS->GetRasterYSize()-1 && r <= _warpedDS->GetRasterYSize()-0.5)
            {
                r = _warpedDS->GetRasterYSize()-1;
            }
        }

        float result = 0.0f;

        //If the location is outside of the pixel values of the dataset, just return 0
        if (c < 0 || r < 0 || c > _warpedDS->GetRasterXSize()-1 || r > _warpedDS->GetRasterYSize()-1)
            return NO_DATA_VALUE;

        if ( _options.interpolation() == INTERP_NEAREST )
        {
            rasterIO(band, GF_Read, (int)osg::round(c), (int)osg::round(r), 1, 1, &result, 1, 1, GDT_Float32, 0, 0);
            if (!isValidValue(result, band))
            {
                return NO_DATA_VALUE;
            }
        }
        else
        {
            int rowMin = osg::maximum((int)floor(r), 0);
            int rowMax = osg::maximum(osg::minimum((int)ceil(r), (int)(_warpedDS->GetRasterYSize()-1)), 0);
            int colMin = osg::maximum((int)floor(c), 0);
            int colMax = osg::maximum(osg::minimum((int)ceil(c), (int)(_warpedDS->GetRasterXSize()-1)), 0);

            if (rowMin > rowMax) rowMin = rowMax;
            if (colMin > colMax) colMin = colMax;

            float urHeight, llHeight, ulHeight, lrHeight;

            rasterIO(band, GF_Read, colMin, rowMin, 1, 1, &llHeight, 1, 1, GDT_Float32, 0, 0);
            rasterIO(band, GF_Read, colMin, rowMax, 1, 1, &ulHeight, 1, 1, GDT_Float32, 0, 0);
            rasterIO(band, GF_Read, colMax, rowMin, 1, 1, &lrHeight, 1, 1, GDT_Float32, 0, 0);
            rasterIO(band, GF_Read, colMax, rowMax, 1, 1, &urHeight, 1, 1, GDT_Float32, 0, 0);

            if ((!isValidValue(urHeight, band)) || (!isValidValue(llHeight, band)) ||(!isValidValue(ulHeight, band)) || (!isValidValue(lrHeight, band)))
            {
                return NO_DATA_VALUE;
            }

            if ( _options.interpolation() == INTERP_AVERAGE )
            {
                double x_rem = c - (int)c;
                double y_rem = r - (int)r;

                double w00 = (1.0 - y_rem) * (1.0 - x_rem) * (double)llHeight;
                double w01 = (1.0 - y_rem) * x_rem * (double)lrHeight;
                double w10 = y_rem * (1.0 - x_rem) * (double)ulHeight;
                double w11 = y_rem * x_rem * (double)urHeight;

                result = (float)(w00 + w01 + w10 + w11);
            }
            else if ( _options.interpolation() == INTERP_BILINEAR )
            {
                //Check for exact value
                if ((colMax == colMin) && (rowMax == rowMin))
                {
                    //OE_NOTICE << "Exact value" << std::endl;
                    result = llHeight;
                }
                else if (colMax == colMin)
                {
                    //OE_NOTICE << "Vertically" << std::endl;
                    //Linear interpolate vertically
                    result = ((float)rowMax - r) * llHeight + (r - (float)rowMin) * ulHeight;
                }
                else if (rowMax == rowMin)
                {
                    //OE_NOTICE << "Horizontally" << std::endl;
                    //Linear interpolate horizontally
                    result = ((float)colMax - c) * llHeight + (c - (float)colMin) * lrHeight;
                }
                else
                {
                    //OE_NOTICE << "Bilinear" << std::endl;
                    //Bilinear interpolate
                    float r1 = ((float)colMax - c) * llHeight + (c - (float)colMin) * lrHeight;
                    float r2 = ((float)colMax - c) * ulHeight + (c - (float)colMin) * urHeight;

                    //OE_INFO << "r1, r2 = " << r1 << " , " << r2 << std::endl;
                    result = ((float)rowMax - r) * r1 + (r - (float)rowMin) * r2;
                }
            }
        }

        return result;
    }

    osg::HeightField* createHeightField( const TileKey&        key,
                                         ProgressCallback*     progress)
    {
        if (key.getLevelOfDetail() > _maxDataLevel)
        {
            //OE_NOTICE << "Reached maximum data resolution key=" << key.getLevelOfDetail() << " max=" << _maxDataLevel <<  std::endl;
            return NULL;
        }

        GDAL_SCOPED_LOCK;

        int tileSize = getPixelsPerTile();

        //Allocate the heightfield
        osg::ref_ptr<osg::HeightField> hf = new osg::HeightField;
        hf->allocate(tileSize, tileSize);

        if (intersects(key))
        {
            //Get the meter extents of the tile
            double xmin, ymin, xmax, ymax;
            key.getExtent().getBounds(xmin, ymin, xmax, ymax);

            // Try to find a FLOAT band
            GDALRasterBand* band = findBandByDataType(_warpedDS, GDT_Float32);
            if (band == NULL)
            {
                // Just get first band
                band = _warpedDS->GetRasterBand(1);
            }

            if (_options.interpolation() == INTERP_NEAREST)
            {
                double colMin, colMax;
                double rowMin, rowMax;
                geoToPixel( xmin, ymin, colMin, rowMax );
                geoToPixel( xmax, ymax, colMax, rowMin );
                std::vector<float> buffer(tileSize * tileSize, NO_DATA_VALUE);

                int iColMin = floor(colMin);
                int iColMax = ceil(colMax);
                int iRowMin = floor(rowMin);
                int iRowMax = ceil(rowMax);
                int iNumCols = iColMax - iColMin + 1;
                int iNumRows = iRowMax - iRowMin + 1;

                int iWinColMin = max(0, iColMin);
                int iWinColMax = min(_warpedDS->GetRasterXSize()-1, iColMax);
                int iWinRowMin = max(0, iRowMin);
                int iWinRowMax = min(_warpedDS->GetRasterYSize()-1, iRowMax);
                int iNumWinCols = iWinColMax - iWinColMin + 1;
                int iNumWinRows = iWinRowMax - iWinRowMin + 1;

                int iBufColMin = osg::round((iWinColMin - iColMin) / double(iNumCols - 1) * (tileSize - 1));
                int iBufColMax = osg::round((iWinColMax - iColMin) / double(iNumCols - 1) * (tileSize - 1));
                int iBufRowMin = osg::round((iWinRowMin - iRowMin) / double(iNumRows - 1) * (tileSize - 1));
                int iBufRowMax = osg::round((iWinRowMax - iRowMin) / double(iNumRows - 1) * (tileSize - 1));
                int iNumBufCols = iBufColMax - iBufColMin + 1;
                int iNumBufRows = iBufRowMax - iBufRowMin + 1;

                int startOffset = iBufRowMin * tileSize + iBufColMin;
                int lineSpace = tileSize * sizeof(float);

                rasterIO(band, GF_Read, iWinColMin, iWinRowMin, iNumWinCols, iNumWinRows, &buffer[startOffset], iNumBufCols, iNumBufRows, GDT_Float32, 0, lineSpace);

                for (int r = 0, ir = tileSize - 1; r < tileSize; ++r, --ir)
                {
                    for (int c = 0; c < tileSize; ++c)
                    {
                        hf->setHeight(c, ir, _linearUnits * buffer[r * tileSize + c]);
                    }
                }
            }
            else
            {
                double dx = (xmax - xmin) / (tileSize-1);
                double dy = (ymax - ymin) / (tileSize-1);
                for (int r = 0; r < tileSize; ++r)
                {
                    double geoY = ymin + (dy * (double)r);
                    for (int c = 0; c < tileSize; ++c)
                    {
                        double geoX = xmin + (dx * (double)c);
                        float h = getInterpolatedValue(band, geoX, geoY) * _linearUnits;
                        hf->setHeight(c, r, h);
                    }
                }
            }
        }
        else
        {
            std::vector<float>& heightList = hf->getHeightList();
            std::fill(heightList.begin(), heightList.end(), NO_DATA_VALUE);
        }
        return hf.release();
    }


    bool intersects(const TileKey& key)
    {
        return key.getExtent().intersects( _extents );
    }


private:

    GDALDataset* _srcDS;
    GDALDataset* _warpedDS;
    double       _geotransform[6];
    double       _invtransform[6];
    double       _linearUnits;

    GeoExtent _extents;
    Bounds _bounds;

    const GDALOptions _options;

    osg::ref_ptr< CacheBin > _cacheBin;
    osg::ref_ptr< osgDB::Options > _dbOptions;

    unsigned int _maxDataLevel;
};


class ReaderWriterGDALTile : public TileSourceDriver
{
public:
    ReaderWriterGDALTile() {}

    virtual const char* className() const
    {
        return "GDAL Tile Reader";
    }

    virtual bool acceptsExtension(const std::string& extension) const
    {
        return osgDB::equalCaseInsensitive( extension, "osgearth_gdal" );
    }

    virtual ReadResult readObject(const std::string& file_name, const Options* opt) const
    {
        if ( !acceptsExtension( osgDB::getFileExtension( file_name ) ) )
        {
            return ReadResult::FILE_NOT_HANDLED;
        }
        return new GDALTileSource( getTileSourceOptions(opt) );
    }
};

REGISTER_OSGPLUGIN(osgearth_gdal, ReaderWriterGDALTile)<|MERGE_RESOLUTION|>--- conflicted
+++ resolved
@@ -1377,31 +1377,23 @@
         // defaults to GRIORA_NearestNeighbour
         INIT_RASTERIO_EXTRA_ARG(psExtraArg);
 
-<<<<<<< HEAD
-        if (interpolation == INTERP_AVERAGE)
-        {        
-            //psExtraArg.eResampleAlg = GRIORA_Average;
-            // for some reason gdal's average resampling produces artifacts occasionally for imagery at higher levels.
-            // for now we'll just use bilinear interpolation under the hood until we can understand what is going on.
-            psExtraArg.eResampleAlg = GRIORA_Bilinear;
-        }
-        else if (interpolation == INTERP_BILINEAR)
-        {         
-=======
-        switch(interpolation) {
-        case INTERP_AVERAGE:
-            psExtraArg.eResampleAlg = GRIORA_Average;
-            break;
-        case INTERP_BILINEAR:
->>>>>>> 220f0f47
-            psExtraArg.eResampleAlg = GRIORA_Bilinear;
-            break;
-        case INTERP_CUBIC:
-            psExtraArg.eResampleAlg = GRIORA_Cubic;
-            break;
-        case INTERP_CUBICSPLINE:
-            psExtraArg.eResampleAlg = GRIORA_CubicSpline;
-            break;
+        switch(interpolation)
+        {
+            case INTERP_AVERAGE:
+                //psExtraArg.eResampleAlg = GRIORA_Average;
+                // for some reason gdal's average resampling produces artifacts occasionally for imagery at higher levels.
+                // for now we'll just use bilinear interpolation under the hood until we can understand what is going on.
+                psExtraArg.eResampleAlg = GRIORA_Bilinear;
+                break;
+            case INTERP_BILINEAR:
+                psExtraArg.eResampleAlg = GRIORA_Bilinear;
+                break;
+            case INTERP_CUBIC:
+                psExtraArg.eResampleAlg = GRIORA_Cubic;
+                break;
+            case INTERP_CUBICSPLINE:
+                psExtraArg.eResampleAlg = GRIORA_CubicSpline;
+                break;
         }
 
         CPLErr err = band->RasterIO(eRWFlag, nXOff, nYOff, nXSize, nYSize, pData, nBufXSize, nBufYSize, eBufType, nPixelSpace, nLineSpace, &psExtraArg);
