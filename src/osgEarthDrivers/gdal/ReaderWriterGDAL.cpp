--- conflicted
+++ resolved
@@ -776,11 +776,7 @@
 
                 //Try to load the VRT file from the cache so we don't have to build it each time.
                 if (_cacheBin.valid())
-<<<<<<< HEAD
                 {                
-=======
-                {
->>>>>>> 81eb353a
                     ReadResult result = _cacheBin->readString( vrtKey);
                     if (result.succeeded())
                     {
