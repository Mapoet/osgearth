IF(ROCKSDB_FOUND)

set (CMAKE_CXX_STANDARD 11)

INCLUDE_DIRECTORIES( ${ROCKSDB_INCLUDE_DIR} )

SET(TARGET_H
    RocksDBCacheOptions
    RocksDBCache
    RocksDBCacheBin
	Tracker
)
SET(TARGET_SRC 
    RocksDBCache.cpp
    RocksDBCacheBin.cpp
    RocksDBCacheDriver.cpp
)

SET(TARGET_LIBRARIES_VARS ROCKSDB_LIBRARY)

IF(WIN32)
<<<<<<< HEAD
	SET(TARGET_EXTERNAL_LIBRARIES ws2_32 winmm rpcrt4)
ENDIF()
=======
    SET(TARGET_EXTERNAL_LIBRARIES ws2_32 winmm rpcrt4)
ENDIF(WIN32)
>>>>>>> 86c5812b

SETUP_PLUGIN(osgearth_cache_rocksdb)

# to install public driver includes:
SET(LIB_NAME cache_rocksdb)
SET(LIB_PUBLIC_HEADERS RocksDBCacheOptions)
INCLUDE(ModuleInstallOsgEarthDriverIncludes OPTIONAL)

ENDIF(ROCKSDB_FOUND)

<|MERGE_RESOLUTION|>--- conflicted
+++ resolved
@@ -19,13 +19,8 @@
 SET(TARGET_LIBRARIES_VARS ROCKSDB_LIBRARY)
 
 IF(WIN32)
-<<<<<<< HEAD
-	SET(TARGET_EXTERNAL_LIBRARIES ws2_32 winmm rpcrt4)
-ENDIF()
-=======
     SET(TARGET_EXTERNAL_LIBRARIES ws2_32 winmm rpcrt4)
 ENDIF(WIN32)
->>>>>>> 86c5812b
 
 SETUP_PLUGIN(osgearth_cache_rocksdb)
 
