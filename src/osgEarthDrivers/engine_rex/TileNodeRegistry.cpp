/* -*-c++-*- */
/* osgEarth - Geospatial SDK for OpenSceneGraph
* Copyright 2008-2014 Pelican Mapping
* http://osgearth.org
*
* osgEarth is free software; you can redistribute it and/or modify
* it under the terms of the GNU Lesser General Public License as published by
* the Free Software Foundation; either version 2 of the License, or
* (at your option) any later version.
*
* This program is distributed in the hope that it will be useful,
* but WITHOUT ANY WARRANTY; without even the implied warranty of
* MERCHANTABILITY or FITNESS FOR A PARTICULAR PURPOSE.  See the
* GNU Lesser General Public License for more details.
*
* You should have received a copy of the GNU Lesser General Public License
* along with this program.  If not, see <http://www.gnu.org/licenses/>
*/
#include "TileNodeRegistry"

#include <osgEarth/Metrics>

using namespace osgEarth::Drivers::RexTerrainEngine;
using namespace osgEarth;

#define LC "[TileNodeRegistry] "

#define OE_TEST OE_NULL
//#define OE_TEST OE_INFO


//----------------------------------------------------------------------------

TileNodeRegistry::TileNodeRegistry(const std::string& name) :
_name              ( name ),
_revisioningEnabled( false ),
_frameNumber       ( 0u ),
_notifyNeighbors   ( false )
{
    //nop
}


void
TileNodeRegistry::setRevisioningEnabled(bool value)
{
    _revisioningEnabled = value;
}

void
TileNodeRegistry::setNotifyNeighbors(bool value)
{
    _notifyNeighbors = value;
}

void
TileNodeRegistry::setMapRevision(const Revision& rev,
                                 bool            setToDirty)
{
    if ( _revisioningEnabled )
    {
        if ( _maprev != rev || setToDirty )
        {
            Threading::ScopedWriteLock exclusive( _tilesMutex );

            if ( _maprev != rev || setToDirty )
            {
                _maprev = rev;

                for( TileNodeMap::iterator i = _tiles.begin(); i != _tiles.end(); ++i )
                {
                    i->second.tile->setMapRevision( _maprev );
                    if ( setToDirty )
                    {
                        i->second.tile->setDirty( true );
                    }
                }
            }
        }
    }
}


//NOTE: this method assumes the input extent is the same SRS as
// the terrain profile SRS.
void
TileNodeRegistry::setDirty(const GeoExtent& extent,
                           unsigned         minLevel,
                           unsigned         maxLevel)
{
    Threading::ScopedWriteLock exclusive( _tilesMutex );
    
    bool checkSRS = false;
    for( TileNodeMap::iterator i = _tiles.begin(); i != _tiles.end(); ++i )
    {
        const TileKey& key = i->first;
        if (minLevel <= key.getLOD() && 
            maxLevel >= key.getLOD() &&
            extent.intersects(i->first.getExtent(), checkSRS) )
        {
            i->second.tile->setDirty( true );
        }
    }
}

void
TileNodeRegistry::addSafely(TileNode* tile)
{
    _tiles.insert( tile->getKey(), tile );
<<<<<<< HEAD

=======
    
>>>>>>> f7a922ba
    if ( _revisioningEnabled )
        tile->setMapRevision( _maprev );
    
    // Start waiting on our neighbors
    if (_notifyNeighbors)
    {
        startListeningFor(tile->getKey().createNeighborKey(1, 0), tile);
        startListeningFor(tile->getKey().createNeighborKey(0, 1), tile);

        // check for tiles that are waiting on this tile, and notify them!
        TileKeyOneToMany::iterator notifier = _notifiers.find( tile->getKey() );
        if ( notifier != _notifiers.end() )
        {
            TileKeySet& listeners = notifier->second;

            for(TileKeySet::iterator listener = listeners.begin(); listener != listeners.end(); ++listener)
            {
                TileNode* listenerTile = _tiles.find( *listener );
                if ( listenerTile )
                {
                    listenerTile->notifyOfArrival( tile );
                }
            }
            _notifiers.erase( notifier );
        }

        OE_DEBUG << LC << _name 
            << ": tiles=" << _tiles.size()
            << ", notifiers=" << _notifiers.size()
            << std::endl;
    }

    Metrics::counter("RexStats", "Tiles", _tiles.size());
}

void
TileNodeRegistry::removeSafely(const TileKey& key)
{
    TileNode* tile = _tiles.find(key);
    if (tile)
    {
        if (_notifyNeighbors)
        {
            // remove neighbor listeners:
            stopListeningFor(key.createNeighborKey(1, 0), tile);
            stopListeningFor(key.createNeighborKey(0, 1), tile);
        }

        // remove the tile.
        _tiles.erase( key );

        Metrics::counter("RexStats", "Tiles", _tiles.size());
    }
}

void
TileNodeRegistry::add( TileNode* tile )
{
    if ( tile )
    {
        Threading::ScopedWriteLock exclusive( _tilesMutex );
        addSafely( tile );
    }
}

void
TileNodeRegistry::add( const TileNodeVector& tiles )
{
    if ( tiles.size() > 0 )
    {
        Threading::ScopedWriteLock exclusive( _tilesMutex );
        for( TileNodeVector::const_iterator i = tiles.begin(); i != tiles.end(); ++i )
        {
            if ( i->valid() )
                addSafely( i->get() );
        }
        OE_TEST << LC << _name << ": tiles=" << _tiles.size() << std::endl;
    }
}

void
TileNodeRegistry::remove( TileNode* tile )
{
    if ( tile )
    {
        Threading::ScopedWriteLock exclusive( _tilesMutex );
        removeSafely( tile->getKey() );
    }
}
  

bool
TileNodeRegistry::get( const TileKey& key, osg::ref_ptr<TileNode>& out_tile )
{
    Threading::ScopedReadLock shared( _tilesMutex );

    out_tile = _tiles.find(key);
    return out_tile.valid();
}


bool
TileNodeRegistry::take( const TileKey& key, osg::ref_ptr<TileNode>& out_tile )
{
    Threading::ScopedWriteLock exclusive( _tilesMutex );

    out_tile = _tiles.find(key);
    if ( out_tile.valid() )
    {
        removeSafely( key );
    }
    return out_tile.valid();
}


void
TileNodeRegistry::run( TileNodeRegistry::Operation& op )
{
    Threading::ScopedWriteLock lock( _tilesMutex );
    unsigned size = _tiles.size();
    op.operator()( _tiles );
    if ( size != _tiles.size() )
        OE_TEST << LC << _name << ": tiles=" << _tiles.size() << std::endl;
}


void
TileNodeRegistry::run( const TileNodeRegistry::ConstOperation& op ) const
{
    Threading::ScopedReadLock lock( _tilesMutex );
    op.operator()( _tiles );
    OE_TEST << LC << _name << ": tiles=" << _tiles.size() << std::endl;
}


bool
TileNodeRegistry::empty() const
{
    // don't bother mutex-protecteding this.
    return _tiles.empty();
}

void
TileNodeRegistry::startListeningFor(const TileKey& tileToWaitFor, TileNode* waiter)
{
    // ASSUME EXCLUSIVE LOCK

    TileNode* tile = _tiles.find( tileToWaitFor );
    if ( tile )
    {
        OE_DEBUG << LC << waiter->getKey().str() << " listened for " << tileToWaitFor.str()
            << ", but it was already in the repo.\n";

        waiter->notifyOfArrival( tile );
    }
    else
    {
        OE_DEBUG << LC << waiter->getKey().str() << " listened for " << tileToWaitFor.str() << ".\n";
        //_notifications[tileToWaitFor].push_back( waiter->getKey() );
        _notifiers[tileToWaitFor].insert( waiter->getKey() );
    }
}

void
TileNodeRegistry::stopListeningFor(const TileKey& tileToWaitFor, TileNode* waiter)
{
    // ASSUME EXCLUSIVE LOCK

    TileKeyOneToMany::iterator i = _notifiers.find(tileToWaitFor);
    if (i != _notifiers.end())
    {
        // remove the waiter from this set:
        i->second.erase(waiter->getKey());

        // if the set is now empty, remove the set entirely
        if (i->second.empty())
        {
            _notifiers.erase(i);
        }
    }
}
        
TileNode*
TileNodeRegistry::takeAny()
{
    Threading::ScopedWriteLock exclusive( _tilesMutex );
    osg::ref_ptr<TileNode> tile = _tiles.begin()->second.tile.get();
    removeSafely( tile->getKey() );
    return tile.release();
}

void
TileNodeRegistry::releaseAll(ResourceReleaser* releaser)
{
    ResourceReleaser::ObjectList objects;
    {
        Threading::ScopedWriteLock exclusive(_tilesMutex);

        for (TileNodeMap::iterator i = _tiles.begin(); i != _tiles.end(); ++i)
        {
            objects.push_back(i->second.tile.get());
        }

        _tiles.clear();
        _notifiers.clear();

        Metrics::counter("RexStats", "Tiles", _tiles.size());
    }

    releaser->push(objects);
}<|MERGE_RESOLUTION|>--- conflicted
+++ resolved
@@ -107,11 +107,7 @@
 TileNodeRegistry::addSafely(TileNode* tile)
 {
     _tiles.insert( tile->getKey(), tile );
-<<<<<<< HEAD
-
-=======
     
->>>>>>> f7a922ba
     if ( _revisioningEnabled )
         tile->setMapRevision( _maprev );
     
