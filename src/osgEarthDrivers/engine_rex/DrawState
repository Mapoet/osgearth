/* -*-c++-*- */
/* osgEarth - Geospatial SDK for OpenSceneGraph
 * Copyright 2008-2014 Pelican Mapping
 * http://osgearth.org
 *
 * osgEarth is free software; you can redistribute it and/or modify
 * it under the terms of the GNU Lesser General Public License as published by
 * the Free Software Foundation; either version 2 of the License, or
 * (at your option) any later version.
 *
 * This program is distributed in the hope that it will be useful,
 * but WITHOUT ANY WARRANTY; without even the implied warranty of
 * MERCHANTABILITY or FITNESS FOR A PARTICULAR PURPOSE.  See the
 * GNU Lesser General Public License for more details.
 *
 * You should have received a copy of the GNU Lesser General Public License
 * along with this program.  If not, see <http://www.gnu.org/licenses/>
 */
#ifndef OSGEARTH_REX_TERRAIN_DRAW_STATE_H
#define OSGEARTH_REX_TERRAIN_DRAW_STATE_H 1

#include "RenderBindings"

#include <osg/RenderInfo>
#include <osg/GLExtensions>
#include <osg/StateSet>
#include <osg/Program>

#include <vector>

using namespace osgEarth;

namespace osgEarth { namespace REX
{
    /**
     * Tracks the state of a single sampler through the draw process,
     * to prevent redundant OpenGL texture binding and matrix uniform sets.
     */
    struct SamplerState
    {
        SamplerState() : _matrixUL(-1) { }
        optional<osg::Texture*> _texture;    // Texture currently bound
        optional<osg::Matrixf> _matrix;      // Matrix that is currently set
        GLint _matrixUL;                     // Matrix uniform location

        void clear() {
            _texture.clear();
            _matrix.clear();
        }
    };

    /**
     * Tracks the state of all samplers used in render a tile,
     * to prevent redundant OpenGL binds.
     */
    struct TileSamplerState
    {
        std::vector<SamplerState> _samplers;

        void clear() {
            for (unsigned i = 0; i<_samplers.size(); ++i)
                _samplers[i].clear();
        }
    };

    struct PerProgramState
    {
        const osg::Program::PerContextProgram* _pcp;

        // uniform locations
        GLint _tileKeyUL;
        GLint _parentTextureExistsUL;
        GLint _layerUidUL;
        GLint _layerOrderUL;
        GLint _elevTexelCoeffUL;
        GLint _morphConstantsUL;

        optional<osg::Vec2f> _elevTexelCoeff;
        optional<osg::Vec2f> _morphConstants;
        optional<bool>       _parentTextureExists;
        optional<int>        _layerOrder;

        TileSamplerState _samplerState;

        PerProgramState() :
<<<<<<< HEAD
=======
            _pcp(0L),
>>>>>>> 08541529
            _tileKeyUL(-1),
            _parentTextureExistsUL(-1),
            _layerUidUL(-1),
            _layerOrderUL(-1),
            _elevTexelCoeffUL(-1),
            _morphConstantsUL(-1) { }

        void clear();

        void refresh(osg::RenderInfo& ri, const RenderBindings* bindings);
    };

    struct PerContextDrawState
    {
        typedef UnorderedMap<const void*, PerProgramState> PerProgramStateMap;
        PerProgramStateMap _perProgramStateMap;
        const osg::Program::PerContextProgram* _pcp;

        // Ensures that the Uniform Locations in the DrawState correspond to
        // the currently applied program object.
        void refresh(osg::RenderInfo& ri, const RenderBindings* bindings);

        PerProgramState& getPerProgramState(osg::RenderInfo& ri);
    };

    /**
     * Tracks the state of terrain drawing settings in a single frame,
     * to prevent redundant OpenGL calls.
     */
    struct DrawState : public osg::Referenced
    {
        const RenderBindings* _bindings;

        osg::BoundingSphere _bs;
        osg::BoundingBox    _box;

        osg::buffered_object<PerContextDrawState> _pcds;

        DrawState() :
            _bindings(0L)
        {
            //nop
            _pcds.resize(64);
        }

        PerContextDrawState& getPCDS(unsigned contextID) { return _pcds[contextID]; }

        PerProgramState& getPPS(osg::RenderInfo& ri) { return getPCDS(ri.getContextID()).getPerProgramState(ri); }
    };

} } // namespace 

#endif // OSGEARTH_REX_TERRAIN_DRAW_STATE_H<|MERGE_RESOLUTION|>--- conflicted
+++ resolved
@@ -83,10 +83,7 @@
         TileSamplerState _samplerState;
 
         PerProgramState() :
-<<<<<<< HEAD
-=======
             _pcp(0L),
->>>>>>> 08541529
             _tileKeyUL(-1),
             _parentTextureExistsUL(-1),
             _layerUidUL(-1),
