--- conflicted
+++ resolved
@@ -70,818 +70,6 @@
     }
 }
 
-<<<<<<< HEAD
-namespace
-{
-#if 0
-    // MESHING SDK
-
-    // 2.5D vertex. Holds a Z, but most operations only use X/Y
-    struct vert_t
-    {
-        typedef double value_type;
-        double _x, _y, _z;
-        double& x() { return _x; }
-        const double& x() const { return _x; }
-        double& y() { return _y; }
-        const double& y() const { return _y; }
-        double& z() { return _z; }
-        const double& z() const { return _z; }
-        vert_t() { }
-        vert_t(value_type a, value_type b, value_type c) : _x(a), _y(b), _z(c){ }
-        vert_t(const vert_t& rhs) : _x(rhs.x()), _y(rhs.y()), _z(rhs.z()) { }
-        vert_t(const osg::Vec3d& rhs) : _x(rhs.x()), _y(rhs.y()), _z(rhs.z()) { }
-        bool operator < (const vert_t& rhs) const {
-            if (x() < rhs.x()) return true;
-            if (x() > rhs.x()) return false;
-            return y() < rhs.y();
-        }
-        const value_type& operator[](int i) const {
-            return i == 0 ? _x : i == 1 ? _y : _z;
-        }
-        value_type& operator[](int i) {
-            return i == 0 ? _x : i == 1 ? _y : _z;
-        }
-        vert_t operator - (const vert_t& rhs) const {
-            return vert_t(x() - rhs.x(), y() - rhs.y(), z() - rhs.z());
-        }
-        vert_t operator + (const vert_t& rhs) const {
-            return vert_t(x() + rhs.x(), y() + rhs.y(), z() + rhs.z());
-        }
-        vert_t operator * (value_type a) const {
-            return vert_t(x()*a, y()*a, z()*a);
-        }
-        value_type dot2d(const vert_t& rhs) const {
-            return x()*rhs.x() + y() * rhs.y();
-        }
-        value_type cross2d(const vert_t& rhs) const {
-            return x()*rhs.y() - rhs.x()*y();
-        }
-        vert_t normalize2d() const {
-            double len = length();
-            return vert_t(x() / len, y() / len, z());
-        }
-        void set(value_type a, value_type b, value_type c) {
-            _x = a, _y = b, _z = c;
-        }
-        value_type length() const {
-            return sqrt((_x*_x) + (_y*_y));
-        }
-        value_type length2() const {
-            return (_x*_x) + (_y*_y);
-        }
-    };
-
-    const vert_t::value_type zero(0.0);
-
-    constexpr vert_t::value_type EPSILON = 1e-6;
-
-    inline bool equivalent(const vert_t& a, const vert_t& b, vert_t::value_type epsilon = EPSILON)
-    {
-        return
-            osg::equivalent(a.x(), b.x(), epsilon) &&
-            osg::equivalent(a.y(), b.y(), epsilon);
-    }
-
-
-    // uniquely map vertices to indices
-    typedef std::map<vert_t, int> vert_table_t;
-
-    // array of vert_t's
-    struct vert_array_t : public osg::MixinVector<vert_t> { };
-
-    // line segment connecting two verts
-    struct segment_t : std::pair<vert_t, vert_t>
-    {
-        segment_t(const vert_t& a, const vert_t& b) :
-            std::pair<vert_t, vert_t>(a, b) { }
-
-        // true if 2 segments intersect; intersection point in "out"
-        bool intersect(const segment_t& rhs, vert_t& out) const
-        {
-            vert_t r = second - first;
-            vert_t s = rhs.second - rhs.first;
-            vert_t::value_type det = r.cross2d(s);
-
-            if (osg::equivalent(det, zero))
-                return false;
-
-            vert_t diff = rhs.first - first;
-            vert_t::value_type u = diff.cross2d(s) / det;
-            vert_t::value_type v = diff.cross2d(r) / det;
-
-            out = first + (r * u);
-            return (u > 0.0 && u < 1.0 && v > 0.0 && v < 1.0);
-        }
-    };
-
-    struct triangle_t
-    {
-        UID uid; // unique id
-        vert_t p0, p1, p2; // vertices
-        unsigned i0, i1, i2; // indices
-        vert_t::value_type a_min[2]; // bbox min
-        vert_t::value_type a_max[2]; // bbox max
-        bool is_2d_degenerate;
-
-        // true if the triangle contains point P (in xy) within
-        // a certain tolerance.
-        inline bool contains_2d(const vert_t& P) const
-        {
-            vert_t bary;
-            if (!get_barycentric(P, bary))
-                return false;
-
-            return
-                clamp(bary[0], 0.0, 1.0) == bary[0] &&
-                clamp(bary[1], 0.0, 1.0) == bary[1] &&
-                clamp(bary[2], 0.0, 1.0) == bary[2];
-        }
-
-        // true if point P is one of the triangle's verts
-        inline bool is_vertex(const vert_t& p, vert_t::value_type e = EPSILON) const
-        {
-            if (osg::equivalent(p.x(), p0.x(), e) &&
-                osg::equivalent(p.y(), p0.y(), e))
-                return true;
-            if (osg::equivalent(p.x(), p1.x(), e) &&
-                osg::equivalent(p.y(), p1.y(), e))
-                return true;
-            if (osg::equivalent(p.x(), p2.x(), e) &&
-                osg::equivalent(p.y(), p2.y(), e))
-                return true;
-
-            return false;
-        }
-
-        inline bool get_barycentric(const vert_t& p, vert_t& out) const
-        {
-            vert_t v0 = p1 - p0, v1 = p2 - p0, v2 = p - p0;
-            vert_t::value_type d00 = v0.dot2d(v0);
-            vert_t::value_type d01 = v0.dot2d(v1);
-            vert_t::value_type d11 = v1.dot2d(v1);
-            vert_t::value_type d20 = v2.dot2d(v0);
-            vert_t::value_type d21 = v2.dot2d(v1);
-            vert_t::value_type denom = d00 * d11 - d01 * d01;
-
-            // means that one of more of the triangles points are coincident:
-            if (osg::equivalent(denom, 0.0))
-                return false;
-
-            out.y() = (d11*d20 - d01 * d21) / denom;
-            out.z() = (d00*d21 - d01 * d20) / denom;
-            out.x() = 1.0 - out.y() - out.z();
-
-            return true;
-        }
-    };
-
-#if 1
-    typedef RTree<UID, vert_t::value_type, 2> spatial_index_t;
-#else
-    //! A dirt-simple (and slow) spatial index, just for testing.
-    struct spatial_index_t {
-        struct rec {
-            UID uid;
-            double a_min[2];
-            double a_max[2];
-            bool operator < (const rec& rhs) const {
-                return uid < rhs.uid;
-            }
-        };
-        std::map<UID, rec> _recs;
-
-        void Insert(double* a_min, double* a_max, UID uid)
-        {
-            rec& r = _recs[uid];
-            r.uid = uid;
-            r.a_min[0] = a_min[0], r.a_min[1] = a_min[1];
-            r.a_max[0] = a_max[0], r.a_max[1] = a_max[1];
-        }
-
-        void Remove(double* a_min, double* a_max, UID uid)
-        {
-            _recs.erase(uid);
-        }
-
-        void Search(double* a_min, double* a_max, std::unordered_set<UID>* hits, int maxHits) const
-        {
-            for (auto& e : _recs)
-            {
-                if (e.second.a_min[0] > a_max[0] ||
-                    e.second.a_max[0] < a_min[0] ||
-                    e.second.a_min[1] > a_max[1] ||
-                    e.second.a_max[1] < a_min[1])
-                {
-                    continue;
-                }
-                else
-                {
-                    hits->emplace(e.first);
-                }
-            }
-        }
-    };
-#endif
-
-    // a mesh edge connecting to verts
-    struct edge_t
-    {
-        int _i0, _i1; // vertex indicies
-        edge_t() : _i0(-1), _i1(-1) { }
-        edge_t(int i0, int i1) : _i0(i0), _i1(i1) { }
-
-        // don't care about direction
-        bool operator == (const edge_t& rhs) const {
-            return
-                (_i0 == rhs._i0 && _i1 == rhs._i1) ||
-                (_i0 == rhs._i1 && _i1 == rhs._i0);
-        }
-
-        // hash table function. This needs to combine i0 and i1 in 
-        // a commutative way, i.e., such that if _i0 and _i1 are 
-        // interchanged, they will return the same hash code.
-        std::size_t operator()(const edge_t& edge) const {
-            return hash_value_unsigned(_i0 + _i1);
-        }
-    };
-
-    // connected mesh of triangles, verts, and associated markers
-    struct mesh_t
-    {
-        int uidgen;
-        std::unordered_map<UID, triangle_t> _triangles;
-        spatial_index_t _spatial_index;
-        vert_table_t _vert_lut;
-        vert_array_t _verts;
-        std::vector<int> _markers;
-        int _num_splits;
-
-        mesh_t() : uidgen(0), _num_splits(0) {
-            //nop
-        }
-
-        // delete triangle from the mesh
-        void remove_triangle(triangle_t& tri)
-        {
-            UID uid = tri.uid;
-            _spatial_index.Remove(tri.a_min, tri.a_max, uid);
-            _triangles.erase(uid);
-            _num_splits++;
-        }
-
-        // add new triangle to the mesh from 3 indices
-        UID add_triangle(int i0, int i1, int i2)
-        {
-            if (i0 == i1 || i1 == i2 || i2 == i0)
-                return -1;
-
-            UID uid(uidgen++);
-            triangle_t tri;
-            tri.uid = uid;
-            tri.i0 = i0;
-            tri.i1 = i1;
-            tri.i2 = i2;
-            tri.p0 = get_vertex(i0);
-            tri.p1 = get_vertex(i1);
-            tri.p2 = get_vertex(i2);
-            tri.a_min[0] = std::min(tri.p0.x(), std::min(tri.p1.x(), tri.p2.x()));
-            tri.a_min[1] = std::min(tri.p0.y(), std::min(tri.p1.y(), tri.p2.y()));
-            tri.a_max[0] = std::max(tri.p0.x(), std::max(tri.p1.x(), tri.p2.x()));
-            tri.a_max[1] = std::max(tri.p0.y(), std::max(tri.p1.y(), tri.p2.y()));
-
-            // "2d_degenerate" means that either a) at least 2 points are coincident, or
-            // b) at least two edges are basically coincident (in the XY plane)
-            constexpr vert_t::value_type E = 0.0005;
-            tri.is_2d_degenerate =
-                equivalent(tri.p0, tri.p1, E) ||
-                equivalent(tri.p1, tri.p2, E) ||
-                equivalent(tri.p2, tri.p0, E) ||
-                equivalent((tri.p1 - tri.p0).normalize2d(), (tri.p2 - tri.p0).normalize2d(), E) ||
-                equivalent((tri.p2 - tri.p1).normalize2d(), (tri.p0 - tri.p1).normalize2d(), E) ||
-                equivalent((tri.p0 - tri.p2).normalize2d(), (tri.p1 - tri.p2).normalize2d(), E);
-
-            _triangles.emplace(uid, tri);
-            _spatial_index.Insert(tri.a_min, tri.a_max, uid);
-            return uid;
-        }
-
-        // find a vertex by its index
-        const vert_t& get_vertex(unsigned i) const
-        {
-            return _verts[i];
-        }
-
-        // find a vertex by its index
-        vert_t& get_vertex(unsigned i)
-        {
-            return _verts[i];
-        }
-
-        // find the marker for a vertex
-        int& get_marker(const vert_t& vert)
-        {
-            return _markers[_vert_lut[vert]];
-        }
-
-        // find the marker for a vertex index
-        int get_marker(int i)
-        {
-            return _markers[i];
-        }
-
-        // add a new vertex (or lookup a matching one) and return its index
-        int get_or_create_vertex(const vert_t& input, int marker)
-        {
-            int index;
-            vert_table_t::iterator i = _vert_lut.find(input);
-            if (i != _vert_lut.end())
-            {
-                index = i->second;
-                _markers[i->second] = marker;
-            }
-            else if (_verts.size() + 1 < 0xFFFF)
-            {
-                _verts.push_back(input);
-                _markers.push_back(marker);
-                _vert_lut[input] = _verts.size() - 1;
-                index = _verts.size() - 1;
-            }
-            else
-            {
-                return -1;
-            }
-
-            return index;
-        }
-
-        // insert a point into the mesh, cutting triangles as necessary
-        void insert(const vert_t& vert, int marker)
-        {
-            // search for possible intersecting triangles (should only be one)
-            vert_t::value_type a_min[2];
-            vert_t::value_type a_max[2];
-            a_min[0] = a_max[0] = vert.x();
-            a_min[1] = a_max[1] = vert.y();
-
-            std::vector<UID> uids;
-            _spatial_index.Search(a_min, a_max, &uids, ~0);
-
-            for (auto uid : uids)
-            {
-                triangle_t& tri = _triangles[uid];
-
-                if (tri.is_2d_degenerate)
-                    continue;
-
-                if (tri.contains_2d(vert) && !tri.is_vertex(vert))
-                {
-                    inside_split(tri, vert, nullptr, marker);
-                    // dont't break -- could split two triangles if on edge.
-                    //break;
-                }
-            }
-        }
-
-        // insert a segment into the mesh, cutting triangles as necessary
-        void insert(const segment_t& seg, int marker)
-        {
-            // search for possible intersecting triangles:
-            vert_t::value_type a_min[2];
-            vert_t::value_type a_max[2];
-            a_min[0] = std::min(seg.first.x(), seg.second.x());
-            a_min[1] = std::min(seg.first.y(), seg.second.y());
-            a_max[0] = std::max(seg.first.x(), seg.second.x());
-            a_max[1] = std::max(seg.first.y(), seg.second.y());
-            std::vector<UID> uids;
-            _spatial_index.Search(a_min, a_max, &uids, ~0);
-
-            // The working set of triangles which we will add to if we have
-            // to split triangles. Any triangle only needs to be split once,
-            // even if it gets intersected multiple times. That is because each
-            // split generates new traigles, and discards the original, and further
-            // splits will just happen on the new triangles later. (That's why
-            // every split operation is followed by a "continue" to short-circuit
-            // to loop)
-            vert_t::value_type E = 1e-3;
-            std::list<UID> uid_list;
-            std::copy(uids.begin(), uids.end(), std::back_inserter(uid_list));
-            for (auto uid : uid_list)
-            {
-                triangle_t& tri = _triangles[uid];
-
-                // skip triangles that are "degenerate" in 2D. We will keep them
-                // because they may NOT be degenerate in 3D (e.g. steep slopes).
-                if (tri.is_2d_degenerate)
-                    continue;
-
-                // first see if one of the endpoints falls within a triangle.
-                // if so, split the triangle into 2 or 3 new ones, and mark
-                // all of its verts as CONSTRAINT so they will not be subject
-                // to morphing.
-                if (tri.contains_2d(seg.first) && !tri.is_vertex(seg.first))
-                {
-                    inside_split(tri, seg.first, &uid_list, marker);
-                    continue;
-                }
-
-                if (tri.contains_2d(seg.second) && !tri.is_vertex(seg.second))
-                {
-                    inside_split(tri, seg.second, &uid_list, marker);
-                    continue;
-                }
-
-                // Next try to intersect the segment with a triangle edge.
-                // In each case, make sure the intersection point isn't 
-                // coincident with an existing vertex (in which case ignore it).
-                // If we do split an edge, mark all of its verts as CONSTRAINT
-                // so they will not be subject to morphing; furthermore, convery
-                // any BOUNDARY markers to the new vert so we can maintain boundaries
-                // for skirt generation.
-                vert_t out;
-                UID new_uid;
-                int new_i;
-
-                // does the segment cross first triangle edge?
-                segment_t edge0(tri.p0, tri.p1);
-                if (seg.intersect(edge0, out) && !tri.is_vertex(out, E))
-                {
-                    int new_marker = marker;
-                    if ((_markers[tri.i0] & VERTEX_BOUNDARY) && (_markers[tri.i1] & VERTEX_BOUNDARY))
-                        new_marker |= VERTEX_BOUNDARY;
-
-                    new_i = get_or_create_vertex(out, new_marker);
-                    if (new_i < 0)
-                        return;
-
-                    int new_tris = 0;
-
-                    new_uid = add_triangle(new_i, tri.i2, tri.i0);
-                    if (new_uid >= 0) {
-                        _markers[tri.i2] |= VERTEX_CONSTRAINT;
-                        _markers[tri.i0] |= VERTEX_CONSTRAINT;
-                        uid_list.push_back(new_uid);
-                        ++new_tris;
-                    }
-
-                    new_uid = add_triangle(new_i, tri.i1, tri.i2);
-                    if (new_uid >= 0) {
-                        _markers[tri.i1] |= VERTEX_CONSTRAINT;
-                        _markers[tri.i2] |= VERTEX_CONSTRAINT;
-                        uid_list.push_back(new_uid);
-                        ++new_tris;
-                    }
-
-                    if (new_tris > 0)
-                    {
-                        remove_triangle(tri);
-                        continue;
-                    }
-                }
-
-                // does the segment cross second triangle edge?
-                segment_t edge1(tri.p1, tri.p2);
-                if (seg.intersect(edge1, out) && !tri.is_vertex(out, E))
-                {
-                    int new_marker = marker;
-                    if ((_markers[tri.i1] & VERTEX_BOUNDARY) && (_markers[tri.i2] & VERTEX_BOUNDARY))
-                        new_marker |= VERTEX_BOUNDARY;
-
-                    new_i = get_or_create_vertex(out, new_marker);
-                    if (new_i < 0)
-                        return;
-
-                    int new_tris = 0;
-
-                    new_uid = add_triangle(new_i, tri.i0, tri.i1);
-                    if (new_uid >= 0) {
-                        _markers[tri.i0] |= VERTEX_CONSTRAINT;
-                        _markers[tri.i1] |= VERTEX_CONSTRAINT;
-                        uid_list.push_back(new_uid);
-                        ++new_tris;
-                    }
-
-                    new_uid = add_triangle(new_i, tri.i2, tri.i0);
-                    if (new_uid >= 0) {
-                        _markers[tri.i2] |= VERTEX_CONSTRAINT;
-                        _markers[tri.i0] |= VERTEX_CONSTRAINT;
-                        uid_list.push_back(new_uid);
-                        ++new_tris;
-                    }
-
-                    if (new_tris > 0)
-                    {
-                        remove_triangle(tri);
-                        continue;
-                    }
-                }
-
-                // does the segment cross third triangle edge?
-                segment_t edge2(tri.p2, tri.p0);
-                if (seg.intersect(edge2, out) && !tri.is_vertex(out, E))
-                {
-                    int new_marker = marker;
-                    if ((_markers[tri.i2] & VERTEX_BOUNDARY) && (_markers[tri.i0] & VERTEX_BOUNDARY))
-                        new_marker |= VERTEX_BOUNDARY;
-
-                    new_i = get_or_create_vertex(out, new_marker);
-                    if (new_i < 0)
-                        return;
-
-                    int new_tris = 0;
-
-                    new_uid = add_triangle(new_i, tri.i1, tri.i2);
-                    if (new_uid >= 0) {
-                        _markers[tri.i1] |= VERTEX_CONSTRAINT;
-                        _markers[tri.i2] |= VERTEX_CONSTRAINT;
-                        uid_list.push_back(new_uid);
-                        ++new_tris;
-                    }
-
-                    new_uid = add_triangle(new_i, tri.i0, tri.i1);
-                    if (new_uid >= 0) {
-                        _markers[tri.i0] |= VERTEX_CONSTRAINT;
-                        _markers[tri.i1] |= VERTEX_CONSTRAINT;
-                        uid_list.push_back(new_uid);
-                        ++new_tris;
-                    }
-
-                    if (new_tris > 0)
-                    {
-                        remove_triangle(tri);
-                        continue;
-                    }
-                }
-            }
-        }
-
-        // inserts point "p" into the interior of triangle "tri",
-        // adds three new triangles, and removes the original triangle.
-        void inside_split(triangle_t& tri, const vert_t& p, std::list<UID>* uid_list, int new_marker)
-        {
-            int new_i = get_or_create_vertex(p, new_marker);
-            if (new_i < 0)
-                return;
-
-
-            UID new_uid;
-            int new_tris = 0;
-
-            // calculate the barycenric coordinates of the new point
-            // within the target triangle so we can detect any split
-            // that occurs right on an edge and then bypass creating
-            // a degenerate triangle.
-            vert_t bary(1, 1, 1);
-            if (tri.get_barycentric(p, bary) == false)
-                return;
-
-            if (!osg::equivalent(bary[2], 0.0, EPSILON)) {
-                new_uid = add_triangle(tri.i0, tri.i1, new_i);
-                if (new_uid >= 0 && uid_list) {
-                    _markers[tri.i0] |= VERTEX_CONSTRAINT;
-                    _markers[tri.i1] |= VERTEX_CONSTRAINT;
-                    uid_list->push_back(new_uid);
-                    ++new_tris;
-                }
-            }
-
-            if (!osg::equivalent(bary[0], 0.0, EPSILON)) {
-                new_uid = add_triangle(tri.i1, tri.i2, new_i);
-                if (new_uid >= 0 && uid_list) {
-                    _markers[tri.i1] |= VERTEX_CONSTRAINT;
-                    _markers[tri.i2] |= VERTEX_CONSTRAINT;
-                    uid_list->push_back(new_uid);
-                    ++new_tris;
-                }
-            }
-
-            if (!osg::equivalent(bary[1], 0.0, EPSILON)) {
-                new_uid = add_triangle(tri.i2, tri.i0, new_i);
-                if (new_uid >= 0 && uid_list) {
-                    _markers[tri.i2] |= VERTEX_CONSTRAINT;
-                    _markers[tri.i0] |= VERTEX_CONSTRAINT;
-                    uid_list->push_back(new_uid);
-                    ++new_tris;
-                }
-            }
-
-            if (new_tris > 0)
-                remove_triangle(tri);
-        }
-    };
-
-    // a graph node
-    struct node_t
-    {
-        int _vertex_index; // vertex index
-        int _graphid;
-        std::set<node_t*> _edges;
-        node_t(int vi=0) : _vertex_index(vi), _graphid(-1) { }
-        bool operator == (const node_t& rhs) const {
-            return _vertex_index == rhs._vertex_index;
-        }
-    };
-
-    // collection of edges (optionally corresponding to marker data)
-    struct edgeset_t
-    {
-        std::unordered_set<edge_t, edge_t> _edges;
-
-        edgeset_t(const mesh_t& mesh, int marker_mask)
-        {
-            for (auto& tri_iter : mesh._triangles)
-            {
-                const triangle_t& tri = tri_iter.second;
-                add_triangle(tri, mesh, marker_mask);
-            }
-        }
-
-        void add_triangle(const triangle_t& tri, const mesh_t& mesh, int marker_mask)
-        {
-            bool m0 = (mesh._markers[tri.i0] & marker_mask) != 0;
-            bool m1 = (mesh._markers[tri.i1] & marker_mask) != 0;
-            bool m2 = (mesh._markers[tri.i2] & marker_mask) != 0;
-            
-            if (m0 && m1)
-                _edges.emplace(edge_t(tri.i0, tri.i1));
-            if (m1 && m2)
-                _edges.emplace(edge_t(tri.i1, tri.i2));
-            if (m2 && m0)
-                _edges.emplace(edge_t(tri.i2, tri.i0));
-        }
-    };
-
-    // undirected graph representing a mesh
-    // (currently unused!)
-    struct graph_t
-    {
-        std::unordered_map<int, node_t> _nodes;
-        int _num_subgraphs;
-
-        graph_t(const mesh_t& mesh)
-        {
-            for (auto& tri_iter : mesh._triangles)
-            {
-                const triangle_t& tri = tri_iter.second;
-                add_triangle(tri);
-            }
-            assign_graph_ids();
-        }
-
-        node_t& get_or_create_node(int vertex_index)
-        {
-            auto& node = _nodes[vertex_index];
-            node._vertex_index = vertex_index;
-            return node;
-        }
-
-        void add_triangle(const triangle_t& tri)
-        {
-            auto& node0 = get_or_create_node(tri.i0);
-            auto& node1 = get_or_create_node(tri.i1);
-            auto& node2 = get_or_create_node(tri.i2);
-
-            node0._edges.insert(&node1);
-            node0._edges.insert(&node2);
-
-            node1._edges.insert(&node0);
-            node1._edges.insert(&node2);
-
-            node2._edges.insert(&node0);
-            node2._edges.insert(&node1);
-        }
-
-        void assign_graph_ids()
-        {
-            _num_subgraphs = 0;
-            for (auto& node_iter : _nodes)
-            {
-                node_t& node = node_iter.second;
-                if (assign_graph_ids(node, _num_subgraphs))
-                    ++_num_subgraphs;
-            }
-        }
-
-        bool assign_graph_ids(node_t& node, int graphid)
-        {
-            if (node._graphid < 0)
-            {
-                node._graphid = graphid;
-
-                for (auto& edge : node._edges)
-                {
-                    assign_graph_ids(*edge, graphid);
-                }
-                return true;
-            }
-            return false;
-        }
-
-        int get_num_subgraphs() const
-        {
-            return _num_subgraphs;
-        }
-
-        // attempt to find the concave hull by walking the outside of subgraph.
-        void get_hull(int graphid, const mesh_t& mesh, std::vector<int>& hull) const
-        {
-            const node_t* start = nullptr;
-            vert_t::value_type min_y = DBL_MAX;
-            vert_t::value_type min_x = DBL_MAX;
-
-            // find the vertex with minimum y in graph graphid.
-            // TODO: it would be faster to find a vertex in graph graphid,
-            // and then traverse from there.
-            for (const auto& node_iter : _nodes)
-            {
-                const node_t& node = node_iter.second;
-                if (node._graphid == graphid)
-                {
-                    const vert_t& vert = mesh.get_vertex(node._vertex_index);
-                    if (start == nullptr || vert.y() < min_y)
-                    {
-                        start = &node;
-                        min_y = vert.y();
-                    }
-                }
-            }
-
-            if (start == nullptr)
-                return;
-
-            // next walk the boundary in a clockwise direction
-            const node_t* curr_node = start;
-            const vert_t& first = mesh.get_vertex(curr_node->_vertex_index);
-            const node_t* prev_node = nullptr;
-            vert_t prev_vert(first + vert_t(0, -1, 0));
-
-            std::set<const node_t*> visited;
-            
-            while (true)
-            {
-                hull.push_back(curr_node->_vertex_index);
-
-                double best_score = DBL_MAX;
-                const node_t* best_edge = nullptr;
-                const vert_t& curr_vert = mesh.get_vertex(curr_node->_vertex_index);
-
-                vert_t invec = (curr_vert - prev_vert).normalize2d();
-
-                for (auto& edge : curr_node->_edges)
-                {
-                    if (visited.find(edge) != visited.end())
-                        continue;
-                    //if (edge == prev_node) // no backtracking
-                    //    continue;
-
-                    const vert_t& next_vert = mesh.get_vertex(edge->_vertex_index);
-                    vert_t outvec = (next_vert - curr_vert).normalize2d();
-
-                    double turn = invec.cross2d(outvec) > 0.0 ? -1.0 : 1.0;
-                    double dot = 1.0 - (0.5*(invec.dot2d(outvec) + 1.0));
-                    double score = turn * dot;
-
-                    if (score < best_score)
-                    {
-                        best_score = score;
-                        best_edge = edge;
-                    }
-                }
-
-                if (best_edge == nullptr)
-                {
-                    OE_WARN << "got stuck! :(" << std::endl;
-                    break;
-                }
-
-                if (best_edge == start)
-                {
-                    // done!
-                    break;
-                }
-
-                if (curr_node != start)
-                    visited.insert(curr_node);
-
-                prev_node = curr_node;
-                prev_vert = curr_vert;
-                curr_node = best_edge;
-            }
-        }
-    };
-#endif
-
-    inline int getMorphNeighborIndexOffset(unsigned col, unsigned row, int rowSize)
-    {
-        if ((col & 0x1) == 1 && (row & 0x1) == 1) return rowSize + 2;
-        if ((row & 0x1) == 1)                   return rowSize + 1;
-        if ((col & 0x1) == 1)                   return 2;
-        return 1;
-    }
-}
-
-=======
->>>>>>> 7de6bab5
 #define addSkirtDataForIndex(INDEX, HEIGHT) \
 { \
     verts->push_back( (*verts)[INDEX] ); \
