--- conflicted
+++ resolved
@@ -58,14 +58,6 @@
         //! Fetch the effective visibility range and morphing range for a key
         void get(const TileKey& key, float& out_range, float& out_startMorphRange, float& out_endMorphRange) const;
 
-<<<<<<< HEAD
-        //! Scale factor for range calculations. This defaults to 1.0 but will change
-        //! if the LOD scale is set or if the nv.getDistanceToViewPoint modifies its
-        //! return value in any way.
-        float computeRangeScale(osg::NodeVisitor* nv) const;
-
-=======
->>>>>>> 5db22666
         //! Get just the visibility range for a TileKey.
         float getRange(const TileKey& key) const;
 
