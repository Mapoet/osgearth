/* -*-c++-*- */
/* osgEarth - Geospatial SDK for OpenSceneGraph
* Copyright 2008-2014 Pelican Mapping
* http://osgearth.org
*
* osgEarth is free software; you can redistribute it and/or modify
* it under the terms of the GNU Lesser General Public License as published by
* the Free Software Foundation; either version 2 of the License, or
* (at your option) any later version.
*
* This program is distributed in the hope that it will be useful,
* but WITHOUT ANY WARRANTY; without even the implied warranty of
* MERCHANTABILITY or FITNESS FOR A PARTICULAR PURPOSE.  See the
* GNU Lesser General Public License for more details.
*
* You should have received a copy of the GNU Lesser General Public License
* along with this program.  If not, see <http://www.gnu.org/licenses/>
*/
#include "GeometryPool"
#include <osgEarth/Locators>
#include <osgEarth/NodeUtils>
#include <osgEarthUtil/TopologyGraph>
#include <osg/Point>
#include <cstdlib> // for getenv

using namespace osgEarth;
using namespace osgEarth::Util;
using namespace osgEarth::Drivers::RexTerrainEngine;

#define LC "[GeometryPool] "

// TODO: experiment with sharing a single texture coordinate array 
//// across all shared geometries.
/// JB:  Disabled to fix issues with ATI.
//#define SHARE_TEX_COORDS 1

//struct DebugGeometry : public osg::Geometry {
//    void compileGLObjects(osg::RenderInfo& renderInfo) const {
//        OE_WARN << "Compiling GL Objects: " << this << std::endl;
//        osg::Geometry::compileGLObjects(renderInfo);
//    }
//    void releaseGLObjects(osg::State* state) const {
//        OE_WARN << "Releasing GL Objects: " << this << std::endl;
//        osg::Geometry::releaseGLObjects(state);
//    }
//};


GeometryPool::GeometryPool(const RexTerrainEngineOptions& options) :
_options ( options ),
_enabled ( true ),
_debug   ( false )
{
    // activate debugging mode
    if ( getenv("OSGEARTH_DEBUG_REX_GEOMETRY_POOL") != 0L )
    {
        _debug = true;
    }

    if ( ::getenv("OSGEARTH_REX_NO_POOL") )
    {
        _enabled = false;
        OE_INFO << LC << "Geometry pool disabled (environment)" << std::endl;
    }

    //if ( ::getenv( "OSGEARTH_MEMORY_PROFILE" ) )
    //{
    //    _enabled = false;
    //    OE_INFO << LC << "Geometry pool disabled (memory profile mode)" << std::endl;
    //}
}

void
GeometryPool::getPooledGeometry(const TileKey&                tileKey,
                                const MapInfo&                mapInfo,
                                unsigned                      tileSize,
                                MaskGenerator*                maskSet,
                                osg::ref_ptr<SharedGeometry>& out)
{
    // convert to a unique-geometry key:
    GeometryKey geomKey;
    createKeyForTileKey( tileKey, tileSize, mapInfo, geomKey );

    if ( _enabled )
    {
        // Look it up in the pool:
        Threading::ScopedMutexLock exclusive( _geometryMapMutex );

        bool masking = maskSet && maskSet->hasMasks();

        GeometryMap::iterator i = _geometryMap.find( geomKey );
        if ( !masking && i != _geometryMap.end() )
        {
            // Found. return it.
            out = i->second.get();
        }
        else
        {
            // Not found. Create it.
            out = createGeometry( tileKey, mapInfo, tileSize, maskSet );

            if (!masking && out.valid())
            {
                _geometryMap[ geomKey ] = out.get();
            }

            if ( _debug )
            {
                OE_NOTICE << LC << "Geometry pool size = " << _geometryMap.size() << "\n";
            }
        }
    }

    else
    {
        out = createGeometry( tileKey, mapInfo, tileSize, maskSet );
    }
}

void
GeometryPool::createKeyForTileKey(const TileKey&             tileKey,
                                  unsigned                   tileSize,
                                  const MapInfo&             mapInfo,
                                  GeometryPool::GeometryKey& out) const
{
    out.lod  = tileKey.getLOD();
    out.tileY = mapInfo.isGeocentric()? tileKey.getTileY() : 0;
    out.size = tileSize;
}

int
GeometryPool::getNumSkirtElements(unsigned tileSize) const
{
    return _options.heightFieldSkirtRatio().get() > 0.0 ? (tileSize-1) * 4 * 6 : 0;
}

namespace
{
    int getMorphNeighborIndexOffset(unsigned col, unsigned row, int rowSize)
    {
        if ( (col & 0x1)==1 && (row & 0x1)==1 ) return rowSize+2;
        if ( (row & 0x1)==1 )                   return rowSize+1;
        if ( (col & 0x1)==1 )                   return 2;
        return 1;            
    }

    struct Sort_by_X {
        osg::Vec3Array& _verts;
        Sort_by_X(osg::Vec3Array* verts) : _verts(*verts) { }
        bool operator()(unsigned lhs, unsigned rhs) const {
            if (_verts[lhs].x() < _verts[rhs].x()) return true;
            if (_verts[lhs].x() > _verts[rhs].x()) return false;
            return _verts[lhs].y() < _verts[rhs].y();
        }
    };

    struct Sort_by_Y {
        osg::Vec3Array& _verts;
        Sort_by_Y(osg::Vec3Array* verts) : _verts(*verts) { }
        bool operator()(unsigned lhs, unsigned rhs) const {
            if (_verts[lhs].y() < _verts[rhs].y()) return true;
            if (_verts[lhs].y() > _verts[rhs].y()) return false;
            return _verts[lhs].x() < _verts[rhs].x();
        }
    };
}

#define addSkirtDataForIndex(INDEX, HEIGHT) \
{ \
    verts->push_back( (*verts)[INDEX] ); \
    normals->push_back( (*normals)[INDEX] ); \
    texCoords->push_back( (*texCoords)[INDEX] ); \
    texCoords->back().z() = (float)((int)texCoords->back().z() | VERTEX_MARKER_SKIRT); \
    if ( neighbors ) neighbors->push_back( (*neighbors)[INDEX] ); \
    if ( neighborNormals ) neighborNormals->push_back( (*neighborNormals)[INDEX] ); \
    verts->push_back( (*verts)[INDEX] - ((*normals)[INDEX])*(HEIGHT) ); \
    normals->push_back( (*normals)[INDEX] ); \
    texCoords->push_back( (*texCoords)[INDEX] ); \
    texCoords->back().z() = (float)((int)texCoords->back().z() | VERTEX_MARKER_SKIRT); \
    if ( neighbors ) neighbors->push_back( (*neighbors)[INDEX] - ((*normals)[INDEX])*(HEIGHT) ); \
    if ( neighborNormals ) neighborNormals->push_back( (*neighborNormals)[INDEX] ); \
}

#define addSkirtTriangles(INDEX0, INDEX1) \
{ \
    if ( maskSet == 0L || (!maskSet->isMasked((*texCoords)[INDEX0]) && !maskSet->isMasked((*texCoords)[INDEX1])) ) \
    { \
        primSet->addElement((INDEX0));   \
        primSet->addElement((INDEX0)+1); \
        primSet->addElement((INDEX1));   \
        primSet->addElement((INDEX1));   \
        primSet->addElement((INDEX0)+1); \
        primSet->addElement((INDEX1)+1); \
    } \
}

#define addMaskSkirtTriangles(INDEX0, INDEX1) \
{ \
    primSet->addElement((INDEX0));   \
    primSet->addElement((INDEX0)+1); \
    primSet->addElement((INDEX1));   \
    primSet->addElement((INDEX1));   \
    primSet->addElement((INDEX0)+1); \
    primSet->addElement((INDEX1)+1); \
}

SharedGeometry*
GeometryPool::createGeometry(const TileKey& tileKey,
                             const MapInfo& mapInfo,
                             unsigned       tileSize,
                             MaskGenerator* maskSet) const
{    
    // Establish a local reference frame for the tile:
    osg::Vec3d centerWorld;
    GeoPoint centroid;
    tileKey.getExtent().getCentroid( centroid );
    centroid.toWorld( centerWorld );

    osg::Matrix world2local, local2world;
    centroid.createWorldToLocal( world2local );
    local2world.invert( world2local );

    // Attempt to calculate the number of verts in the surface geometry.
    bool createSkirt = _options.heightFieldSkirtRatio() > 0.0f;

    unsigned numVertsInSurface    = (tileSize*tileSize);
    unsigned numVertsInSkirt      = createSkirt ? tileSize*4u - 4u : 0;
    unsigned numVerts             = numVertsInSurface + numVertsInSkirt;    
    unsigned numIndiciesInSurface = (tileSize-1) * (tileSize-1) * 6;
    unsigned numIncidesInSkirt    = getNumSkirtElements(tileSize);
    
    // TODO: reconsider this ... 
    GLenum mode = (_options.gpuTessellation() == true) ? GL_PATCHES : GL_TRIANGLES;

    osg::BoundingSphere tileBound;

    // the geometry:
    osg::ref_ptr<SharedGeometry> geom = new SharedGeometry();
    geom->setUseVertexBufferObjects(true);
    //geom->setUseDisplayList(false);

    osg::ref_ptr<osg::VertexBufferObject> vbo = new osg::VertexBufferObject();

    // Pre-allocate enough space for all triangles.
    osg::DrawElements* primSet = new osg::DrawElementsUShort(mode);
    primSet->setElementBufferObject(new osg::ElementBufferObject());
    primSet->reserveElements(numIndiciesInSurface + numIncidesInSkirt);
    geom->setDrawElements(primSet);

    // the vertex locations:
    osg::ref_ptr<osg::Vec3Array> verts = new osg::Vec3Array();
    verts->setVertexBufferObject(vbo.get());
    verts->reserve( numVerts );
    verts->setBinding(verts->BIND_PER_VERTEX);
    geom->setVertexArray( verts.get() );

    // the surface normals (i.e. extrusion vectors)
    osg::ref_ptr<osg::Vec3Array> normals = new osg::Vec3Array();
    normals->setVertexBufferObject(vbo.get());
    normals->reserve( numVerts );
    normals->setBinding(normals->BIND_PER_VERTEX);
    geom->setNormalArray( normals.get() );
    
    osg::ref_ptr<osg::Vec3Array> neighbors = 0L;
<<<<<<< HEAD
=======
    osg::ref_ptr<osg::Vec3Array> neighborNormals = 0L;
>>>>>>> f7a922ba
    if ( _options.morphTerrain() == true )
    {
        // neighbor positions (for morphing)
        neighbors = new osg::Vec3Array();
        neighbors->setBinding(neighbors->BIND_PER_VERTEX);
        neighbors->setVertexBufferObject(vbo.get());
        neighbors->reserve( numVerts );
        geom->setNeighborArray(neighbors.get());
<<<<<<< HEAD
=======
        
        neighborNormals = new osg::Vec3Array();
        neighborNormals->setVertexBufferObject(vbo.get());
        neighborNormals->reserve( numVerts );
        neighborNormals->setBinding(neighborNormals->BIND_PER_VERTEX);
        geom->setNeighborNormalArray( neighborNormals.get() );
>>>>>>> f7a922ba
    }

    // tex coord is [0..1] across the tile. The 3rd dimension tracks whether the
    // vert is masked: 0=yes, 1=no
#ifdef SHARE_TEX_COORDS
    bool populateTexCoords = false;
    if ( !_sharedTexCoords.valid() )
    {
        _sharedTexCoords = new osg::Vec3Array();
        _sharedTexCoords->reserve( numVerts );
        populateTexCoords = true;
    }    
    osg::Vec3Array* texCoords = _sharedTexCoords.get();
#else
    bool populateTexCoords = true;
    osg::ref_ptr<osg::Vec3Array> texCoords = new osg::Vec3Array();
    texCoords->setBinding(texCoords->BIND_PER_VERTEX);
    texCoords->setVertexBufferObject(vbo.get());
    texCoords->reserve( numVerts );
#endif

    geom->setTexCoordArray(texCoords.get());
    
    float delta = 1.0/(tileSize-1);
    osg::Vec3d tdelta(delta,0,0);
    tdelta.normalize();
    osg::Vec3d vZero(0,0,0);

    osg::ref_ptr<GeoLocator> locator = GeoLocator::createForKey( tileKey, mapInfo );

    for(unsigned row=0; row<tileSize; ++row)
    {
        float ny = (float)row/(float)(tileSize-1);
        for(unsigned col=0; col<tileSize; ++col)
        {
            float nx = (float)col/(float)(tileSize-1);

            osg::Vec3d model;
            locator->unitToModel(osg::Vec3d(nx, ny, 0.0f), model);
            osg::Vec3d modelLTP = model*world2local;
            verts->push_back( modelLTP );
            tileBound.expandBy( verts->back() );

            if ( populateTexCoords )
            {
                // Use the Z coord as a type marker
                float marker = maskSet ? maskSet->getMarker(nx, ny) : VERTEX_MARKER_GRID;
                texCoords->push_back( osg::Vec3f(nx, ny, marker) );
            }

            osg::Vec3d modelPlusOne;
            locator->unitToModel(osg::Vec3d(nx, ny, 1.0f), modelPlusOne);
            osg::Vec3d normal = (modelPlusOne*world2local)-modelLTP;                
            normal.normalize();
            normals->push_back( normal );

            // neighbor:
            if ( neighbors )
            {
                const osg::Vec3& modelNeighborLTP = (*verts)[verts->size() - getMorphNeighborIndexOffset(col, row, tileSize)];
                neighbors->push_back(modelNeighborLTP);
            }
<<<<<<< HEAD
        }
    }

    // By default we tessellate the surface, but if there's a masking set
    // it might replace some or all of our surface geometry.
    bool tessellateSurface = true;
    
    if (maskSet)
    {
        // The mask generator adds to the passed-in arrays as necessary,
        // and then returns a new primtive set containing all the new triangles.
        osg::ref_ptr<osg::DrawElementsUInt> maskElements;

        MaskGenerator::Result r = maskSet->createMaskPrimitives(
            mapInfo,
            verts.get(), texCoords.get(), normals.get(), neighbors.get(),
            maskElements);

        if (r == MaskGenerator::R_BOUNDARY_INTERSECTS_TILE && 
            maskElements.valid() && 
            maskElements->size() > 0)
        {
            // Share the same EBO as the surface geometry
            maskElements->setElementBufferObject(primSet->getElementBufferObject());
            geom->setMaskElements(maskElements.get());

            // Build a skirt for the mask geometry?
            if (createSkirt)
            {
                // calculate the skirt extrusion height
                double height = tileBound.radius() * _options.heightFieldSkirtRatio().get();

                // Construct a node+edge graph out of the masking geometry:
                osg::ref_ptr<TopologyGraph> graph = TopologyBuilder::create(verts.get(), maskElements.get(), tileKey.str());

                // Extract the boundaries (if the topology is discontinuous,
                // there will be more than one)
                for (unsigned i = 0; i<graph->getNumBoundaries(); ++i)
                {
                    TopologyGraph::IndexVector boundary;
                    graph->createBoundary(i, boundary);

                    if (boundary.size() >= 3)
                    {
                        unsigned skirtIndex = verts->size();

                        for (TopologyGraph::IndexVector::const_iterator i = boundary.begin(); i != boundary.end(); ++i)
                        {
                            addSkirtDataForIndex((*i)->index(), height);
                        }

                        // then create the elements:
                        int i;
                        for (i = skirtIndex; i < (int)verts->size() - 2; i += 2)
                            addSkirtTriangles(i, i + 2);

                        addSkirtTriangles(i, skirtIndex);
                    }
                }
            }
        }

        // If the boundary doesn't intersect the tile, draw the entire tile
        // as we normally would. Need to reset the masking marker.
        else if (r == MaskGenerator::R_BOUNDARY_DOES_NOT_INTERSECT_TILE)
        {
            maskSet = 0L;
            for (osg::Vec3Array::iterator i = texCoords->begin(); i != texCoords->end(); ++i)
                i->z() = VERTEX_MARKER_GRID;
        }

        // If the boundary contains the entire tile, draw nothing!
        else // if (r == MaskGenerator::R_BOUNDARY_CONTAINS_ENTIRE_TILE)
        {
            tessellateSurface = false;
        }
    }

    // Now tessellate the (unmasked) surface.
    
    if (tessellateSurface)
    {
    // TODO: do we really need this??
    bool swapOrientation = !locator->orientationOpenGL();

    for(unsigned j=0; j<tileSize-1; ++j)
    {
        for(unsigned i=0; i<tileSize-1; ++i)
        {
            int i00;
            int i01;
            if (swapOrientation)
            {
                i01 = j*tileSize + i;
                i00 = i01+tileSize;
            }
            else
            {
                i00 = j*tileSize + i;
                i01 = i00+tileSize;
            }
=======
>>>>>>> f7a922ba

            if ( neighborNormals )
            {
                const osg::Vec3& modelNeighborNormalLTP = (*normals)[normals->size() - getMorphNeighborIndexOffset(col, row, tileSize)];
                neighborNormals->push_back(modelNeighborNormalLTP);
            }
        }
    }

<<<<<<< HEAD
    // Build skirts for the tile geometry
        if ( createSkirt )
    {
        // SKIRTS:
        // calculate the skirt extrusion height
        double height = tileBound.radius() * _options.heightFieldSkirtRatio().get();
=======
    // By default we tessellate the surface, but if there's a masking set
    // it might replace some or all of our surface geometry.
    bool tessellateSurface = true;
                    
    if (maskSet)
    {
        // The mask generator adds to the passed-in arrays as necessary,
        // and then returns a new primtive set containing all the new triangles.
        osg::ref_ptr<osg::DrawElementsUInt> maskElements;

        MaskGenerator::Result r = maskSet->createMaskPrimitives(
            mapInfo,
            verts.get(), texCoords.get(), normals.get(), neighbors.get(),
            maskElements);

        if (r == MaskGenerator::R_BOUNDARY_INTERSECTS_TILE && 
            maskElements.valid() && 
            maskElements->size() > 0)
        {
            // Share the same EBO as the surface geometry
            maskElements->setElementBufferObject(primSet->getElementBufferObject());
            geom->setMaskElements(maskElements.get());

            // Build a skirt for the mask geometry?
            if (createSkirt)
            {
                // calculate the skirt extrusion height
                double height = tileBound.radius() * _options.heightFieldSkirtRatio().get();

                // Construct a node+edge graph out of the masking geometry:
                osg::ref_ptr<TopologyGraph> graph = TopologyBuilder::create(verts.get(), maskElements.get(), tileKey.str());

                // Extract the boundaries (if the topology is discontinuous,
                // there will be more than one)
                for (unsigned i = 0; i<graph->getNumBoundaries(); ++i)
                {
                    TopologyGraph::IndexVector boundary;
                    graph->createBoundary(i, boundary);

                    if (boundary.size() >= 3)
                    {
                        unsigned skirtIndex = verts->size();

                        for (TopologyGraph::IndexVector::const_iterator i = boundary.begin(); i != boundary.end(); ++i)
                        {
                            addSkirtDataForIndex((*i)->index(), height);
                        }

                        // then create the elements:
                        int i;
                        for (i = skirtIndex; i < (int)verts->size() - 2; i += 2)
                            addSkirtTriangles(i, i + 2);

                        addSkirtTriangles(i, skirtIndex);
                    }
                }
            }
        }

        // If the boundary doesn't intersect the tile, draw the entire tile
        // as we normally would. Need to reset the masking marker.
        else if (r == MaskGenerator::R_BOUNDARY_DOES_NOT_INTERSECT_TILE)
        {
            maskSet = 0L;
            for (osg::Vec3Array::iterator i = texCoords->begin(); i != texCoords->end(); ++i)
                i->z() = VERTEX_MARKER_GRID;
        }

        // If the boundary contains the entire tile, draw nothing!
        else // if (r == MaskGenerator::R_BOUNDARY_CONTAINS_ENTIRE_TILE)
        {
            tessellateSurface = false;
        }
    }

    // Now tessellate the (unmasked) surface.
    
    if (tessellateSurface)
    {
        // TODO: do we really need this??
        bool swapOrientation = !locator->orientationOpenGL();

        for(unsigned j=0; j<tileSize-1; ++j)
        {
            for(unsigned i=0; i<tileSize-1; ++i)
            {
                int i00;
                int i01;
                if (swapOrientation)
                {
                    i01 = j*tileSize + i;
                    i00 = i01+tileSize;
                }
                else
                {
                    i00 = j*tileSize + i;
                    i01 = i00+tileSize;
                }

                int i10 = i00+1;
                int i11 = i01+1;

                // skip any triangles that have a discarded vertex:
                bool discard = maskSet && (
                    maskSet->isMasked( (*texCoords)[i00] ) ||
                    maskSet->isMasked( (*texCoords)[i11] )
                );

                if ( !discard )
                {
                    discard = maskSet && maskSet->isMasked( (*texCoords)[i01] );
                    if ( !discard )
                    {
                        primSet->addElement(i01);
                        primSet->addElement(i00);
                        primSet->addElement(i11);
                    }
            
                    discard = maskSet && maskSet->isMasked( (*texCoords)[i10] );
                    if ( !discard )
                    {
                        primSet->addElement(i00);
                        primSet->addElement(i10);
                        primSet->addElement(i11);
                    }
                }
            }
        }

        // Build skirts for the tile geometry
        if ( createSkirt )
        {
            // SKIRTS:
            // calculate the skirt extrusion height
            double height = tileBound.radius() * _options.heightFieldSkirtRatio().get();
>>>>>>> f7a922ba
        
            unsigned skirtIndex = verts->size();

            // first, create all the skirt verts, normals, and texcoords.
            for(int c=0; c<(int)tileSize-1; ++c)
                addSkirtDataForIndex( c, height ); //top

            for(int r=0; r<(int)tileSize-1; ++r)
                addSkirtDataForIndex( r*tileSize+(tileSize-1), height ); //right
    
            for(int c=tileSize-1; c>=0; --c)
                addSkirtDataForIndex( (tileSize-1)*tileSize+c, height ); //bottom

            for(int r=tileSize-1; r>=0; --r)
                addSkirtDataForIndex( r*tileSize, height ); //left
    
            // then create the elements indices:
            int i;
            for(i=skirtIndex; i<(int)verts->size()-2; i+=2)
                addSkirtTriangles( i, i+2 );

            addSkirtTriangles( i, skirtIndex );
        }
    }
    }

    return geom.release();
}


void
GeometryPool::setReleaser(ResourceReleaser* releaser)
{
    if (_releaser.valid())
        ADJUST_EVENT_TRAV_COUNT(this, -1);

    _releaser = releaser;

    if (_releaser.valid())
        ADJUST_EVENT_TRAV_COUNT(this, +1);
}


void
GeometryPool::traverse(osg::NodeVisitor& nv)
{
    if (nv.getVisitorType() == nv.EVENT_VISITOR && _releaser.valid() && _enabled)
    {
        // look for usused pool objects and push them to the resource releaser.
        ResourceReleaser::ObjectList objects;
        {
            Threading::ScopedMutexLock exclusive( _geometryMapMutex );

            std::vector<GeometryKey> keys;

            for (GeometryMap::iterator i = _geometryMap.begin(); i != _geometryMap.end(); ++i)
            {
                if (i->second.get()->referenceCount() == 1)
                {
                    keys.push_back(i->first);
                    objects.push_back(i->second.get());
                    
                    OE_DEBUG << "Releasing: " << i->second.get() << std::endl;
                }
            }
            for (std::vector<GeometryKey>::iterator key = keys.begin(); key != keys.end(); ++key)
            {
                if (_geometryMap[*key]->referenceCount() != 2) // one for the map, and one for the local objects list
                    OE_WARN << LC << "Erasing key geom with refcount <> 2" << std::endl;

                _geometryMap.erase(*key);
            }

            //OE_INFO << "Released " << keys.size() << ", pool = " << _geometryMap.size() << std::endl;
        }

        if (!objects.empty())
        {
            _releaser->push(objects);
        }
    }

    osg::Group::traverse(nv);
}


void
GeometryPool::clear()
{
    if (!_releaser.valid() || !_enabled)
        return;

    ResourceReleaser::ObjectList objects;

    // collect all objects in a thread safe manner
    {
        Threading::ScopedMutexLock exclusive( _geometryMapMutex );

        for (GeometryMap::iterator i = _geometryMap.begin(); i != _geometryMap.end(); ++i)
        {
            //if (i->second.get()->referenceCount() == 1)
            {
                objects.push_back(i->second.get());
            }
        }

        _geometryMap.clear();

        if (!objects.empty())
        {
            OE_INFO << LC << "Cleared " << objects.size() << " objects from the geometry pool\n";
        }
    }

    // submit to the releaser.
    if (!objects.empty())
    {
        _releaser->push(objects);
    }
}

//.........................................................................
// Code mostly adapted from osgTerrain SharedGeometry.

SharedGeometry::SharedGeometry()
{
    setSupportsDisplayList(false);
    _supportsVertexBufferObjects = true;
    _ptype.resize(64u);
    _ptype.setAllElementsTo(GL_TRIANGLES);
}

SharedGeometry::SharedGeometry(const SharedGeometry& rhs,const osg::CopyOp& copyop):
    osg::Drawable(rhs, copyop),
    _vertexArray(rhs._vertexArray),
    _normalArray(rhs._normalArray),
    _texcoordArray(rhs._texcoordArray),
    _neighborArray(rhs._neighborArray),
    _neighborNormalArray(rhs._neighborNormalArray),
    _drawElements(rhs._drawElements),
    _maskElements(rhs._maskElements)
{
    //nop
}

SharedGeometry::~SharedGeometry()
{
    //nop
}

bool 
SharedGeometry::empty() const
{
    return
        (_drawElements.valid() == false || _drawElements->getNumIndices() == 0) &&
        (_maskElements.valid() == false || _maskElements->getNumIndices() == 0);
}

#ifdef SUPPORTS_VAO
#if OSG_MIN_VERSION_REQUIRED(3,5,9)
osg::VertexArrayState* SharedGeometry::createVertexArrayStateImplementation(osg::RenderInfo& renderInfo) const
#else
osg::VertexArrayState* SharedGeometry::createVertexArrayState(osg::RenderInfo& renderInfo) const
#endif
{
    osg::State& state = *renderInfo.getState();

    osg::VertexArrayState* vas = new osg::VertexArrayState(&state);

    if (_vertexArray.valid()) vas->assignVertexArrayDispatcher();
    if (_normalArray.valid()) vas->assignNormalArrayDispatcher();
    unsigned texUnits = 0;
    if (_neighborArray.valid())
    {
        texUnits = 3;
    }
    else if (_texcoordArray.valid())
    {
        texUnits = 1;
    }
    if (texUnits)
        vas->assignTexCoordArrayDispatcher(texUnits);

    if (state.useVertexArrayObject(_useVertexArrayObject))
    {
        vas->generateVertexArrayObject();
    }

    return vas;
}
#endif

void SharedGeometry::resizeGLObjectBuffers(unsigned int maxSize)
{
    osg::Drawable::resizeGLObjectBuffers(maxSize);

    osg::BufferObject* vbo = _vertexArray->getVertexBufferObject();
    if (vbo) vbo->resizeGLObjectBuffers(maxSize);

    osg::BufferObject* ebo = _drawElements->getElementBufferObject();
    if (ebo) ebo->resizeGLObjectBuffers(maxSize);
}

void SharedGeometry::releaseGLObjects(osg::State* state) const
{
    osg::Drawable::releaseGLObjects(state);

    osg::BufferObject* vbo = _vertexArray->getVertexBufferObject();
    if (vbo) vbo->releaseGLObjects(state);

    osg::BufferObject* ebo = _drawElements->getElementBufferObject();
    if (ebo) ebo->releaseGLObjects(state);
}

// called from DrawTileCommand
void SharedGeometry::drawImplementation(osg::RenderInfo& renderInfo) const
{
    osg::State& state = *renderInfo.getState();
    
#if OSG_VERSION_LESS_THAN(3,5,6)
    osg::ArrayDispatchers& dispatchers = state.getArrayDispatchers();
#else
    osg::AttributeDispatchers& dispatchers = state.getAttributeDispatchers();
#endif

    dispatchers.reset();
    dispatchers.setUseVertexAttribAlias(state.getUseVertexAttributeAliasing());
    dispatchers.activateNormalArray(_normalArray.get());

#ifdef SUPPORTS_VAO
    osg::VertexArrayState* vas = state.getCurrentVertexArrayState();
<<<<<<< HEAD

=======
    
>>>>>>> f7a922ba
    if (!state.useVertexArrayObject(_useVertexArrayObject) || vas->getRequiresSetArrays())
    {
        vas->lazyDisablingOfVertexAttributes();

        // set up arrays
        if( _vertexArray.valid() )
            vas->setVertexArray(state, _vertexArray.get());

        if (_normalArray.valid() && _normalArray->getBinding()==osg::Array::BIND_PER_VERTEX)
            vas->setNormalArray(state, _normalArray.get());

        if (_colorArray.valid() && _colorArray->getBinding()==osg::Array::BIND_PER_VERTEX)
            vas->setColorArray(state, _colorArray.get());

        if (_texcoordArray.valid() && _texcoordArray->getBinding()==osg::Array::BIND_PER_VERTEX)
            vas->setTexCoordArray(state, 0, _texcoordArray.get());

        if (_neighborArray.valid() && _neighborArray->getBinding()==osg::Array::BIND_PER_VERTEX)
            vas->setTexCoordArray(state, 1, _neighborArray.get());

        if (_neighborNormalArray.valid() && _neighborNormalArray->getBinding()==osg::Array::BIND_PER_VERTEX)
            vas->setTexCoordArray(state, 2, _neighborNormalArray.get());

        vas->applyDisablingOfVertexAttributes(state);
    }
    else
#endif

    {
        state.lazyDisablingOfVertexAttributes();

        if( _vertexArray.valid() )
            state.setVertexPointer(_vertexArray.get());

        if (_normalArray.valid())
            state.setNormalPointer(_normalArray.get());

        if (_texcoordArray.valid())
            state.setTexCoordPointer(0, _texcoordArray.get());

        if (_neighborArray.valid())
            state.setTexCoordPointer(1, _neighborArray.get());

        if (_neighborNormalArray.valid())
            state.setTexCoordPointer(2, _neighborNormalArray.get());

        state.applyDisablingOfVertexAttributes();
    }


#ifdef SUPPORTS_VAO
    bool request_bind_unbind = !state.useVertexArrayObject(_useVertexArrayObject) || state.getCurrentVertexArrayState()->getRequiresSetArrays();
#else
    bool request_bind_unbind = true;
#endif

    GLenum primitiveType = _ptype[state.getContextID()];

    osg::GLBufferObject* ebo = _drawElements->getOrCreateGLBufferObject(state.getContextID());

    if (ebo)
    {
        /*if (request_bind_unbind)*/ state.bindElementBufferObject(ebo);

        if (_drawElements->getNumIndices() > 0u)
        {
            glDrawElements(primitiveType, _drawElements->getNumIndices(), _drawElements->getDataType(), (const GLvoid *)(ebo->getOffset(_drawElements->getBufferIndex())));
        }

        if (_maskElements.valid() && _maskElements->getNumIndices() > 0u)
        {
            glDrawElements(primitiveType, _maskElements->getNumIndices(), _maskElements->getDataType(), (const GLvoid *)(ebo->getOffset(_maskElements->getBufferIndex())));
        }

        /*if (request_bind_unbind)*/ state.unbindElementBufferObject();
    }
    else
    {
        if (_drawElements->getNumIndices() > 0u)
        {
            glDrawElements(primitiveType, _drawElements->getNumIndices(), _drawElements->getDataType(), _drawElements->getDataPointer());
        }

        if (_maskElements.valid() && _maskElements->getNumIndices() > 0u)
        {
            glDrawElements(primitiveType, _maskElements->getNumIndices(), _maskElements->getDataType(), _maskElements->getDataPointer());
        }
    }

    // unbind the VBO's if any are used.
    if (request_bind_unbind)
    {
        state.unbindVertexBufferObject();
    }
}

void SharedGeometry::accept(osg::Drawable::AttributeFunctor& af)
{
    osg::AttributeFunctorArrayVisitor afav(af);

    afav.applyArray(VERTICES,_vertexArray.get());
    afav.applyArray(NORMALS, _normalArray.get());
    afav.applyArray(TEXTURE_COORDS_0,_texcoordArray.get());
    afav.applyArray(TEXTURE_COORDS_1,_neighborArray.get());
    afav.applyArray(TEXTURE_COORDS_2,_neighborNormalArray.get());
}

void SharedGeometry::accept(osg::Drawable::ConstAttributeFunctor& af) const
{
    osg::ConstAttributeFunctorArrayVisitor afav(af);

    afav.applyArray(VERTICES,_vertexArray.get());
    afav.applyArray(NORMALS, _normalArray.get());
    afav.applyArray(TEXTURE_COORDS_0,_texcoordArray.get());
    afav.applyArray(TEXTURE_COORDS_1,_neighborArray.get());
    afav.applyArray(TEXTURE_COORDS_2,_neighborNormalArray.get());
}

void SharedGeometry::accept(osg::PrimitiveFunctor& pf) const
{
    pf.setVertexArray(_vertexArray->getNumElements(),static_cast<const osg::Vec3*>(_vertexArray->getDataPointer()));
    _drawElements->accept(pf);
}

void SharedGeometry::accept(osg::PrimitiveIndexFunctor& pif) const
{
    pif.setVertexArray(_vertexArray->getNumElements(),static_cast<const osg::Vec3*>(_vertexArray->getDataPointer()));
    _drawElements->accept(pif);
}

osg::Geometry*
SharedGeometry::makeOsgGeometry()
{
    osg::Geometry* geom = new osg::Geometry();
    geom->setUseVertexBufferObjects(true);
    geom->setUseDisplayList(false);

    geom->setVertexArray(getVertexArray());
    geom->setNormalArray(getNormalArray());
    geom->setTexCoordArray(0, getTexCoordArray());
    if (getDrawElements())
        geom->addPrimitiveSet(getDrawElements());
    if (getMaskElements())
        geom->addPrimitiveSet(getMaskElements());

    return geom;
}<|MERGE_RESOLUTION|>--- conflicted
+++ resolved
@@ -262,10 +262,7 @@
     geom->setNormalArray( normals.get() );
     
     osg::ref_ptr<osg::Vec3Array> neighbors = 0L;
-<<<<<<< HEAD
-=======
     osg::ref_ptr<osg::Vec3Array> neighborNormals = 0L;
->>>>>>> f7a922ba
     if ( _options.morphTerrain() == true )
     {
         // neighbor positions (for morphing)
@@ -274,15 +271,12 @@
         neighbors->setVertexBufferObject(vbo.get());
         neighbors->reserve( numVerts );
         geom->setNeighborArray(neighbors.get());
-<<<<<<< HEAD
-=======
         
         neighborNormals = new osg::Vec3Array();
         neighborNormals->setVertexBufferObject(vbo.get());
         neighborNormals->reserve( numVerts );
         neighborNormals->setBinding(neighborNormals->BIND_PER_VERTEX);
         geom->setNeighborNormalArray( neighborNormals.get() );
->>>>>>> f7a922ba
     }
 
     // tex coord is [0..1] across the tile. The 3rd dimension tracks whether the
@@ -345,110 +339,6 @@
                 const osg::Vec3& modelNeighborLTP = (*verts)[verts->size() - getMorphNeighborIndexOffset(col, row, tileSize)];
                 neighbors->push_back(modelNeighborLTP);
             }
-<<<<<<< HEAD
-        }
-    }
-
-    // By default we tessellate the surface, but if there's a masking set
-    // it might replace some or all of our surface geometry.
-    bool tessellateSurface = true;
-    
-    if (maskSet)
-    {
-        // The mask generator adds to the passed-in arrays as necessary,
-        // and then returns a new primtive set containing all the new triangles.
-        osg::ref_ptr<osg::DrawElementsUInt> maskElements;
-
-        MaskGenerator::Result r = maskSet->createMaskPrimitives(
-            mapInfo,
-            verts.get(), texCoords.get(), normals.get(), neighbors.get(),
-            maskElements);
-
-        if (r == MaskGenerator::R_BOUNDARY_INTERSECTS_TILE && 
-            maskElements.valid() && 
-            maskElements->size() > 0)
-        {
-            // Share the same EBO as the surface geometry
-            maskElements->setElementBufferObject(primSet->getElementBufferObject());
-            geom->setMaskElements(maskElements.get());
-
-            // Build a skirt for the mask geometry?
-            if (createSkirt)
-            {
-                // calculate the skirt extrusion height
-                double height = tileBound.radius() * _options.heightFieldSkirtRatio().get();
-
-                // Construct a node+edge graph out of the masking geometry:
-                osg::ref_ptr<TopologyGraph> graph = TopologyBuilder::create(verts.get(), maskElements.get(), tileKey.str());
-
-                // Extract the boundaries (if the topology is discontinuous,
-                // there will be more than one)
-                for (unsigned i = 0; i<graph->getNumBoundaries(); ++i)
-                {
-                    TopologyGraph::IndexVector boundary;
-                    graph->createBoundary(i, boundary);
-
-                    if (boundary.size() >= 3)
-                    {
-                        unsigned skirtIndex = verts->size();
-
-                        for (TopologyGraph::IndexVector::const_iterator i = boundary.begin(); i != boundary.end(); ++i)
-                        {
-                            addSkirtDataForIndex((*i)->index(), height);
-                        }
-
-                        // then create the elements:
-                        int i;
-                        for (i = skirtIndex; i < (int)verts->size() - 2; i += 2)
-                            addSkirtTriangles(i, i + 2);
-
-                        addSkirtTriangles(i, skirtIndex);
-                    }
-                }
-            }
-        }
-
-        // If the boundary doesn't intersect the tile, draw the entire tile
-        // as we normally would. Need to reset the masking marker.
-        else if (r == MaskGenerator::R_BOUNDARY_DOES_NOT_INTERSECT_TILE)
-        {
-            maskSet = 0L;
-            for (osg::Vec3Array::iterator i = texCoords->begin(); i != texCoords->end(); ++i)
-                i->z() = VERTEX_MARKER_GRID;
-        }
-
-        // If the boundary contains the entire tile, draw nothing!
-        else // if (r == MaskGenerator::R_BOUNDARY_CONTAINS_ENTIRE_TILE)
-        {
-            tessellateSurface = false;
-        }
-    }
-
-    // Now tessellate the (unmasked) surface.
-    
-    if (tessellateSurface)
-    {
-    // TODO: do we really need this??
-    bool swapOrientation = !locator->orientationOpenGL();
-
-    for(unsigned j=0; j<tileSize-1; ++j)
-    {
-        for(unsigned i=0; i<tileSize-1; ++i)
-        {
-            int i00;
-            int i01;
-            if (swapOrientation)
-            {
-                i01 = j*tileSize + i;
-                i00 = i01+tileSize;
-            }
-            else
-            {
-                i00 = j*tileSize + i;
-                i01 = i00+tileSize;
-            }
-=======
->>>>>>> f7a922ba
 
             if ( neighborNormals )
             {
@@ -458,14 +348,6 @@
         }
     }
 
-<<<<<<< HEAD
-    // Build skirts for the tile geometry
-        if ( createSkirt )
-    {
-        // SKIRTS:
-        // calculate the skirt extrusion height
-        double height = tileBound.radius() * _options.heightFieldSkirtRatio().get();
-=======
     // By default we tessellate the surface, but if there's a masking set
     // it might replace some or all of our surface geometry.
     bool tessellateSurface = true;
@@ -601,7 +483,6 @@
             // SKIRTS:
             // calculate the skirt extrusion height
             double height = tileBound.radius() * _options.heightFieldSkirtRatio().get();
->>>>>>> f7a922ba
         
             unsigned skirtIndex = verts->size();
 
@@ -625,7 +506,6 @@
 
             addSkirtTriangles( i, skirtIndex );
         }
-    }
     }
 
     return geom.release();
@@ -833,11 +713,6 @@
 
 #ifdef SUPPORTS_VAO
     osg::VertexArrayState* vas = state.getCurrentVertexArrayState();
-<<<<<<< HEAD
-
-=======
-    
->>>>>>> f7a922ba
     if (!state.useVertexArrayObject(_useVertexArrayObject) || vas->getRequiresSetArrays())
     {
         vas->lazyDisablingOfVertexAttributes();
