--- conflicted
+++ resolved
@@ -94,8 +94,7 @@
         }
 
         if (!out.valid())
-<<<<<<< HEAD
-        {
+        {    
             out = createGeometry(
                 tileKey, 
                 tileSize, 
@@ -104,15 +103,9 @@
                 options.morphTerrain().get(),
                 meshEditor,
                 progress);
-
-            if (!meshEditor.hasEdits() && out.valid())
-=======
-        {    
-            out = createGeometry(tileKey, tileSize, meshEditor, progress);
             
             // only store as a shared geometry if there are no constraints.
             if (out.valid() && !meshEditor.hasEdits())
->>>>>>> 7de6bab5
             {
                 Threading::ScopedMutexLock lock(_geometryMapMutex);
                 _geometryMap[geomKey] = out.get();
