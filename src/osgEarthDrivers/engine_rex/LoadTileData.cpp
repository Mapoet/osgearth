--- conflicted
+++ resolved
@@ -83,21 +83,12 @@
         _enableCancel? progress : 0L);
 
     // if the operation was canceled, set the request to abandoned
-<<<<<<< HEAD
-    // so it can potentially rerty later.
-    if (progress && progress->isCanceled())
-    {
-        _dataModel = 0L;
-        //OE_INFO << LC << "Request " << _key.str() << " cancelled" << std::endl;
-        setState(Request::ABANDONED);
-=======
     // so it can potentially retry later.
     if (progress && progress->isCanceled())
     {
         _dataModel = 0L;
         setState(Request::ABANDONED);
         return;
->>>>>>> aabeebb3
     }
 
     // In the terrain engine, we have to keep our elevation rasters in 
