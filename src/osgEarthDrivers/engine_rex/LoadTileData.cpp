/* -*-c++-*- */
/* osgEarth - Dynamic map generation toolkit for OpenSceneGraph
* Copyright 2008-2014 Pelican Mapping
* http://osgearth.org
*
* osgEarth is free software; you can redistribute it and/or modify
* it under the terms of the GNU Lesser General Public License as published by
* the Free Software Foundation; either version 2 of the License, or
* (at your option) any later version.
*
* This program is distributed in the hope that it will be useful,
* but WITHOUT ANY WARRANTY; without even the implied warranty of
* MERCHANTABILITY or FITNESS FOR A PARTICULAR PURPOSE.  See the
* GNU Lesser General Public License for more details.
*
* You should have received a copy of the GNU Lesser General Public License
* along with this program.  If not, see <http://www.gnu.org/licenses/>
*/
#include "LoadTileData"
#include "SurfaceNode"
#include <osgEarth/TerrainEngineNode>
#include <osgEarth/Terrain>
#include <osg/NodeVisitor>

using namespace osgEarth::Drivers::RexTerrainEngine;
using namespace osgEarth;

#define LC "[LoadTileData] "


LoadTileData::LoadTileData(TileNode* tilenode, EngineContext* context) :
_tilenode(tilenode),
_context(context),
_enableCancel(true)
{
    this->setTileKey(tilenode->getKey());
    _mapFrame.setMap(context->getMap());
    _engine = context->getEngine();
}

namespace
{
    struct MyProgress : public ProgressCallback {
        LoadTileData* _req;
        MyProgress(LoadTileData* req) : _req(req) {}
        bool isCanceled() {
            if (_canceled == false && _req->isIdle())
                _canceled = true;
            return ProgressCallback::isCanceled();
        }
    };
}


// invoke runs in the background pager thread.
void
LoadTileData::invoke()
{
    if (!_mapFrame.isValid())
        return;

    // we're in a pager thread, so must lock safe pointers
    // (don't access _context from here!)

    osg::ref_ptr<TileNode> tilenode;
    if (!_tilenode.lock(tilenode))
        return;

    osg::ref_ptr<TerrainEngineNode> engine;
    if (!_engine.lock(engine))
        return;

    // ensure the map frame is up to date:
    if (_mapFrame.needsSync())
        _mapFrame.sync();

    // Only use a progress callback is cancelation is enabled.
    osg::ref_ptr<ProgressCallback> progress = _enableCancel ? new MyProgress(this) : 0L;

    // Assemble all the components necessary to display this tile
    _dataModel = engine->createTileModel(
        _mapFrame,
        tilenode->getKey(),
        _filter,
        progress.get() );

    // if the operation was canceled, set the request to idle and delete any existing data.
    if (progress && (progress->isCanceled() || progress->needsRetry()))
    {
        _dataModel = 0L;
        setState(Request::IDLE);
    }
}


// apply() runs in the update traversal and can safely alter the scene graph
void
LoadTileData::apply(const osg::FrameStamp* stamp)
{
    osg::ref_ptr<EngineContext> context;
    if (!_context.lock(context))
        return;

    // ensure we got an actual datamodel:
    if (_dataModel.valid())
    {
        // ensure it's in sync with the map revision (not out of date):
        if (context->getMap() != NULL && _dataModel->getRevision() == context->getMap()->getDataModelRevision())
        {
            // ensure the tile node hasn't expired:
            osg::ref_ptr<TileNode> tilenode;
            if ( _tilenode.lock(tilenode) )
            {
                const RenderBindings& bindings = context->getRenderBindings();

                // Merge the new data into the tile.
                tilenode->merge(_dataModel.get(), bindings);

                // Mark as complete. TODO: per-data requests will do something different.
                tilenode->setDirty( false );

                OE_DEBUG << LC << "apply " << _dataModel->getKey().str() << "\n";
            }
            else
            {
                OE_DEBUG << LC << "LoadTileData failed; TileNode disappeared\n";
            }
        }
        else
        {
            OE_INFO << LC << "apply " << _dataModel->getKey().str() << " ignored b/c it is out of date\n";
        }

        // Delete the model immediately
        _dataModel = 0L;
    }
}

namespace
{
    // Fake attribute that compiles everything in the TerrainTileModel
    // when the ICO is active.
    struct ModelCompilingAttribute : public osg::Texture2D
    {
<<<<<<< HEAD
        osg::ref_ptr<TerrainTileModel> _dataModel;

=======
        osg::observer_ptr<TerrainTileModel> _dataModel;
        
>>>>>>> 62ef4e5a
        // the ICO calls apply() directly instead of compileGLObjects
        void apply(osg::State& state) const
        {
            osg::ref_ptr<TerrainTileModel> dataModel;
            if (_dataModel.lock(dataModel))
                dataModel->compileGLObjects(state);
        }

        // no need to override release or resize since this is a temporary object
        // that exists only to service the ICO.

        META_StateAttribute(osgEarth, ModelCompilingAttribute, osg::StateAttribute::TEXTURE);
        int compare(const StateAttribute& sa) const { return 0; }
        ModelCompilingAttribute() { }
        ModelCompilingAttribute(const ModelCompilingAttribute& rhs, const osg::CopyOp& copy) { }
    };
}

osg::StateSet*
LoadTileData::createStateSet() const
{
    osg::ref_ptr<osg::StateSet> out;

    osg::ref_ptr<EngineContext> context;
    if (!_context.lock(context))
        return NULL;

    osg::ref_ptr<const osgEarth::Map> map = context->getMap();
    if (_dataModel.valid() && map.valid() &&
        _dataModel->getRevision() == map->getDataModelRevision())
    {
        // This stateset contains a "fake" attribute that the ICO will
        // try to GL-compile, thereby GL-compiling everything in the TerrainTileModel.
        out = new osg::StateSet();
        ModelCompilingAttribute* mca = new ModelCompilingAttribute();
        mca->_dataModel = _dataModel.get();
        out->setTextureAttribute(0, mca, 1);
    }

    return out.release();
}<|MERGE_RESOLUTION|>--- conflicted
+++ resolved
@@ -142,13 +142,8 @@
     // when the ICO is active.
     struct ModelCompilingAttribute : public osg::Texture2D
     {
-<<<<<<< HEAD
-        osg::ref_ptr<TerrainTileModel> _dataModel;
-
-=======
         osg::observer_ptr<TerrainTileModel> _dataModel;
         
->>>>>>> 62ef4e5a
         // the ICO calls apply() directly instead of compileGLObjects
         void apply(osg::State& state) const
         {
