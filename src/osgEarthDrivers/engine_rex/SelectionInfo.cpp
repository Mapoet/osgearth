--- conflicted
+++ resolved
@@ -19,37 +19,12 @@
 #include "SelectionInfo"
 #include <osgEarth/TileKey>
 
-<<<<<<< HEAD
-#include <osg/CullStack>
-
-#ifndef INT32_MAX
-#define INT32_MAX 2147483647
-#endif
-
-using namespace osgEarth::Drivers::RexTerrainEngine;
-=======
 using namespace osgEarth::REX;
->>>>>>> 5db22666
 using namespace osgEarth;
 
 #define LC "[SelectionInfo] "
 
 const double SelectionInfo::_morphStartRatio = 0.66;
-
-// Reverse-engineers the LOD scale that is active in the cull visitor.
-// Why not just call getLODScale()? Because if someone (mak) overrides
-// CullVisitor::getDistanceToViewPoint(), they can alter the return value in
-// other ways. This function will detect that.
-float SelectionInfo::computeRangeScale(osg::NodeVisitor* nv) const
-{
-   osg::CullStack& cs = *dynamic_cast<osg::CullStack*>(nv);
-   const osg::Vec3 viewLocal = cs.getViewPointLocal();
-   osg::Vec3 viewVector = cs.getLookVectorLocal();
-   viewVector.normalize();
-   osg::Vec3 point = viewLocal + viewVector*_lods[0]._visibilityRange;
-   float distance = nv->getDistanceToViewPoint(point, true);
-   return distance / _lods[0]._visibilityRange;
-}
 
 const SelectionInfo::LOD&
 SelectionInfo::getLOD(unsigned lod) const
@@ -86,8 +61,6 @@
 
     _lods.resize(numLods);
 
-    OE_INFO << LC << "LOD Ranges:\n";
-
     for (unsigned lod = 0; lod <= maxLod; ++lod)
     {
         unsigned tx, ty;
@@ -99,11 +72,6 @@
         _lods[lod]._visibilityRange = range;
         _lods[lod]._minValidTY = 0;
         _lods[lod]._maxValidTY = INT32_MAX;
-<<<<<<< HEAD
-
-        //OE_INFO << LC << "  " << lod << " = " << range << std::endl;
-=======
->>>>>>> 5db22666
     }
     
     double metersPerEquatorialDegree = (profile->getSRS()->getEllipsoid()->getRadiusEquator() * 2.0 * osg::PI) / 360.0;
