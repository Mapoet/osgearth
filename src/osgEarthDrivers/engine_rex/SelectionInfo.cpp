--- conflicted
+++ resolved
@@ -17,15 +17,7 @@
 * along with this program.  If not, see <http://www.gnu.org/licenses/>
 */
 #include "SelectionInfo"
-<<<<<<< HEAD
-#include "SurfaceNode"
-#include "RexTerrainEngineOptions"
-
-#include <osgEarth/Profile>
-#include <osg/CullStack>
-=======
 #include <osgEarth/TileKey>
->>>>>>> f7a922ba
 
 using namespace osgEarth::Drivers::RexTerrainEngine;
 using namespace osgEarth;
@@ -34,7 +26,6 @@
 
 const double SelectionInfo::_morphStartRatio = 0.66;
 
-<<<<<<< HEAD
 // Reverse-engineers the LOD scale that is active in the cull visitor.
 // Why not just call getLODScale()? Because if someone (mak) overrides
 // CullVisitor::getDistanceToViewPoint(), they can alter the return value in
@@ -50,41 +41,12 @@
    return distance / visParameters(0)._visibilityRange;
 }
 
-unsigned SelectionInfo::lodForMorphing(bool isProjected)
-=======
 const SelectionInfo::LOD&
 SelectionInfo::getLOD(unsigned lod) const
->>>>>>> f7a922ba
 {
     static SelectionInfo::LOD s_dummy;
 
-<<<<<<< HEAD
-double SelectionInfo::morphStartRatio(void) 
-{
-    return _fMorphStartRatio;
-}
-
-unsigned SelectionInfo::numLods(void) const
-{
-    return _numLods;
-}
-
-unsigned SelectionInfo::gridDimX(void) const
-{
-    return _uiGridDimensions.first;
-}
-
-unsigned SelectionInfo::gridDimY(void) const
-{
-    return _uiGridDimensions.second;
-}
-
-VisParameters SelectionInfo::visParameters(unsigned lod) const
-{
-    if (lod-_uiFirstLOD>=_vecVisParams.size())
-=======
     if (lod-_firstLOD >= _lods.size())
->>>>>>> f7a922ba
     {
         // note, this can happen if firstLOD() is set
         OE_DEBUG << LC <<"Index out of bounds"<<std::endl;
@@ -96,16 +58,7 @@
 void
 SelectionInfo::initialize(unsigned firstLod, unsigned maxLod, const Profile* profile, double mtrf, bool restrictPolarSubdivision)
 {
-<<<<<<< HEAD
-    return _vecVisParams.size()>0;
-}
-
-void SelectionInfo::initialize(unsigned uiFirstLod, unsigned uiMaxLod, unsigned uiTileSize, const Profile* profile, double mtrf)
-{
-    if (initialized())
-=======
     if (getNumLODs() > 0)
->>>>>>> f7a922ba
     {
         OE_INFO << LC <<"Error: Selection Information already initialized"<<std::endl;
         return;
@@ -116,8 +69,6 @@
         OE_INFO << LC <<"Error: Inconsistent First and Max LODs"<<std::endl;
         return;
     }
-    _uiGridDimensions.first  = uiTileSize;
-    _uiGridDimensions.second = uiTileSize;
 
     _firstLOD = firstLod;
 
@@ -133,14 +84,9 @@
         GeoExtent e = key.getExtent();
         GeoCircle c = e.computeBoundingGeoCircle();
         double range = c.getRadius() * mtrf * 2.0;
-<<<<<<< HEAD
-
-        _vecVisParams[lod]._visibilityRange = range;
-=======
         _lods[lod]._visibilityRange = range;
         _lods[lod]._minValidTY = 0;
         _lods[lod]._maxValidTY = INT32_MAX;
->>>>>>> f7a922ba
     }
     
     double metersPerEquatorialDegree = (profile->getSRS()->getEllipsoid()->getRadiusEquator() * 2.0 * osg::PI) / 360.0;
