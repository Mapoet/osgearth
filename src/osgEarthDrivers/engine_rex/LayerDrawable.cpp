/* -*-c++-*- */
/* osgEarth - Geospatial SDK for OpenSceneGraph
 * Copyright 2008-2014 Pelican Mapping
 * http://osgearth.org
 *
 * osgEarth is free software; you can redistribute it and/or modify
 * it under the terms of the GNU Lesser General Public License as published by
 * the Free Software Foundation; either version 2 of the License, or
 * (at your option) any later version.
 *
 * This program is distributed in the hope that it will be useful,
 * but WITHOUT ANY WARRANTY; without even the implied warranty of
 * MERCHANTABILITY or FITNESS FOR A PARTICULAR PURPOSE.  See the
 * GNU Lesser General Public License for more details.
 *
 * You should have received a copy of the GNU Lesser General Public License
 * along with this program.  If not, see <http://www.gnu.org/licenses/>
 */
#include "LayerDrawable"
<<<<<<< HEAD
#include <osg/ConcurrencyViewerMacros>

=======
#include "TerrainRenderData"
>>>>>>> f7a922ba

using namespace osgEarth::Drivers::RexTerrainEngine;

#undef  LC
#define LC "[LayerDrawable] "


LayerDrawable::LayerDrawable() :
_renderType(Layer::RENDERTYPE_TERRAIN_SURFACE),
<<<<<<< HEAD
_order(0),
=======
_drawOrder(0),
>>>>>>> f7a922ba
_layer(0L),
_visibleLayer(0L),
_imageLayer(0L),
_clearOsgState(false),
_draw(true)
{
    setDataVariance(DYNAMIC);
    setUseDisplayList(false);
    setUseVertexBufferObjects(true);
    _tiles.reserve(128);
}

LayerDrawable::~LayerDrawable()
{
    // Drawable's DTOR will release GL objects on any attached stateset;
    // we don't want that because our Layer stateset is shared and re-usable.
    // So detach it before OSG has a chance to do so.
    setStateSet(0L);
}

namespace
{
    // Hack State so we can dirty the texture attrs without dirtying the other 
    // attributes (as dirtyAllAttributes() would do.
    struct StateEx : public osg::State
    {
        void dirtyAllTextureAttributes()
        {
            // dirtyAllTextureAttributes. (Don't call state->dirtyAllAttributes because that
            // will mess up positional state attributes like light sources)
            for (TextureAttributeMapList::iterator tamItr = _textureAttributeMapList.begin();
                tamItr != _textureAttributeMapList.end();
                ++tamItr)
            {
                osg::State::AttributeMap& attributeMap = *tamItr;
                for (osg::State::AttributeMap::iterator aitr = attributeMap.begin();
                    aitr != attributeMap.end();
                    ++aitr)
                {
                    osg::State::AttributeStack& as = aitr->second;
                    as.last_applied_attribute = 0;
                    as.changed = true;
                }
            }
        }
    };
}


void
LayerDrawable::drawImplementation(osg::RenderInfo& ri) const
{
    //OE_INFO << LC << (_layer ? _layer->getName() : "[empty]") << " tiles=" << _tiles.size() << std::endl;

    // Get this context's state values:
    PerContextDrawState& ds = _drawState->getPCDS(ri.getContextID());

    ds.refresh(ri, _drawState->_bindings);

<<<<<<< HEAD
    std::string buf("oe_draw_layer::");
    buf += getName();
    ds._ext->glPushDebugGroup(GL_DEBUG_SOURCE_THIRD_PARTY, 1, -1, buf.c_str());
    osg::CVMarkerSeries objectCreation("Main Thread");
    osg::CVSpan creationSpan(objectCreation, 4, buf.c_str());

    if (_layer)
    {
        if (ds._layerUidUL >= 0)
            ds._ext->glUniform1i(ds._layerUidUL,      (GLint)_layer->getUID());
        if (ds._layerOpacityUL >= 0 && _visibleLayer)
            ds._ext->glUniform1f(ds._layerOpacityUL,  (GLfloat)_visibleLayer->getOpacity());
        if (ds._layerMinRangeUL >= 0 && _visibleLayer)
            ds._ext->glUniform1f(ds._layerMinRangeUL, (GLfloat)_visibleLayer->getMinVisibleRange());
        if (ds._layerMaxRangeUL >= 0 && _visibleLayer)
            ds._ext->glUniform1f(ds._layerMaxRangeUL, (GLfloat)_visibleLayer->getMaxVisibleRange());
=======
    if (ds._layerUidUL >= 0)
    {
        GLint uid = _layer ? (GLint)_layer->getUID() : (GLint)-1;
        ds._ext->glUniform1i(ds._layerUidUL, uid);
>>>>>>> f7a922ba
    }
    else
    {
        // This just means that the fragment shader for this layer doesn't use oe_layer_uid
    }

    for (DrawTileCommands::const_iterator tile = _tiles.begin(); tile != _tiles.end(); ++tile)
    {
        tile->draw(ri, *_drawState, 0L);
    }

    // If set, dirty all OSG state to prevent any leakage - this is sometimes
    // necessary when doing custom OpenGL within a Drawable.
    if (_clearOsgState)
    {
        // Dirty the texture attributes so OSG can properly reset them
        // NOTE: cannot call state.dirtyAllAttributes, because that would invalidate
        // positional state like light sources!
        reinterpret_cast<StateEx*>(ri.getState())->dirtyAllTextureAttributes();

        // NOTE: this is a NOOP in OSG 3.5.x, but not in 3.4.x ... Later we will need to
        // revisit whether to call disableAllVertexArrays() in 3.5.x instead.
        ri.getState()->dirtyAllVertexArrays();
        
        // unbind local buffers when finished.
        ds._ext->glBindBuffer(GL_ARRAY_BUFFER_ARB,0);
        ds._ext->glBindBuffer(GL_ELEMENT_ARRAY_BUFFER_ARB,0);

        // gw: no need to do this, in fact it will cause positional attributes
        // (light clip planes and lights) to immediately be reapplied under the
        // current MVM, which will by definition be wrong!)
        //ri.getState()->apply();
    }
    ds._ext->glPopDebugGroup();
}<|MERGE_RESOLUTION|>--- conflicted
+++ resolved
@@ -17,12 +17,9 @@
  * along with this program.  If not, see <http://www.gnu.org/licenses/>
  */
 #include "LayerDrawable"
-<<<<<<< HEAD
+#include "TerrainRenderData"
 #include <osg/ConcurrencyViewerMacros>
 
-=======
-#include "TerrainRenderData"
->>>>>>> f7a922ba
 
 using namespace osgEarth::Drivers::RexTerrainEngine;
 
@@ -32,11 +29,7 @@
 
 LayerDrawable::LayerDrawable() :
 _renderType(Layer::RENDERTYPE_TERRAIN_SURFACE),
-<<<<<<< HEAD
-_order(0),
-=======
 _drawOrder(0),
->>>>>>> f7a922ba
 _layer(0L),
 _visibleLayer(0L),
 _imageLayer(0L),
@@ -96,29 +89,16 @@
 
     ds.refresh(ri, _drawState->_bindings);
 
-<<<<<<< HEAD
     std::string buf("oe_draw_layer::");
     buf += getName();
     ds._ext->glPushDebugGroup(GL_DEBUG_SOURCE_THIRD_PARTY, 1, -1, buf.c_str());
     osg::CVMarkerSeries objectCreation("Main Thread");
     osg::CVSpan creationSpan(objectCreation, 4, buf.c_str());
 
-    if (_layer)
-    {
-        if (ds._layerUidUL >= 0)
-            ds._ext->glUniform1i(ds._layerUidUL,      (GLint)_layer->getUID());
-        if (ds._layerOpacityUL >= 0 && _visibleLayer)
-            ds._ext->glUniform1f(ds._layerOpacityUL,  (GLfloat)_visibleLayer->getOpacity());
-        if (ds._layerMinRangeUL >= 0 && _visibleLayer)
-            ds._ext->glUniform1f(ds._layerMinRangeUL, (GLfloat)_visibleLayer->getMinVisibleRange());
-        if (ds._layerMaxRangeUL >= 0 && _visibleLayer)
-            ds._ext->glUniform1f(ds._layerMaxRangeUL, (GLfloat)_visibleLayer->getMaxVisibleRange());
-=======
     if (ds._layerUidUL >= 0)
     {
         GLint uid = _layer ? (GLint)_layer->getUID() : (GLint)-1;
         ds._ext->glUniform1i(ds._layerUidUL, uid);
->>>>>>> f7a922ba
     }
     else
     {
