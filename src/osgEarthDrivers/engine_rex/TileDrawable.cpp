/* -*-c++-*- */
/* osgEarth - Geospatial SDK for OpenSceneGraph
* Copyright 2008-2014 Pelican Mapping
* http://osgearth.org
*
* osgEarth is free software; you can redistribute it and/or modify
* it under the terms of the GNU Lesser General Public License as published by
* the Free Software Foundation; either version 2 of the License, or
* (at your option) any later version.
*
* This program is distributed in the hope that it will be useful,
* but WITHOUT ANY WARRANTY; without even the implied warranty of
* MERCHANTABILITY or FITNESS FOR A PARTICULAR PURPOSE.  See the
* GNU Lesser General Public License for more details.
*
* You should have received a copy of the GNU Lesser General Public License
* along with this program.  If not, see <http://www.gnu.org/licenses/>
*/
#include "TileDrawable"
#include "EngineContext"

#include <osg/Version>
#include <iterator>
#include <osgEarth/Registry>
#include <osgEarth/Capabilities>
#include <osgEarth/ImageUtils>

using namespace osg;
using namespace osgEarth::Drivers::RexTerrainEngine;
using namespace osgEarth;

#define LC "[TileDrawable] "

//........................................................................

ModifyBoundingBoxCallback::ModifyBoundingBoxCallback(EngineContext* engine) : 
_engine(engine)
{ 
    //nop
}

void
ModifyBoundingBoxCallback::operator()(const TileKey& key, osg::BoundingBox& bbox)
{
    _engine->getEngine()->fireModifyTileBoundingBoxCallbacks(key, bbox);

    osg::ref_ptr<const Map> map = _engine->getMap();
    if (map.valid())
    {
        LayerVector layers;
        map->getLayers(layers);

        for (LayerVector::const_iterator layer = layers.begin(); layer != layers.end(); ++layer)
        {
            if (layer->valid())
            {
                layer->get()->modifyTileBoundingBox(key, bbox);
            }
        }
    }
}
//........................................................................

TileDrawable::TileDrawable(const TileKey& key,
                           SharedGeometry* geometry,
                           int            tileSize) :
osg::Drawable( ),
_key         ( key ),
_geom        ( geometry ),
_tileSize    ( tileSize ),
<<<<<<< HEAD
_bboxCB      ( 0L )
=======
_bboxRadius  ( 1.0 )
>>>>>>> f7a922ba
{   
    // a mesh to materialize the heightfield for functors
    _mesh = new osg::Vec3f[ tileSize*tileSize ];
    
    // allocate and prepopulate mesh index array. 
    // TODO: This is the same for all tiles (of the same tilesize)
    // so perhaps in the future we can just share it.
    _meshIndices = new GLuint[ (tileSize-1)*(tileSize-1)*6 ];
    
    GLuint* k = &_meshIndices[0];
    for(int t=0; t<_tileSize-1; ++t)
    {
        for(int s=0; s<_tileSize-1; ++s)
        {
            int i00 = t*_tileSize + s;
            int i10 = i00 + 1;
            int i01 = i00 + _tileSize;
            int i11 = i01 + 1;

            *k++ = i00; *k++ = i10; *k++ = i01;
            *k++ = i01; *k++ = i10; *k++ = i11;
        }
    }
    
    // builds the initial mesh.
    setElevationRaster(0L, osg::Matrixf::identity());
}

TileDrawable::~TileDrawable()
{
    delete [] _meshIndices;
    delete [] _mesh;
}

void
TileDrawable::setElevationRaster(const osg::Image*   image,
                                 const osg::Matrixf& scaleBias)
{
    _elevationRaster = image;
    _elevationScaleBias = scaleBias;

    if (osg::equivalent(0.0f, _elevationScaleBias(0,0)) ||
        osg::equivalent(0.0f, _elevationScaleBias(1,1)))
    {
        OE_WARN << "("<<_key.str()<<") precision error\n";
    }
    
    const osg::Vec3Array& verts = *static_cast<osg::Vec3Array*>(_geom->getVertexArray());

    if ( _elevationRaster.valid() )
    {
        const osg::Vec3Array& normals = *static_cast<osg::Vec3Array*>(_geom->getNormalArray());

        //OE_INFO << LC << _key.str() << " - rebuilding height cache" << std::endl;

        ImageUtils::PixelReader elevation(_elevationRaster.get());
        elevation.setBilinear(true);

        float
            scaleU = _elevationScaleBias(0,0),
            scaleV = _elevationScaleBias(1,1),
            biasU  = _elevationScaleBias(3,0),
            biasV  = _elevationScaleBias(3,1);

        if ( osg::equivalent(scaleU, 0.0f) || osg::equivalent(scaleV, 0.0f) )
        {
            OE_WARN << LC << "Precision loss in tile " << _key.str() << "\n";
        }
    
        for(int t=0; t<_tileSize; ++t)
        {
            float v = (float)t / (float)(_tileSize-1);
            v = v*scaleV + biasV;

            for(int s=0; s<_tileSize; ++s)
            {
                float u = (float)s / (float)(_tileSize-1);
                u = u*scaleU + biasU;

                unsigned index = t*_tileSize+s;
                _mesh[index] = verts[index] + normals[index] * elevation(u, v).r();
            }
        }
    }

    else
    {
        for (int i = 0; i < _tileSize*_tileSize; ++i)
        {
            _mesh[i] = verts[i];
        }
    }

    dirtyBound();    
}

// Functor supplies triangles to things like IntersectionVisitor, ComputeBoundsVisitor, etc.
void
TileDrawable::accept(osg::PrimitiveFunctor& f) const
{
    f.setVertexArray(_tileSize*_tileSize, _mesh);
    f.drawElements(GL_TRIANGLES, (_tileSize - 1)*(_tileSize-1)*6, _meshIndices);
}

osg::BoundingSphere
TileDrawable::computeBound() const
{
    return osg::BoundingSphere(getBoundingBox());
}

osg::BoundingBox
TileDrawable::computeBoundingBox() const
{
    osg::BoundingBox box;

    // core bbox created from the mesh:
    for(unsigned i=0; i<_tileSize*_tileSize; ++i)
    {
        box.expandBy(_mesh[i]);
    }

    // finally see if any of the layers request a bbox change:
    if (_bboxCB)
    {
        (*_bboxCB)(_key, box);
    }

    _bboxRadius = box.radius();

    return box;
}<|MERGE_RESOLUTION|>--- conflicted
+++ resolved
@@ -68,11 +68,7 @@
 _key         ( key ),
 _geom        ( geometry ),
 _tileSize    ( tileSize ),
-<<<<<<< HEAD
-_bboxCB      ( 0L )
-=======
 _bboxRadius  ( 1.0 )
->>>>>>> f7a922ba
 {   
     // a mesh to materialize the heightfield for functors
     _mesh = new osg::Vec3f[ tileSize*tileSize ];
