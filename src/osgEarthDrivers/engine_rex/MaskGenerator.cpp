--- conflicted
+++ resolved
@@ -22,10 +22,7 @@
 #include <osgEarth/Locators>
 #include <osgEarth/Map>
 #include <osgEarth/MapInfo>
-<<<<<<< HEAD
-=======
 #include <osgEarth/ModelLayer>
->>>>>>> f7a922ba
 #include <osgEarthSymbology/Geometry>
 
 #include <osgUtil/DelaunayTriangulator>
@@ -168,8 +165,6 @@
         if ( layer->getMinLevel() <= key.getLevelOfDetail() )
         {
             setupMaskRecord(MapInfo(map), layer->getOrCreateMaskBoundary( 1.0, key.getExtent().getSRS(), (ProgressCallback*)0L ) );
-<<<<<<< HEAD
-=======
         }
 
         // add masks from model layers with embedded masks?
@@ -182,7 +177,6 @@
             {
                 setupMaskRecord(MapInfo(map), layer->getOrCreateMaskBoundary(1.0f, key.getExtent().getSRS(), (ProgressCallback*)0L) );
             }
->>>>>>> f7a922ba
         }
     }
 }
@@ -382,7 +376,6 @@
             }						
         }
     }
-<<<<<<< HEAD
 
     double patchArea = patchPoly->getSignedArea2D();
 
@@ -392,17 +385,6 @@
     osg::Vec3Array* constraintVerts = new osg::Vec3Array();
     dc->setVertexArray(constraintVerts);
 
-=======
-
-    double patchArea = patchPoly->getSignedArea2D();
-
-    std::set<osg::Vec3d, less_2d> boundaryVerts;
-
-    osg::ref_ptr<osgUtil::DelaunayConstraint> dc = new osgUtil::DelaunayConstraint();
-    osg::Vec3Array* constraintVerts = new osg::Vec3Array();
-    dc->setVertexArray(constraintVerts);
-
->>>>>>> f7a922ba
     // Use delaunay triangulation for stitching:
     for (MaskRecordVector::iterator mr = _maskRecords.begin();mr != _maskRecords.end();mr++)
     {
@@ -529,7 +511,6 @@
                     double p1x = ((int)(p1.x() * 1000000)) / 1000000.0L;
                     double p3x = ((int)(p3.x() * 1000000)) / 1000000.0L;
                     double p2x = ((int)(p2.x() * 1000000)) / 1000000.0L;
-<<<<<<< HEAD
 
                     double p1y = ((int)(p1.y() * 1000000)) / 1000000.0L;
                     double p3y = ((int)(p3.y() * 1000000)) / 1000000.0L;
@@ -542,20 +523,6 @@
                         double lt = (osg::Vec2d(p3.x(), p3.y()) - osg::Vec2d(p1.x(), p1.y())).length();
                         double zmag = p3.z() - p1.z();
 
-=======
-
-                    double p1y = ((int)(p1.y() * 1000000)) / 1000000.0L;
-                    double p3y = ((int)(p3.y() * 1000000)) / 1000000.0L;
-                    double p2y = ((int)(p2.y() * 1000000)) / 1000000.0L;
-
-                    if ((p1x < p3x ? p2x >= p1x && p2x <= p3x : p2x >= p3x && p2x <= p1x) &&
-                        (p1y < p3y ? p2y >= p1y && p2y <= p3y : p2y >= p3y && p2y <= p1y))
-                    {
-                        double l1 =(osg::Vec2d(p2.x(), p2.y()) - osg::Vec2d(p1.x(), p1.y())).length();
-                        double lt = (osg::Vec2d(p3.x(), p3.y()) - osg::Vec2d(p1.x(), p1.y())).length();
-                        double zmag = p3.z() - p1.z();
-
->>>>>>> f7a922ba
                         double foundZ = (l1 / lt) * zmag + p1.z();
 
                         double mRatio = 1.0;
@@ -670,11 +637,7 @@
             neighbors->push_back( local );  
 
         // set up text coords
-<<<<<<< HEAD
-        texCoords->push_back(osg::Vec3f(it->x(), it->y(), isBoundary ? VERTEX_MARKER_BOUNDARY : VERTEX_MARKER_PATCH));
-=======
         texCoords->push_back( osg::Vec3f(it->x(), it->y(), isBoundary ? VERTEX_MARKER_BOUNDARY : VERTEX_MARKER_PATCH) );
->>>>>>> f7a922ba
     }
 
     // Get triangles from triangulator and add as primitive set to the geometry
@@ -690,15 +653,9 @@
     // Construct the output triangle set.
     out_elements = new osg::DrawElementsUInt(tris->getMode());
     out_elements->reserve(tris->size());
-<<<<<<< HEAD
 
     const osg::MixinVector<GLuint> ins = tris->asVector();
 
-=======
-
-    const osg::MixinVector<GLuint> ins = tris->asVector();
-
->>>>>>> f7a922ba
     for (osg::MixinVector<GLuint>::const_iterator it = ins.begin(); it != ins.end(); ++it)
     {
         unsigned i0 = vertsOffset + *it++;
@@ -751,22 +708,14 @@
 
         if (i > min_i && i < max_i && j > min_j && j < max_j)
         {
-<<<<<<< HEAD
-           marker = VERTEX_MARKER_DISCARD; // contained by patch
-=======
             marker = VERTEX_MARKER_DISCARD; // contained by patch
->>>>>>> f7a922ba
         }
         else if ((i == min_i && j >= min_j && j <= max_j) ||
                  (i == max_i && j >= min_j && j <= max_j) ||
                  (j == min_j && i >= min_i && i <= max_i) ||
                  (j == max_j && i >= min_i && i <= max_i))
         {
-<<<<<<< HEAD
-           marker = VERTEX_MARKER_PATCH;
-=======
             marker = VERTEX_MARKER_PATCH;
->>>>>>> f7a922ba
         }
     }
 
