--- conflicted
+++ resolved
@@ -153,13 +153,8 @@
 _batchUpdateInProgress( false ),
 _refreshRequired      ( false ),
 _stateUpdateRequired  ( false ),
-<<<<<<< HEAD
-_rasterizer           ( 0L ),
-_renderModelUpdateRequired( false )
-=======
 _renderModelUpdateRequired( false ),
 _rasterizer(0L)
->>>>>>> f7a922ba
 {
     // Necessary for pager object data
     this->setName("osgEarth.RexTerrainEngineNode");
@@ -284,12 +279,6 @@
     TerrainOptions myOptions = options;
     myOptions.enableMercatorFastPath() = false;
 
-<<<<<<< HEAD
-    // A callback for overriding bounding boxes for tiles
-    _modifyBBoxCallback = new ModifyBoundingBoxCallback(map);
-
-=======
->>>>>>> f7a922ba
     // merge in the custom options:
     _terrainOptions.merge( myOptions );
 
@@ -314,11 +303,7 @@
         _terrainOptions.morphTerrain() = false;
     }
 
-<<<<<<< HEAD
-    // if the envvar for tile expiration is set, overide the options setting
-=======
     // if the envvar for tile expiration is set, override the options setting
->>>>>>> f7a922ba
     const char* val = ::getenv("OSGEARTH_EXPIRATION_THRESHOLD");
     if ( val )
     {
@@ -346,12 +331,8 @@
     // live tiles of the current map revision so they can inrementally update
     // themselves if necessary.
     _liveTiles = new TileNodeRegistry("live");
-<<<<<<< HEAD
-    _liveTiles->setMapRevision( map->getDataModelRevision() );
-=======
     _liveTiles->setMapRevision(map->getDataModelRevision());
     _liveTiles->setNotifyNeighbors(_terrainOptions.normalizeEdges() == true);
->>>>>>> f7a922ba
 
     // A resource releaser that will call releaseGLObjects() on expired objects.
     _releaser = new ResourceReleaser();
@@ -404,11 +385,7 @@
 
     // Establish a new engine context
     _engineContext = new EngineContext(
-<<<<<<< HEAD
-		map,
-=======
         map,
->>>>>>> f7a922ba
         this, // engine
         _geometryPool.get(),
         _loader.get(),
@@ -424,17 +401,10 @@
 
     _selectionInfo.initialize(
         0u, // always zero, not the terrain options firstLOD
-<<<<<<< HEAD
-        std::min( _terrainOptions.maxLOD().get(), maxLOD ),
-        _terrainOptions.tileSize().get(),
-		map->getProfile(), 
-        _terrainOptions.minTileRangeFactor().get() );
-=======
         osg::minimum( _terrainOptions.maxLOD().get(), maxLOD ),
         map->getProfile(),
         _terrainOptions.minTileRangeFactor().get(),
         _terrainOptions.adaptivePolarRangeFactor().get() );
->>>>>>> f7a922ba
 
     // set up the initial graph
     refresh();
@@ -553,7 +523,6 @@
 void
 RexTerrainEngineNode::dirtyTerrain()
 {
-<<<<<<< HEAD
 //VRV_PATCH: start
    if (_terrain)
    {
@@ -562,12 +531,8 @@
 //VRV_PATCH: end
     if ( _terrain )
     {
-        this->removeChild( _terrain );
-    }
-=======
-    _terrain->releaseGLObjects();
-    _terrain->removeChildren(0, _terrain->getNumChildren());
->>>>>>> f7a922ba
+          _terrain->removeChildren(0, _terrain->getNumChildren());
+    }
 
     // clear the loader:
     _loader->clear();
@@ -684,9 +649,6 @@
         TerrainCuller culler(cv, this->getEngineContext());
 
         // Prepare the culler with the set of renderable layers:
-<<<<<<< HEAD
-        culler.setup(getMap(), _cachedLayerExtents, this->getEngineContext()->getRenderBindings(), _selectionInfo);
-=======
         culler.setup(getMap(), _cachedLayerExtents, this->getEngineContext()->getRenderBindings());
 
 #ifdef PROFILE
@@ -694,7 +656,6 @@
         static double times_total = 0.0;
         osg::Timer_t s1 = osg::Timer::instance()->tick();
 #endif
->>>>>>> f7a922ba
 
         // Assemble the terrain drawables:
         _terrain->accept(culler);
@@ -744,12 +705,8 @@
             {
                 lastLayer = i->get();
 
-<<<<<<< HEAD
-                // if this is a RENDERTYPE_TERRAIN_SURFACE, we need to activate the default surface state set.
-=======
                 // if this is a RENDERTYPE_TERRAIN_SURFACE, we need to activate either the
                 // default surface state set or the image layer state set.
->>>>>>> f7a922ba
                 if (lastLayer->_renderType == Layer::RENDERTYPE_TERRAIN_SURFACE)
                 {
                     if (!surfaceStateSetPushed)
@@ -854,11 +811,7 @@
         _releaser->accept(nv);
 
         if (_rasterizer)
-<<<<<<< HEAD
-        _rasterizer->accept(nv);
-=======
             _rasterizer->accept(nv);
->>>>>>> f7a922ba
     }
 
     else
@@ -963,21 +916,6 @@
     // Dimension of each tile in vertices
     unsigned tileSize = getEngineContext()->getOptions().tileSize().get();
 
-<<<<<<< HEAD
-    bool includeTilesWithMasks = (flags & CREATE_TILE_INCLUDE_TILES_WITH_MASKS) != 0;
-    bool includeTilesWithoutMasks = (flags & CREATE_TILE_INCLUDE_TILES_WITHOUT_MASKS) != 0;
-
-    TileKey rootkey = area.valid() ? area : model->getKey();
-    const SpatialReference* srs = rootkey.getExtent().getSRS();
-
-    // Find the axis aligned bounding box of the mask boundary for each layer
-    MaskLayerVector maskLayers;
-    getMap()->getLayers(maskLayers);
-
-    std::vector<MinMax> boundaryMinMaxes;
-
-    for (MaskLayerVector::iterator iLayer = maskLayers.begin(); iLayer != maskLayers.end(); ++iLayer)
-=======
     optional<bool> hasMasks(false);
 
     // Trivial rejection test for masking geometry. Check at the top level and
@@ -994,7 +932,6 @@
     // ref LOD that match up with the main tile key in the model.
     std::vector<TileKey> keys;
     if (referenceLOD > model->getKey().getLOD())
->>>>>>> f7a922ba
     {
        MaskLayer* layer = iLayer->get();
        osg::Vec3dArray* boundary = layer->getOrCreateMaskBoundary(1.0, srs, (ProgressCallback*)0L);
@@ -1107,23 +1044,17 @@
 
     // group to hold all the tiles
     osg::Group* group = new osg::Group();
-<<<<<<< HEAD
     
-=======
+    MapInfo mapInfo(getMap());
 
     maskGenerator = 0L;
 
->>>>>>> f7a922ba
     MapInfo mapInfo(getMap());
 
     for (std::vector<TileKey>::const_iterator key = keys.begin(); key != keys.end(); ++key)
     {
         // Mask generator creates geometry from masking boundaries when they exist.
-<<<<<<< HEAD
-       osg::ref_ptr<MaskGenerator> maskGenerator = new MaskGenerator(*key, tileSize, getMap());
-=======
         maskGenerator = new MaskGenerator(*key, tileSize, getMap());
->>>>>>> f7a922ba
 
         if (maskGenerator->hasMasks() == true && includeTilesWithMasks == false)
             continue;
@@ -1181,11 +1112,7 @@
                         osg::Vec3& tileCoord = (*tileCoords)[i];
 
                         // Skip verts on a masking boundary since their elevations are hard-wired.
-<<<<<<< HEAD
-                        if (tileCoord.z() != VERTEX_MARKER_BOUNDARY)
-=======
                         if ((VERTEX_MARKER_BOUNDARY & (int)tileCoord.z()) == 0) // if BOUNARY bit not set
->>>>>>> f7a922ba
                         {
                             osg::Vec3d n = osg::Vec3d(tileCoord.x(), tileCoord.y(), 0);
                             n = n * scaleBias;
@@ -1460,16 +1387,6 @@
                     }
                 }
             }
-<<<<<<< HEAD
-
-            // For an image layer, attach the default fragment shader:
-            Shaders shaders;
-            osg::StateSet* stateSet = imageLayer->getOrCreateStateSet();
-            VirtualProgram* vp = VirtualProgram::getOrCreate(stateSet);
-            vp->setName("RexEngine:ImageLayer");
-            shaders.load(vp, shaders.ENGINE_FRAG);
-=======
->>>>>>> f7a922ba
         }
 
         else
@@ -1629,13 +1546,7 @@
 
         surfaceStateSet->addUniform(new osg::Uniform("oe_terrain_color", _terrainOptions.color().get()));
 
-<<<<<<< HEAD
-            // Functions that affect only the terrain surface:
-            VirtualProgram* surfaceVP = VirtualProgram::getOrCreate(surfaceStateSet);
-            surfaceVP->setName("Rex Surface");
-=======
         surfaceStateSet->addUniform(new osg::Uniform("oe_terrain_altitude", (float)0.0f));
->>>>>>> f7a922ba
 
         surfaceStateSet->setDefine("OE_TERRAIN_RENDER_IMAGERY");
 
@@ -1723,31 +1634,8 @@
 
             for( int i=0; i<imageLayers.size(); ++i )
             {
-<<<<<<< HEAD
-                // Color filter frag function:
-                std::string fs_colorfilters =
-                    "#version " GLSL_VERSION_STR "\n"
-                    GLSL_DEFAULT_PRECISION_FLOAT "\n"
-                    "uniform int oe_layer_uid; \n"
-                    "$COLOR_FILTER_HEAD"
-                    "void oe_rexEngine_applyFilters(inout vec4 color) \n"
-                    "{ \n"
-                        "$COLOR_FILTER_BODY"
-                    "} \n";
-
-                std::stringstream cf_head;
-                std::stringstream cf_body;
-                const char* I = "    ";
-
-                bool ifStarted = false;
-                ImageLayerVector imageLayers;
-                getMap()->getLayers(imageLayers);
-
-                for( int i=0; i<imageLayers.size(); ++i )
-=======
                 ImageLayer* layer = imageLayers[i].get();
                 if ( layer->getEnabled() )
->>>>>>> f7a922ba
                 {
                     // install Color Filter function calls:
                     const ColorFilterChain& chain = layer->getColorFilters();
@@ -1770,19 +1658,7 @@
                 }
             }
 
-<<<<<<< HEAD
-            // Apply uniforms for sampler bindings:
-            OE_DEBUG << LC << "Render Bindings:\n";
-            osg::ref_ptr<osg::Texture> tex = new osg::Texture2D(ImageUtils::createEmptyImage(1,1));
-//VRV_PATCH: start
-            // fixes invalid enumerant errors because source format is internal format if nothing is specified
-            // and that's a wrong enumerant for glTexImage2D call
-            tex->setSourceFormat(GL_RGBA);
-//VRV_PATCH: end
-            for (unsigned i = 0; i < _renderBindings.size(); ++i)
-=======
             if ( haveColorFilters )
->>>>>>> f7a922ba
             {
                 std::string cf_head_str, cf_body_str;
                 cf_head_str = cf_head.str();
@@ -1803,6 +1679,11 @@
         // Apply uniforms for sampler bindings:
         OE_DEBUG << LC << "Render Bindings:\n";
         osg::ref_ptr<osg::Texture> tex = new osg::Texture2D(ImageUtils::createEmptyImage(1,1));
+//VRV_PATCH: start
+        // fixes invalid enumerant errors because source format is internal format if nothing is specified
+        // and that's a wrong enumerant for glTexImage2D call
+        tex->setSourceFormat(GL_RGBA);
+//VRV_PATCH: end
         for (unsigned i = 0; i < _renderBindings.size(); ++i)
         {
             SamplerBinding& b = _renderBindings[i];
