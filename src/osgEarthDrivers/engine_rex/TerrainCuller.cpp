--- conflicted
+++ resolved
@@ -20,10 +20,7 @@
 #include "TileNode"
 #include "SurfaceNode"
 #include "SelectionInfo"
-<<<<<<< HEAD
-=======
 #include <osgEarth/TraversalData>
->>>>>>> f7a922ba
 
 #define LC "[TerrainCuller] "
 
@@ -53,33 +50,24 @@
     pushModelViewMatrix(_cv->getModelViewMatrix(), _cv->getCurrentCamera()->getReferenceFrame());
     setLODScale(_cv->getLODScale());
     _camera = _cv->getCurrentCamera();
-<<<<<<< HEAD
-    _rangeScale = 1.0f;
-}
-
-void
-TerrainCuller::setup(const Map* map, LayerExtentVector& layerExtents, const RenderBindings& bindings, const SelectionInfo& si)
-=======
     _isSpy = VisitorData::isSet(*cullVisitor, "osgEarth.Spy");
 }
 
 void
 TerrainCuller::setup(const Map* map, LayerExtentVector& layerExtents, const RenderBindings& bindings)
->>>>>>> f7a922ba
 {
     unsigned frameNum = getFrameStamp() ? getFrameStamp()->getFrameNumber() : 0u;
     _layerExtents = &layerExtents;
     _terrain.setup(map, bindings, frameNum, _cv);
-<<<<<<< HEAD
-    _rangeScale = si.computeRangeScale(this);
-=======
->>>>>>> f7a922ba
 }
 
 float
 TerrainCuller::getDistanceToViewPoint(const osg::Vec3& pos, bool withLODScale) const
 {
-<<<<<<< HEAD
+    // pass through, in case developer has overridden the method in the prototype CV
+    // this is the 2.10.2 way, do we still need VRV PATCH changes?
+    // return _cv->getDistanceToViewPoint(pos, withLODScale);
+    
    //VRV PATCH
    //Temporary work around to check for ortho graphic cameras and not use the custom getDistanceToViewPoint call.
    // we need to figure out if there is a better way to do this.
@@ -97,10 +85,6 @@
       else return (pos - getViewPointLocal()).length();
    }
    //End VRV PATCH
-=======
-    // pass through, in case developer has overridden the method in the prototype CV
-    return _cv->getDistanceToViewPoint(pos, withLODScale);
->>>>>>> f7a922ba
 }
 
 DrawTileCommand*
@@ -139,29 +123,25 @@
                     //    << " key " << tileNode->getKey().str()
                     //    << " because it was culled by extent." << std::endl;
                     return 0L;
-<<<<<<< HEAD
-                }
-=======
                 }            
->>>>>>> f7a922ba
             }
 
             drawable->_tiles.push_back(DrawTileCommand());
             DrawTileCommand* tile = &drawable->_tiles.back();
-<<<<<<< HEAD
 
             // install everything we need in the Draw Command:
             tile->_colorSamplers = pass ? &(pass->samplers()) : 0L;
             tile->_sharedSamplers = &model->_sharedSamplers;
-            tile->_modelViewMatrix = this->getModelViewMatrix();
+            tile->_modelViewMatrix = _cv->getModelViewMatrix();
             tile->_keyValue = tileNode->getTileKeyValue();
             tile->_geom = surface->getDrawable()->_geom.get();
             tile->_morphConstants = tileNode->getMorphConstants();
             tile->_key = &tileNode->getKey();
-            tile->_order = drawable->_order; // layer order in map tile.
 
             osg::Vec3 c = surface->getBound().center() * surface->getInverseMatrix();
             tile->_range = getDistanceToViewPoint(c, true);
+
+            tile->_layerOrder = drawable->_drawOrder;
 
             const osg::Image* elevRaster = tileNode->getElevationRaster();
             if (elevRaster)
@@ -181,41 +161,6 @@
                 tile->_elevTexelCoeff.set((size - (2.0*bias)) / size, bias / size);
             }
 
-=======
-
-            // install everything we need in the Draw Command:
-            tile->_colorSamplers = pass ? &(pass->samplers()) : 0L;
-            tile->_sharedSamplers = &model->_sharedSamplers;
-            tile->_modelViewMatrix = _cv->getModelViewMatrix();
-            tile->_keyValue = tileNode->getTileKeyValue();
-            tile->_geom = surface->getDrawable()->_geom.get();
-            tile->_morphConstants = tileNode->getMorphConstants();
-            tile->_key = &tileNode->getKey();
-
-            osg::Vec3 c = surface->getBound().center() * surface->getInverseMatrix();
-            tile->_range = getDistanceToViewPoint(c, true);
-
-            tile->_layerOrder = drawable->_drawOrder;
-
-            const osg::Image* elevRaster = tileNode->getElevationRaster();
-            if (elevRaster)
-            {
-                float bias = _context->getUseTextureBorder() ? 1.5 : 0.5;
-
-                // Compute an elevation texture sampling scale/bias so we sample elevation data on center
-                // instead of on edge (as we do with color, etc.)
-                //
-                // This starts out as:
-                //   scale = (size-1)/size : this shrinks the sample area by one texel since we're sampling on center
-                //   bias = 0.5/size : this shifts the sample area over 1/2 texel to the center.
-                //
-                // But, since we also have a 1-texel border, we need to further reduce the scale by 2 texels to
-                // remove the border, and shift an extra texel over as well. Giving us this:
-                float size = (float)elevRaster->s();
-                tile->_elevTexelCoeff.set((size - (2.0*bias)) / size, bias / size);
-            }
-
->>>>>>> f7a922ba
             return tile;
         }
     }
@@ -228,7 +173,7 @@
     }
     else
     {
-        OE_WARN << "Added nothing for a UID -1 darw command" << std::endl;
+        OE_WARN << "Added nothing for a UID -1 draw command" << std::endl;
     }
     
     return 0L;
@@ -305,35 +250,6 @@
             // Push this tile's matrix if we haven't already done so:
             if (!pushedMatrix)
             {
-<<<<<<< HEAD
-                PatchLayer* layer = i->get();
-                if (layer->getAcceptCallback() == 0L ||
-                    layer->getAcceptCallback()->acceptKey(_currentTileNode->getKey()))
-                {
-                   if (tileNode->getSurfaceNode())
-                   {
-                      // Push this tile's matrix if we haven't already done so:
-                      if (!pushedMatrix)
-                      {
-                         SurfaceNode* surface = tileNode->getSurfaceNode();
-
-                         // push the surface matrix:
-                         osg::Matrix mvm = *getModelViewMatrix();
-                         surface->computeLocalToWorldMatrix(mvm, this);
-                         pushModelViewMatrix(createOrReuseMatrix(mvm), surface->getReferenceFrame());
-                         pushedMatrix = true;
-                      }
-
-                      // Add the draw command:
-                      DrawTileCommand* cmd = addDrawCommand(layer->getUID(), &renderModel, 0L, tileNode);
-                      if (cmd)
-                      {
-                         cmd->_drawPatch = true;
-                         cmd->_drawCallback = layer->getDrawCallback();
-                      }
-                   }
-                }
-=======
                 SurfaceNode* surface = node.getSurfaceNode();
                     
                 // push the surface matrix:
@@ -342,7 +258,6 @@
                 _cv->pushModelViewMatrix(matrix, surface->getReferenceFrame());
 
                 pushedMatrix = true;
->>>>>>> f7a922ba
             }
 
             // Add the draw command:
