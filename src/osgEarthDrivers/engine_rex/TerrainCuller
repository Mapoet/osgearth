--- conflicted
+++ resolved
@@ -55,11 +55,8 @@
         osgUtil::CullVisitor* _cv;
         LayerExtentVector* _layerExtents;
         bool _isSpy;
-<<<<<<< HEAD
         int _numberChildrenCreated;
-=======
         std::vector<PatchLayer*> _patchLayers;
->>>>>>> 5f33de14
 
     public:
         /** A new terrain culler */
