/* -*-c++-*- */
/* osgEarth - Geospatial SDK for OpenSceneGraph
 * Copyright 2008-2014 Pelican Mapping
 * http://osgearth.org
 *
 * osgEarth is free software; you can redistribute it and/or modify
 * it under the terms of the GNU Lesser General Public License as published by
 * the Free Software Foundation; either version 2 of the License, or
 * (at your option) any later version.
 *
 * This program is distributed in the hope that it will be useful,
 * but WITHOUT ANY WARRANTY; without even the implied warranty of
 * MERCHANTABILITY or FITNESS FOR A PARTICULAR PURPOSE.  See the
 * GNU Lesser General Public License for more details.
 *
 * You should have received a copy of the GNU Lesser General Public License
 * along with this program.  If not, see <http://www.gnu.org/licenses/>
 */
#ifndef OSGEARTH_REX_TERRAIN_CULLER_H
#define OSGEARTH_REX_TERRAIN_CULLER_H 1

#include "EngineContext"
#include "TerrainRenderData"
#include "SelectionInfo"

#include <osg/NodeVisitor>
#include <osgUtil/CullVisitor>


using namespace osgEarth;

namespace osgEarth { namespace REX
{
    struct LayerExtent
    {
        LayerExtent() : _computed(false) { }
        bool _computed;
        GeoExtent _extent;
    };
    typedef std::vector<LayerExtent> LayerExtentVector;

    /**
     * Node visitor responsible for assembling a TerrainRenderData that 
     * contains all the information necessary to render the terrain.
     */
    class TerrainCuller : public osg::NodeVisitor, public osg::CullStack
    {
    public:
        TerrainRenderData _terrain;
        EngineContext* _context;
        osg::Camera* _camera;
        TileNode* _currentTileNode;
        DrawTileCommand* _firstDrawCommandForTile;
        unsigned _orphanedPassesDetected;
        osgUtil::CullVisitor* _cv;
        LayerExtentVector* _layerExtents;
        bool _isSpy;
<<<<<<< HEAD
        int _numberChildrenCreated;
=======
>>>>>>> 5db22666
        std::vector<PatchLayer*> _patchLayers;

    public:
        /** A new terrain culler */
        TerrainCuller(osgUtil::CullVisitor* cullVisitor, EngineContext* context);

        /** Initialize the culler with a map and a set of render bindings. */
        void setup(const Map* map, LayerExtentVector& layerExtents, const RenderBindings& bindings);

        /** The active camera */
        osg::Camera* getCamera() { return _camera; }

        /** Access to terrain engine resources */
        EngineContext* getEngineContext() { return _context; }

        /** The CullVIsitor that parents this culler. */
        osgUtil::CullVisitor& getParent() { return *_cv; }

        bool isCulledToBBox(osg::Transform* node, const osg::BoundingBox& box);

    public: // osg::NodeVisitor
        void apply(osg::Node& node);
        void apply(TileNode& node);
        void apply(SurfaceNode& node);
        
        float getDistanceToViewPoint(const osg::Vec3& pos, bool withLODScale) const;

    private:

        DrawTileCommand* addDrawCommand(
            UID sourceUID, 
            const TileRenderModel* model, 
            const RenderingPass* pass, 
            TileNode* node);

    };

} } // namespace 

#endif // OSGEARTH_REX_TERRAIN_CULLER_H<|MERGE_RESOLUTION|>--- conflicted
+++ resolved
@@ -55,10 +55,6 @@
         osgUtil::CullVisitor* _cv;
         LayerExtentVector* _layerExtents;
         bool _isSpy;
-<<<<<<< HEAD
-        int _numberChildrenCreated;
-=======
->>>>>>> 5db22666
         std::vector<PatchLayer*> _patchLayers;
 
     public:
