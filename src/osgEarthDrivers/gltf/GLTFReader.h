/* -*-c++-*- */
/* osgEarth - Dynamic map generation toolkit for OpenSceneGraph
* Copyright 2020 Pelican Mapping
* http://osgearth.org
*
* osgEarth is free software; you can redistribute it and/or modify
* it under the terms of the GNU Lesser General Public License as published by
* the Free Software Foundation; either version 2 of the License, or
* (at your option) any later version.
*
* THE SOFTWARE IS PROVIDED "AS IS", WITHOUT WARRANTY OF ANY KIND, EXPRESS OR
* IMPLIED, INCLUDING BUT NOT LIMITED TO THE WARRANTIES OF MERCHANTABILITY,
* FITNESS FOR A PARTICULAR PURPOSE AND NONINFRINGEMENT. IN NO EVENT SHALL THE
* AUTHORS OR COPYRIGHT HOLDERS BE LIABLE FOR ANY CLAIM, DAMAGES OR OTHER
* LIABILITY, WHETHER IN AN ACTION OF CONTRACT, TORT OR OTHERWISE, ARISING
* FROM, OUT OF OR IN CONNECTION WITH THE SOFTWARE OR THE USE OR OTHER DEALINGS
* IN THE SOFTWARE.
*
* You should have received a copy of the GNU Lesser General Public License
* along with this program.  If not, see <http://www.gnu.org/licenses/>
*/
#ifndef OSGEARTH_GLTF_READER_H
#define OSGEARTH_GLTF_READER_H

#include <OpenThreads/ScopedLock>
#include <osg/Node>
#include <osg/Geometry>
#include <osg/MatrixTransform>
#include <osg/Texture2D>
#include <osgDB/FileNameUtils>
#include <osgDB/ReaderWriter>
#include <osgDB/FileNameUtils>
#include <osgDB/ObjectWrapper>
#include <osgDB/Registry>
#include <osgUtil/SmoothingVisitor>
#include <osgEarth/Notify>
#include <osgEarth/URI>
#include <osgEarth/Containers>
#include <osgEarth/Registry>
#include <osgEarth/ShaderUtils>
#include <osgEarth/InstanceBuilder>



#undef LC
#define LC "[GLTFWriter] "

class GLTFReader
{
public:
<<<<<<< HEAD
    typedef osgEarth::Threading::Lockable<
        osgEarth::UnorderedMap<std::string, osg::ref_ptr<osg::Texture2D> >
=======
    typedef osgEarth::Mutexed<
        osgEarth::UnorderedMap<std::string, osg::ref_ptr<osg::Texture2D> > 
>>>>>>> 26bfe81f
    > TextureCache;

    struct NodeBuilder;

    static std::string ExpandFilePath(const std::string &filepath, void * userData)
    {
        const std::string& referrer = *(const std::string*)userData;
        std::string path = osgDB::getRealPath(osgDB::isAbsolutePath(filepath) ? filepath : osgDB::concatPaths(osgDB::getFilePath(referrer), filepath));
        OSG_NOTICE << "ExpandFilePath: expanded " << filepath << " to " << path << std::endl;
        return tinygltf::ExpandFilePath(path, userData);
    }

    struct Env
    {
        Env(const std::string& loc, const osgDB::Options* opt) : referrer(loc), readOptions(opt) { }
        const std::string referrer;
        const osgDB::Options* readOptions;
    };

public:
    mutable TextureCache* _texCache;

    GLTFReader() : _texCache(NULL)
    {
        //NOP
    }

    void setTextureCache(TextureCache* cache) const
    {
        _texCache = cache;
    }

    osgDB::ReaderWriter::ReadResult read(const std::string& location,
                                         bool isBinary,
                                         const osgDB::Options* readOptions) const
    {
        std::string err, warn;
        tinygltf::Model model;
        tinygltf::TinyGLTF loader;

        tinygltf::FsCallbacks fs;
        fs.FileExists = &tinygltf::FileExists;
        fs.ExpandFilePath = &GLTFReader::ExpandFilePath;
        fs.ReadWholeFile = &tinygltf::ReadWholeFile;
        fs.WriteWholeFile = &tinygltf::WriteWholeFile;
        fs.user_data = (void*)&location;
        loader.SetFsCallbacks(fs);

        tinygltf::Options opt;
        opt.skip_imagery = readOptions && readOptions->getOptionString().find("gltfSkipImagery") != std::string::npos;

        if (osgDB::containsServerAddress(location))
        {
            osgEarth::ReadResult rr = osgEarth::URI(location).readString(readOptions);
            if (rr.failed())
            {
                return osgDB::ReaderWriter::ReadResult::FILE_NOT_FOUND;
            }

            std::string mem = rr.getString();

            if (isBinary)
            {
                loader.LoadBinaryFromMemory(&model, &err, &warn, (const unsigned char*)mem.data(), mem.size(), location, REQUIRE_VERSION, &opt);
            }
            else
            {
                loader.LoadASCIIFromString(&model, &err, &warn, mem.data(), mem.size(), location, REQUIRE_VERSION, &opt);
            }
        }
        else
        {
            if (isBinary)
            {
                loader.LoadBinaryFromFile(&model, &err, &warn, location, REQUIRE_VERSION, &opt);
            }
            else
            {
                loader.LoadASCIIFromFile(&model, &err, &warn, location, REQUIRE_VERSION, &opt);
            }
        }

        if (!err.empty()) {
            OE_WARN << LC << "gltf Error loading " << location << std::endl;
            OE_WARN << LC << err << std::endl;
            return osgDB::ReaderWriter::ReadResult::ERROR_IN_READING_FILE;
        }

        Env env(location, readOptions);
        return makeNodeFromModel(model, env);
    }

    osg::Node* read(const std::string& location, const std::string& inputStream, const osgDB::Options* readOptions) const
    {
        std::string err, warn;
        tinygltf::Model model;
        tinygltf::TinyGLTF loader;

        tinygltf::FsCallbacks fs;
        fs.FileExists = &tinygltf::FileExists;
        fs.ExpandFilePath = &GLTFReader::ExpandFilePath;
        fs.ReadWholeFile = &tinygltf::ReadWholeFile;
        fs.WriteWholeFile = &tinygltf::WriteWholeFile;
        fs.user_data = (void*)&location;
        loader.SetFsCallbacks(fs);

        tinygltf::Options opt;
        opt.skip_imagery = readOptions && readOptions->getOptionString().find("gltfSkipImagery") != std::string::npos;

        std::string decompressedData;
        const std::string* data = &inputStream;

        osg::ref_ptr<osgDB::BaseCompressor> compressor = osgDB::Registry::instance()->getObjectWrapperManager()->findCompressor("zlib");
        if (compressor.valid())
        {
            std::stringstream in_data(inputStream);
            if (compressor->decompress(in_data, decompressedData))
            {
                data = &decompressedData;
            }
        }

        loader.LoadBinaryFromMemory(&model, &err, &warn, reinterpret_cast<const unsigned char*>(data->c_str()), data->size(), "", REQUIRE_VERSION, &opt);

        if (!err.empty()) {
            OE_WARN << LC << "gltf Error loading " << location << std::endl;
            OE_WARN << LC << err << std::endl;
            return 0;
        }

        Env env(location, readOptions);
        return makeNodeFromModel(model, env);
    }

    osg::Node* makeNodeFromModel(const tinygltf::Model &model, const Env& env) const
    {
        NodeBuilder builder(this, model, env);
        // Rotate y-up to z-up
        osg::MatrixTransform* transform = new osg::MatrixTransform;
        transform->setMatrix(osg::Matrixd::rotate(osg::Vec3d(0.0, 1.0, 0.0), osg::Vec3d(0.0, 0.0, 1.0)));

        for (unsigned int i = 0; i < model.scenes.size(); i++)
        {
            const tinygltf::Scene &scene = model.scenes[i];

            for (size_t j = 0; j < scene.nodes.size(); j++) {
                osg::Node* node = builder.createNode(model.nodes[scene.nodes[j]]);
                if (node)
                {
                    transform->addChild(node);
                }
            }
        }

        return transform;
    }

    struct NodeBuilder
    {
        const GLTFReader* reader;
        const tinygltf::Model &model;
        const Env& env;
        std::vector< osg::ref_ptr< osg::Array > > arrays;

        NodeBuilder(const GLTFReader* reader_, const tinygltf::Model &model_, const Env& env_)
            : reader(reader_), model(model_), env(env_)
        {
            extractArrays(arrays);
        }

        osg::Node* createNode(const tinygltf::Node& node) const
        {
            osg::MatrixTransform* mt = new osg::MatrixTransform;
            mt->setName(node.name);
            if (node.matrix.size() == 16)
            {
                osg::Matrixd mat;
                mat.set(node.matrix.data());
                mt->setMatrix(mat);
            }
            else
            {
                osg::Matrixd scale, translation, rotation;
                if (node.scale.size() == 3)
                {
                    scale = osg::Matrixd::scale(node.scale[0], node.scale[1], node.scale[2]);
                }

                if (node.rotation.size() == 4) {
                    osg::Quat quat(node.rotation[0], node.rotation[1], node.rotation[2], node.rotation[3]);
                    rotation.makeRotate(quat);
                }

                if (node.translation.size() == 3) {
                    translation = osg::Matrixd::translate(node.translation[0], node.translation[1], node.translation[2]);
                }

                mt->setMatrix(scale * rotation * translation);
            }


            // todo transformation
            if (node.mesh >= 0)
            {
                osg::Group* meshNode = nullptr;
                if (node.extensions.find("EXT_mesh_gpu_instancing") != node.extensions.end())
                {
                    meshNode = makeMesh(model.meshes[node.mesh], true);
                    makeInstancedMeshNode(node, meshNode);
                }
                else
                {
                    meshNode = makeMesh(model.meshes[node.mesh], false);
                }
                mt->addChild(meshNode);
            }

            // Load any children.
            for (unsigned int i = 0; i < node.children.size(); i++)
            {
                osg::Node* child = createNode(model.nodes[node.children[i]]);
                if (child)
                {
                    mt->addChild(child);
                }
            }
            return mt;
        }

        osg::Texture2D* makeTextureFromModel(const tinygltf::Texture& texture) const

        {
            const tinygltf::Image& image = model.images[texture.source];
            bool imageEmbedded =
                tinygltf::IsDataURI(image.uri) ||
                image.image.size() > 0;

            osgEarth::URI imageURI(image.uri, env.referrer);

            osg::ref_ptr<osg::Texture2D> tex;

            OE_DEBUG << "New Texture: " << imageURI.full() << ", embedded=" << imageEmbedded << std::endl;

            // First load the image
            osg::ref_ptr<osg::Image> img;

            if (image.image.size() > 0)
            {
                GLenum format = GL_RGB, texFormat = GL_RGB8;
                if (image.component == 4) format = GL_RGBA, texFormat = GL_RGBA8;

                img = new osg::Image();
                //OE_NOTICE << "Loading image of size " << image.width << "x" << image.height << " components = " << image.component << " totalSize=" << image.image.size() << std::endl;
                unsigned char *imgData = new unsigned char[image.image.size()];
                memcpy(imgData, &image.image[0], image.image.size());
                img->setImage(image.width, image.height, 1, texFormat, format, GL_UNSIGNED_BYTE, imgData, osg::Image::AllocationMode::USE_NEW_DELETE);
            }

            else if (!imageEmbedded) // load from URI
            {
                osgEarth::ReadResult rr = imageURI.readImage(env.readOptions);
                if(rr.succeeded())
                {
                    img = rr.releaseImage();
                    if (img.valid())
                    {
                        img->flipVertical();
                    }
                }
            }

            // If the image loaded OK, create the texture
            if (img.valid())
            {
                if(img->getPixelFormat() == GL_RGB)
                    img->setInternalTextureFormat(GL_RGB8);
                else if (img->getPixelFormat() == GL_RGBA)
                    img->setInternalTextureFormat(GL_RGBA8);

                tex = new osg::Texture2D(img.get());
                tex->setUnRefImageDataAfterApply(imageEmbedded);
                tex->setResizeNonPowerOfTwoHint(false);
                tex->setDataVariance(osg::Object::STATIC);

                if (texture.sampler >= 0 && texture.sampler < model.samplers.size())
                {
                    const tinygltf::Sampler& sampler = model.samplers[texture.sampler];
                    //tex->setFilter(osg::Texture::MIN_FILTER, (osg::Texture::FilterMode)sampler.minFilter);
                    //tex->setFilter(osg::Texture::MAG_FILTER, (osg::Texture::FilterMode)sampler.magFilter);
                    tex->setFilter(osg::Texture::MIN_FILTER, (osg::Texture::FilterMode)osg::Texture::LINEAR_MIPMAP_LINEAR); //sampler.minFilter);
                    tex->setFilter(osg::Texture::MAG_FILTER, (osg::Texture::FilterMode)osg::Texture::LINEAR); //sampler.magFilter);
                    tex->setWrap(osg::Texture::WRAP_S, (osg::Texture::WrapMode)sampler.wrapS);
                    tex->setWrap(osg::Texture::WRAP_T, (osg::Texture::WrapMode)sampler.wrapT);
                    tex->setWrap(osg::Texture::WRAP_R, (osg::Texture::WrapMode)sampler.wrapR);
                }
                else
                {
                    tex->setFilter(osg::Texture::MIN_FILTER, (osg::Texture::FilterMode)osg::Texture::LINEAR_MIPMAP_LINEAR);
                    tex->setFilter(osg::Texture::MAG_FILTER, (osg::Texture::FilterMode)osg::Texture::LINEAR);
                    tex->setWrap(osg::Texture::WRAP_S, (osg::Texture::WrapMode)osg::Texture::CLAMP_TO_EDGE);
                    tex->setWrap(osg::Texture::WRAP_T, (osg::Texture::WrapMode)osg::Texture::CLAMP_TO_EDGE);
                }
            }
            return tex.release();
        }

        osg::Group* makeMesh(const tinygltf::Mesh& mesh, bool prepInstancing) const
        {
            osg::Group *group = new osg::Group;

            OE_DEBUG << "Drawing " << mesh.primitives.size() << " primitives in mesh" << std::endl;

            for (size_t i = 0; i < mesh.primitives.size(); i++) {

                OE_DEBUG << " Processing primitive " << i << std::endl;
                const tinygltf::Primitive &primitive = mesh.primitives[i];
                if (primitive.indices < 0)
                {
                    // Hmm, should delete group here
                    return 0;
                }

                osg::ref_ptr< osg::Geometry > geom;
                if (prepInstancing)
                {
                    geom = osgEarth::InstanceBuilder::createGeometry();
                }
                else
                {
                    geom = new osg::Geometry;
                }
                geom->setUseVertexBufferObjects(true);

                group->addChild(geom.get());

                // The base color factor of the material
                osg::Vec4 baseColorFactor(1.0f, 1.0f, 1.0f, 1.0f);

                if (primitive.material >= 0 && primitive.material < model.materials.size())
                {
                    const tinygltf::Material& material = model.materials[primitive.material];

                    /*
                      OSG_NOTICE << "extCommonValues=" << material.extCommonValues.size() << std::endl;
                      for (ParameterMap::iterator paramItr = material.extCommonValues.begin(); paramItr != material.extCommonValues.end(); ++paramItr)
                      {
                      OSG_NOTICE << paramItr->first << "=" << paramItr->second.string_value << std::endl;
                      }
                    */

                    OE_DEBUG << "additionalValues=" << material.additionalValues.size() << std::endl;
                    for (tinygltf::ParameterMap::const_iterator paramItr = material.additionalValues.begin(); paramItr != material.additionalValues.end(); ++paramItr)
                    {
                        OE_DEBUG << "    " << paramItr->first << "=" << paramItr->second.string_value << std::endl;
                    }

                    //OSG_NOTICE << "values=" << material.values.size() << std::endl;
                    for (tinygltf::ParameterMap::const_iterator paramItr = material.values.begin(); paramItr != material.values.end(); ++paramItr)
                    {
                        if (paramItr->first == "baseColorFactor")
                        {
                            tinygltf::ColorValue color = paramItr->second.ColorFactor();
                            baseColorFactor = osg::Vec4(color[0], color[1], color[2], color[3]);
                        }
                        else
                        {
                            OE_DEBUG << "    " << paramItr->first << "=" << paramItr->second.string_value << std::endl;
                        }

                    }
                    /*
                      OSG_NOTICE << "extPBRValues=" << material.extPBRValues.size() << std::endl;
                      for (ParameterMap::iterator paramItr = material.extPBRValues.begin(); paramItr != material.extPBRValues.end(); ++paramItr)
                      {
                      OSG_NOTICE << paramItr->first << "=" << paramItr->second.string_value << std::endl;
                      }
                    */

                    for (tinygltf::ParameterMap::const_iterator paramItr = material.values.begin(); paramItr != material.values.end(); ++paramItr)
                    {
                        if (paramItr->first == "baseColorTexture")
                        {
                            std::map< std::string, double>::const_iterator i = paramItr->second.json_double_value.find("index");
                            if (i != paramItr->second.json_double_value.end())
                            {
                                int index = i->second;
                                const tinygltf::Texture& texture = model.textures[index];
                                const tinygltf::Image& image = model.images[texture.source];
                                // don't cache embedded textures!
                                bool imageEmbedded =
                                    tinygltf::IsDataURI(image.uri) ||
                                    image.image.size() > 0;
                                osgEarth::URI imageURI(image.uri, env.referrer);
                                osg::ref_ptr<osg::Texture2D> tex;
                                bool cachedTex = false;
                                TextureCache* texCache = reader->_texCache;
                                if (!imageEmbedded && texCache)
                                {
                                    OpenThreads::ScopedLock<TextureCache> lock(*texCache);
                                    auto texItr = texCache->find(imageURI.full());
                                    if (texItr != texCache->end())
                                    {
                                        tex = texItr->second;
                                        cachedTex = true;
                                    }
                                }

                                if (!tex.valid())
                                {
                                    tex = makeTextureFromModel(texture);
                                }

                                if (tex.valid())
                                {
                                    if (!imageEmbedded && texCache && !cachedTex)
                                    {
                                        OpenThreads::ScopedLock<TextureCache> lock(*texCache);
                                        auto insResult = texCache->insert(TextureCache::value_type(imageURI.full(), tex));
                                        if (insResult.second)
                                        {
                                            // Some other loader thread beat us in the cache
                                            tex = insResult.first->second;
                                        }
                                    }
                                    geom->getOrCreateStateSet()->setTextureAttributeAndModes(0, tex.get());
                                }

                                if (material.alphaMode != "OPAQUE")
                                {
                                    if (material.alphaMode == "BLEND")
                                    {
                                        geom->getOrCreateStateSet()->setMode(GL_BLEND, osg::StateAttribute::ON);
                                        geom->getOrCreateStateSet()->setRenderingHint(osg::StateSet::TRANSPARENT_BIN);
                                        osgEarth::Util::DiscardAlphaFragments().install(geom->getOrCreateStateSet(), 0.15);
                                    }
                                    else if (material.alphaMode == "MASK")
                                    {
                                        geom->getOrCreateStateSet()->setMode(GL_BLEND, osg::StateAttribute::ON);
                                        geom->getOrCreateStateSet()->setRenderingHint(osg::StateSet::TRANSPARENT_BIN);
                                        osgEarth::Util::DiscardAlphaFragments().install(geom->getOrCreateStateSet(), material.alphaCutoff);
                                    }
                                }
                            }
                        }
                    }
                }

                std::map<std::string, int>::const_iterator it(primitive.attributes.begin());
                std::map<std::string, int>::const_iterator itEnd(
                    primitive.attributes.end());

                for (; it != itEnd; it++)
                {
                    const tinygltf::Accessor &accessor = model.accessors[it->second];

                    if (it->first.compare("POSITION") == 0)
                    {
                        geom->setVertexArray(arrays[it->second].get());
                    }
                    else if (it->first.compare("NORMAL") == 0)
                    {
                        geom->setNormalArray(arrays[it->second].get());
                    }
                    else if (it->first.compare("TEXCOORD_0") == 0)
                    {
                        geom->setTexCoordArray(0, arrays[it->second].get());
                    }
                    else if (it->first.compare("TEXCOORD_1") == 0)
                    {
                        geom->setTexCoordArray(1, arrays[it->second].get());
                    }
                    else if (it->first.compare("COLOR_0") == 0)
                    {
                        // TODO:  Multipy by the baseColorFactor here?
                        OE_DEBUG << "Setting color array " << arrays[it->second].get() << std::endl;
                        geom->setColorArray(arrays[it->second].get());
                    }
                    else
                    {
                        OE_DEBUG << "Skipping array " << it->first << std::endl;
                    }
                }

                // If there is no color array just add one that has the base color factor in it.
                if (!geom->getColorArray())
                {
                    osg::Vec4Array* colors = new osg::Vec4Array();
                    osg::Vec3Array* verts = static_cast<osg::Vec3Array*>(geom->getVertexArray());
                    for (unsigned int i = 0; i < verts->size(); i++)
                    {
                        colors->push_back(baseColorFactor);
                    }
                    geom->setColorArray(colors, osg::Array::BIND_PER_VERTEX);
                }

                int mode = -1;
                if (primitive.mode == TINYGLTF_MODE_TRIANGLES) {
                    mode = GL_TRIANGLES;
                }
                else if (primitive.mode == TINYGLTF_MODE_TRIANGLE_STRIP) {
                    mode = GL_TRIANGLE_STRIP;
                }
                else if (primitive.mode == TINYGLTF_MODE_TRIANGLE_FAN) {
                    mode = GL_TRIANGLE_FAN;
                }
                else if (primitive.mode == TINYGLTF_MODE_POINTS) {
                    mode = GL_POINTS;
                }
                else if (primitive.mode == TINYGLTF_MODE_LINE) {
                    mode = GL_LINES;
                }
                else if (primitive.mode == TINYGLTF_MODE_LINE_LOOP) {
                    mode = GL_LINE_LOOP;
                }

                if (primitive.indices < 0)
                {
                    osg::Array* vertices = geom->getVertexArray();
                    if (vertices)
                    {
                        osg::DrawArrays *drawArrays
                            = new osg::DrawArrays(mode, 0, vertices->getNumElements());
                        geom->addPrimitiveSet(drawArrays);
                    }
                    // Otherwise we can't draw anything!
                }
                else
                {
                    const tinygltf::Accessor &indexAccessor = model.accessors[primitive.indices];

                    if (indexAccessor.componentType == TINYGLTF_COMPONENT_TYPE_UNSIGNED_SHORT)
                    {
                        osg::UShortArray* indices = static_cast<osg::UShortArray*>(arrays[primitive.indices].get());
                        osg::DrawElementsUShort* drawElements
                            = new osg::DrawElementsUShort(mode, indices->begin(), indices->end());
                        geom->addPrimitiveSet(drawElements);
                    }
                    else if (indexAccessor.componentType == TINYGLTF_COMPONENT_TYPE_UNSIGNED_INT)
                    {
                        osg::UIntArray* indices = static_cast<osg::UIntArray*>(arrays[primitive.indices].get());
                        osg::DrawElementsUInt* drawElements
                            = new osg::DrawElementsUInt(mode, indices->begin(), indices->end());
                        geom->addPrimitiveSet(drawElements);
                    }
                    else if (indexAccessor.componentType == TINYGLTF_COMPONENT_TYPE_UNSIGNED_BYTE)
                    {
                        osg::UByteArray* indices = static_cast<osg::UByteArray*>(arrays[primitive.indices].get());
                        // Sigh, DrawElementsUByte doesn't have the constructor with iterator arguments.
                        osg::DrawElementsUByte* drawElements = new osg::DrawElementsUByte(mode, indexAccessor.count);
                        std::copy(indices->begin(), indices->end(), drawElements->begin());
                        geom->addPrimitiveSet(drawElements);
                    }
                    else
                    {
                        OE_WARN << LC << "primitive indices are not unsigned.\n";
                    }
                }

                if (!env.readOptions || env.readOptions->getOptionString().find("gltfSkipNormals") == std::string::npos)
                {
                    // Generate normals automatically if we're not given any in the file itself.
                    if (!geom->getNormalArray())
                    {
                        osgUtil::SmoothingVisitor sv;
                        geom->accept(sv);
                    }
                }

                osgEarth::Registry::shaderGenerator().run(geom.get());
            }

            return group;
        }

        // Parameterize the creation of OSG arrays from glTF
        // accessors. It's a bit gratuitous to make ComponentType and
        // AccessorType template parameters. The thought was that the
        // memcpy could be optimized if these were constants in the
        // copyData() function, but that's debatable.

        template<typename OSGArray, int ComponentType, int AccessorType>
        class ArrayBuilder
        {
        public:
            static OSGArray* makeArray(unsigned int size)
            {
                return new OSGArray(size);
            }
            static void copyData(OSGArray* dest, const unsigned char* src, size_t viewOffset,
                                 size_t byteStride,  size_t accessorOffset, size_t count)
            {
                int32_t componentSize = tinygltf::GetComponentSizeInBytes(ComponentType);
                int32_t numComponents = tinygltf::GetNumComponentsInType(AccessorType);
                if (byteStride == 0)
                {
                    memcpy(&(*dest)[0], src + accessorOffset + viewOffset, componentSize * numComponents * count);
                }
                else
                {
                    const unsigned char* ptr = src + accessorOffset + viewOffset;
                    for (int i = 0; i < count; ++i, ptr += byteStride)
                    {
                        memcpy(&(*dest)[i], ptr, componentSize * numComponents);
                    }
                }
            }
            static void copyData(OSGArray* dest, const tinygltf::Buffer& buffer, const tinygltf::BufferView& bufferView,
                                 const tinygltf::Accessor& accessor)
            {
                copyData(dest, &buffer.data.at(0), bufferView.byteOffset,
                         bufferView.byteStride, accessor.byteOffset, accessor.count);
            }
            static OSGArray* makeArray(const tinygltf::Buffer& buffer, const tinygltf::BufferView& bufferView,
                                       const tinygltf::Accessor& accessor)
            {
                OSGArray* result = new OSGArray(accessor.count);
                copyData(result, buffer, bufferView, accessor);
                return result;
            }
        };

        // Take all of the accessors and turn them into arrays
        void extractArrays(std::vector<osg::ref_ptr<osg::Array>> &arrays) const
        {
            for (unsigned int i = 0; i < model.accessors.size(); i++)
            {
                const tinygltf::Accessor& accessor = model.accessors[i];
                const tinygltf::BufferView& bufferView = model.bufferViews[accessor.bufferView];
                const tinygltf::Buffer& buffer = model.buffers[bufferView.buffer];
                osg::ref_ptr< osg::Array > osgArray;

                switch (accessor.componentType)
                {
                case TINYGLTF_COMPONENT_TYPE_BYTE:
                    switch (accessor.type)
                    {
                    case TINYGLTF_TYPE_SCALAR:
                        osgArray = ArrayBuilder<osg::ByteArray,
                                                TINYGLTF_COMPONENT_TYPE_BYTE,
                                                TINYGLTF_TYPE_SCALAR>::makeArray(buffer, bufferView, accessor);
                        break;
                    case TINYGLTF_TYPE_VEC2:
                        osgArray = ArrayBuilder<osg::Vec2bArray,
                                                TINYGLTF_COMPONENT_TYPE_BYTE,
                                                TINYGLTF_TYPE_VEC2>::makeArray(buffer, bufferView, accessor);
                        break;
                    case TINYGLTF_TYPE_VEC3:
                        osgArray = ArrayBuilder<osg::Vec3bArray,
                                                TINYGLTF_COMPONENT_TYPE_BYTE,
                                                TINYGLTF_TYPE_VEC3>::makeArray(buffer, bufferView, accessor);
                        break;
                    case TINYGLTF_TYPE_VEC4:
                        osgArray = ArrayBuilder<osg::Vec4bArray,
                                                TINYGLTF_COMPONENT_TYPE_BYTE,
                                                TINYGLTF_TYPE_VEC4>::makeArray(buffer, bufferView, accessor);
                        break;
                    default:
                        break;
                    }
                    break;
                case TINYGLTF_COMPONENT_TYPE_UNSIGNED_BYTE:
                    switch (accessor.type)
                    {
                    case TINYGLTF_TYPE_SCALAR:
                        osgArray = ArrayBuilder<osg::UByteArray,
                                                TINYGLTF_COMPONENT_TYPE_UNSIGNED_BYTE,
                                                TINYGLTF_TYPE_SCALAR>::makeArray(buffer, bufferView, accessor);
                        break;
                    case TINYGLTF_TYPE_VEC2:
                        osgArray = ArrayBuilder<osg::Vec2ubArray,
                                                TINYGLTF_COMPONENT_TYPE_UNSIGNED_BYTE,
                                                TINYGLTF_TYPE_VEC2>::makeArray(buffer, bufferView, accessor);
                        break;
                    case TINYGLTF_TYPE_VEC3:
                        osgArray = ArrayBuilder<osg::Vec3ubArray,
                                                TINYGLTF_COMPONENT_TYPE_UNSIGNED_BYTE,
                                                TINYGLTF_TYPE_VEC3>::makeArray(buffer, bufferView, accessor);
                        break;
                    case TINYGLTF_TYPE_VEC4:
                        osgArray = ArrayBuilder<osg::Vec4ubArray,
                                                TINYGLTF_COMPONENT_TYPE_UNSIGNED_BYTE,
                                                TINYGLTF_TYPE_VEC4>::makeArray(buffer, bufferView, accessor);
                        break;
                    default:
                        break;
                    }
                    break;
                case TINYGLTF_COMPONENT_TYPE_SHORT:
                    switch (accessor.type)
                    {
                    case TINYGLTF_TYPE_SCALAR:
                        osgArray = ArrayBuilder<osg::ShortArray,
                                                TINYGLTF_COMPONENT_TYPE_SHORT,
                                                TINYGLTF_TYPE_SCALAR>::makeArray(buffer, bufferView, accessor);
                        break;
                    case TINYGLTF_TYPE_VEC2:
                        osgArray = ArrayBuilder<osg::Vec2sArray,
                                                TINYGLTF_COMPONENT_TYPE_SHORT,
                                                TINYGLTF_TYPE_VEC2>::makeArray(buffer, bufferView, accessor);
                        break;
                    case TINYGLTF_TYPE_VEC3:
                        osgArray = ArrayBuilder<osg::Vec3sArray,
                                                TINYGLTF_COMPONENT_TYPE_SHORT,
                                                TINYGLTF_TYPE_VEC3>::makeArray(buffer, bufferView, accessor);
                        break;
                    case TINYGLTF_TYPE_VEC4:
                        osgArray = ArrayBuilder<osg::Vec4sArray,
                                                TINYGLTF_COMPONENT_TYPE_SHORT,
                                                TINYGLTF_TYPE_VEC4>::makeArray(buffer, bufferView, accessor);
                        break;
                    default:
                        break;
                    }
                    break;
                case TINYGLTF_COMPONENT_TYPE_UNSIGNED_SHORT:
                    switch (accessor.type)
                    {
                    case TINYGLTF_TYPE_SCALAR:
                        osgArray = ArrayBuilder<osg::UShortArray,
                                                TINYGLTF_COMPONENT_TYPE_UNSIGNED_SHORT,
                                                TINYGLTF_TYPE_SCALAR>::makeArray(buffer, bufferView, accessor);
                        break;
                    case TINYGLTF_TYPE_VEC2:
                        osgArray = ArrayBuilder<osg::Vec2usArray,
                                                TINYGLTF_COMPONENT_TYPE_UNSIGNED_SHORT,
                                                TINYGLTF_TYPE_VEC2>::makeArray(buffer, bufferView, accessor);
                        break;
                    case TINYGLTF_TYPE_VEC3:
                        osgArray = ArrayBuilder<osg::Vec3usArray,
                                                TINYGLTF_COMPONENT_TYPE_UNSIGNED_SHORT,
                                                TINYGLTF_TYPE_VEC3>::makeArray(buffer, bufferView, accessor);
                        break;
                    case TINYGLTF_TYPE_VEC4:
                        osgArray = ArrayBuilder<osg::Vec4usArray,
                                                TINYGLTF_COMPONENT_TYPE_UNSIGNED_SHORT,
                                                TINYGLTF_TYPE_VEC4>::makeArray(buffer, bufferView, accessor);
                        break;
                    default:
                        break;
                    }
                    break;
                case TINYGLTF_COMPONENT_TYPE_INT:
                    switch (accessor.type)
                    {
                    case TINYGLTF_TYPE_SCALAR:
                        osgArray = ArrayBuilder<osg::IntArray,
                                                TINYGLTF_COMPONENT_TYPE_INT,
                                                TINYGLTF_TYPE_SCALAR>::makeArray(buffer, bufferView, accessor);
                        break;
                    case TINYGLTF_TYPE_VEC2:
                        osgArray = ArrayBuilder<osg::Vec2uiArray,
                                                TINYGLTF_COMPONENT_TYPE_INT,
                                                TINYGLTF_TYPE_VEC2>::makeArray(buffer, bufferView, accessor);
                        break;
                    case TINYGLTF_TYPE_VEC3:
                        osgArray = ArrayBuilder<osg::Vec3uiArray,
                                                TINYGLTF_COMPONENT_TYPE_INT,
                                                TINYGLTF_TYPE_VEC3>::makeArray(buffer, bufferView, accessor);
                        break;
                    case TINYGLTF_TYPE_VEC4:
                        osgArray = ArrayBuilder<osg::Vec4uiArray,
                                                TINYGLTF_COMPONENT_TYPE_INT,
                                                TINYGLTF_TYPE_VEC4>::makeArray(buffer, bufferView, accessor);
                        break;
                    default:
                        break;
                    }
                    break;
                case TINYGLTF_COMPONENT_TYPE_UNSIGNED_INT:
                    switch (accessor.type)
                    {
                    case TINYGLTF_TYPE_SCALAR:
                        osgArray = ArrayBuilder<osg::UIntArray,
                                                TINYGLTF_COMPONENT_TYPE_UNSIGNED_INT,
                                                TINYGLTF_TYPE_SCALAR>::makeArray(buffer, bufferView, accessor);
                        break;
                    case TINYGLTF_TYPE_VEC2:
                        osgArray = ArrayBuilder<osg::Vec2iArray,
                                                TINYGLTF_COMPONENT_TYPE_UNSIGNED_INT,
                                                TINYGLTF_TYPE_VEC2>::makeArray(buffer, bufferView, accessor);
                        break;
                    case TINYGLTF_TYPE_VEC3:
                        osgArray = ArrayBuilder<osg::Vec3iArray,
                                                TINYGLTF_COMPONENT_TYPE_UNSIGNED_INT,
                                                TINYGLTF_TYPE_VEC3>::makeArray(buffer, bufferView, accessor);
                        break;
                    case TINYGLTF_TYPE_VEC4:
                        osgArray = ArrayBuilder<osg::Vec4iArray,
                                                TINYGLTF_COMPONENT_TYPE_UNSIGNED_INT,
                                                TINYGLTF_TYPE_VEC4>::makeArray(buffer, bufferView, accessor);
                        break;
                    default:
                        break;
                    }
                    break;
                case TINYGLTF_COMPONENT_TYPE_FLOAT:
                    switch (accessor.type)
                    {
                    case TINYGLTF_TYPE_SCALAR:
                        osgArray = ArrayBuilder<osg::FloatArray,
                                                TINYGLTF_COMPONENT_TYPE_FLOAT,
                                                TINYGLTF_TYPE_SCALAR>::makeArray(buffer, bufferView, accessor);
                        break;
                    case TINYGLTF_TYPE_VEC2:
                        osgArray = ArrayBuilder<osg::Vec2Array,
                                                TINYGLTF_COMPONENT_TYPE_FLOAT,
                                                TINYGLTF_TYPE_VEC2>::makeArray(buffer, bufferView, accessor);
                        break;
                    case TINYGLTF_TYPE_VEC3:
                        osgArray = ArrayBuilder<osg::Vec3Array,
                                                TINYGLTF_COMPONENT_TYPE_FLOAT,
                                                TINYGLTF_TYPE_VEC3>::makeArray(buffer, bufferView, accessor);
                        break;
                    case TINYGLTF_TYPE_VEC4:
                        osgArray = ArrayBuilder<osg::Vec4Array,
                                                TINYGLTF_COMPONENT_TYPE_FLOAT,
                                                TINYGLTF_TYPE_VEC4>::makeArray(buffer, bufferView, accessor);
                        break;
                    default:
                        break;
                    }
                default:
                    break;
                }
                if (osgArray.valid())
                {
                    osgArray->setBinding(osg::Array::BIND_PER_VERTEX);
                    osgArray->setNormalize(accessor.normalized);
                }
                else
                {
                    OSG_DEBUG << "Adding null array for " << i << std::endl;
                }
                arrays.push_back(osgArray);
            }
        }

        static bool null(const tinygltf::Value& val)
        {
            return val.Type() == tinygltf::NULL_TYPE;
        }

        void makeInstancedMeshNode(const tinygltf::Node& node, osg::Group* meshGroup) const
        {
            auto itr = node.extensions.find("EXT_mesh_gpu_instancing");
            if (itr == node.extensions.end() || !itr->second.IsObject())
                return;
            auto& extObj = itr->second;
            auto& attributes = extObj.Get("attributes");
            if (null(attributes))
                return;
            osgEarth::InstanceBuilder builder;
            auto& translations = attributes.Get("TRANSLATION");
            auto& rotations = attributes.Get("ROTATION");
            auto& scales = attributes.Get("SCALE");
            if (!null(translations) && translations.IsInt())
            {
                osg::Vec3Array* array = dynamic_cast<osg::Vec3Array*>(arrays[translations.Get<int>()].get());
                if (array)
                {
                    builder.setPositions(array);
                }
            }
            if (!null(rotations) && rotations.IsInt())
            {
                osg::Vec4Array* array = dynamic_cast<osg::Vec4Array*>(arrays[rotations.Get<int>()].get());
                if (array)
                {
                    builder.setRotations(array);
                }
            }
            if (!null(scales) && scales.IsInt())
            {
                osg::Vec3Array* array = dynamic_cast<osg::Vec3Array*>(arrays[scales.Get<int>()].get());
                if (array)
                {
                    builder.setScales(array);
                }
            }
            for (unsigned int i = 0; i < meshGroup->getNumChildren(); ++i)
            {
                osg::Geometry* geom = dynamic_cast<osg::Geometry*>(meshGroup->getChild(i));
                if (geom)
                {
                    builder.installInstancing(geom);
                }
            }

        }
    };
};

#endif // OSGEARTH_GLTF_READER_H<|MERGE_RESOLUTION|>--- conflicted
+++ resolved
@@ -48,13 +48,8 @@
 class GLTFReader
 {
 public:
-<<<<<<< HEAD
-    typedef osgEarth::Threading::Lockable<
+    typedef osgEarth::Mutexed<
         osgEarth::UnorderedMap<std::string, osg::ref_ptr<osg::Texture2D> >
-=======
-    typedef osgEarth::Mutexed<
-        osgEarth::UnorderedMap<std::string, osg::ref_ptr<osg::Texture2D> > 
->>>>>>> 26bfe81f
     > TextureCache;
 
     struct NodeBuilder;
