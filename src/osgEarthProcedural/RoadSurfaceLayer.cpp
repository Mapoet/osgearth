/* -*-c++-*- */
/* osgEarth - Geospatial SDK for OpenSceneGraph
 * Copyright 2020 Pelican Mapping
 * http://osgearth.org
 *
 * osgEarth is free software; you can redistribute it and/or modify
 * it under the terms of the GNU Lesser General Public License as published by
 * the Free Software Foundation; either version 2 of the License, or
 * (at your option) any later version.
 *
 * This program is distributed in the hope that it will be useful,
 * but WITHOUT ANY WARRANTY; without even the implied warranty of
 * MERCHANTABILITY or FITNESS FOR A PARTICULAR PURPOSE.  See the
 * GNU Lesser General Public License for more details.
 *
 * You should have received a copy of the GNU Lesser General Public License
 * along with this program.  If not, see <http://www.gnu.org/licenses/>
 */
#include "RoadSurfaceLayer"
#include <osgEarth/Utils>
#include <osgEarth/Map>
#include <osgEarth/TileRasterizer>
#include <osgEarth/VirtualProgram>
#include <osgEarth/FilterContext>
#include <osgEarth/GeometryCompiler>
#include <osgEarth/Containers>
#include <osgEarth/Metrics>

using namespace osgEarth;
using namespace osgEarth::Procedural;

#define LC "[RoadSurfaceLayer] "


REGISTER_OSGEARTH_LAYER(roadsurface, RoadSurfaceLayer);
REGISTER_OSGEARTH_LAYER(road_surface, RoadSurfaceLayer);

//........................................................................

Config
RoadSurfaceLayer::Options::getConfig() const
{
    Config conf = ImageLayer::Options::getConfig();
    featureSource().set(conf, "features");
    styleSheet().set(conf, "styles");
    conf.set("buffer_width", featureBufferWidth());
    return conf;
}

void
RoadSurfaceLayer::Options::fromConfig(const Config& conf)
{
    featureSource().get(conf, "features");
    styleSheet().get(conf, "styles");
    conf.get("buffer_width", featureBufferWidth());
}

//........................................................................

void
RoadSurfaceLayer::setFeatureBufferWidth(const Distance& value) {
    options().featureBufferWidth() = value;
}

const Distance&
RoadSurfaceLayer::getFeatureBufferWidth() const {
    return options().featureBufferWidth().get();
}

void
RoadSurfaceLayer::init()
{
    ImageLayer::init();

    // Generate Mercator tiles by default.
    setProfile(Profile::create(Profile::GLOBAL_GEODETIC));

    if (getName().empty())
        setName("Road surface");

    _lru = std::unique_ptr<FeatureListCache>(new FeatureListCache(true, 1u));
}

Status
RoadSurfaceLayer::openImplementation()
{
    Status parent = ImageLayer::openImplementation();
    if (parent.isError())
        return parent;

    // assert a feature source:
    Status fsStatus = options().featureSource().open(getReadOptions());
    if (fsStatus.isError())
        return fsStatus;

    Status ssStatus = options().styleSheet().open(getReadOptions());
    if (ssStatus.isError())
        return ssStatus;

    // Create a rasterizer for rendering nodes to images.
    if (_rasterizer.valid() == false)
    {
        _rasterizer = new TileRasterizer(
            getTileSize(),
            getTileSize());
    }

    return Status::NoError;
}

Status
RoadSurfaceLayer::closeImplementation()
{
    _rasterizer = nullptr;
    return ImageLayer::closeImplementation();
}

void
RoadSurfaceLayer::addedToMap(const Map* map)
{
    ImageLayer::addedToMap(map);

    // create a session for feature processing based in the Map,
    // but don't set the feature source yet.
    _session = new Session(map, getStyleSheet(), nullptr, getReadOptions());
    _session->setResourceCache(new ResourceCache());

    options().featureSource().addedToMap(map);
    options().styleSheet().addedToMap(map);
}

void
RoadSurfaceLayer::removedFromMap(const Map* map)
{
    ImageLayer::removedFromMap(map);
    options().featureSource().removedFromMap(map);
    options().styleSheet().removedFromMap(map);
    _session = nullptr;
}

osg::Node*
RoadSurfaceLayer::getNode() const
{
    return _rasterizer.get();
}

void
RoadSurfaceLayer::setFeatureSource(FeatureSource* layer)
{
    if (getFeatureSource() != layer)
    {
        options().featureSource().setLayer(layer);
        if (layer && layer->getStatus().isError())
        {
            setStatus(layer->getStatus());
        }
    }
}

FeatureSource*
RoadSurfaceLayer::getFeatureSource() const
{
    return options().featureSource().getLayer();
}

void
RoadSurfaceLayer::setStyleSheet(StyleSheet* value)
{
    options().styleSheet().setLayer(value);
}

StyleSheet*
RoadSurfaceLayer::getStyleSheet() const
{
    return options().styleSheet().getLayer();
}

namespace
{
    typedef std::vector< std::pair< Style, FeatureList > > StyleToFeatures;

    void addFeatureToMap(Feature* feature, const Style& style, StyleToFeatures& map)
    {
        bool added = false;

        if (!style.getName().empty())
        {
            // Try to find the style by name
            for (int i = 0; i < map.size(); i++)
            {
                if (map[i].first.getName() == style.getName())
                {
                    map[i].second.push_back(feature);
                    added = true;
                    break;
                }
            }
        }

        if (!added)
        {
            FeatureList list;
            list.push_back(feature);
            map.push_back(std::pair< Style, FeatureList>(style, list));
        }
    }

    void sortFeaturesIntoStyleGroups(StyleSheet* styles, FeatureList& features, FilterContext &context, StyleToFeatures& map)
    {
        if (styles == nullptr)
            return;

        if (styles->getSelectors().size() > 0)
        {
            for (StyleSelectors::const_iterator i = styles->getSelectors().begin();
                i != styles->getSelectors().end();
                ++i)
            {
                const StyleSelector& sel = i->second;

                if (sel.styleExpression().isSet())
                {
                    // establish the working bounds and a context:
                    StringExpression styleExprCopy(sel.styleExpression().get());

                    for (FeatureList::iterator itr = features.begin(); itr != features.end(); ++itr)
                    {
                        Feature* feature = itr->get();

                        // resolve the style:
                        Style combinedStyle;

                        if (feature->style().isSet())
                        {
                            // embedde style:
                            combinedStyle = feature->style().get();
                        }
                        else
                        {
                            // evaluated style:
                            const std::string& styleString = feature->eval(styleExprCopy, &context);
                            if (!styleString.empty() && styleString != "null")
                            {
                                // if the style string begins with an open bracket, it's an inline style definition.
                                if (styleString.length() > 0 && styleString[0] == '{')
                                {
                                    Config conf("style", styleString);
                                    conf.setReferrer(sel.styleExpression().get().uriContext().referrer());
                                    conf.set("type", "text/css");
                                    combinedStyle = Style(conf);
                                }

                                // otherwise, look up the style in the stylesheet. Do NOT fall back on a default
                                // style in this case: for style expressions, the user must be explicity about
                                // default styling; this is because there is no other way to exclude unwanted
                                // features.
                                else
                                {
                                    const Style* selectedStyle = styles->getStyle(styleString, false);
                                    if (selectedStyle)
                                        combinedStyle = *selectedStyle;
                                }
                            }
                        }

                        if (!combinedStyle.empty())
                        {
                            addFeatureToMap(feature, combinedStyle, map);
                        }

                    }
                }
            }
        }
        else
        {
            const Style* style = styles->getDefaultStyle();
            for (FeatureList::iterator itr = features.begin(); itr != features.end(); ++itr)
            {
                Feature* feature = itr->get();
                // resolve the style:
                if (feature->style().isSet())
                {
                    addFeatureToMap(feature, feature->style().get(), map);
                }
                else
                {
                    addFeatureToMap(feature, *style, map);
                }
            }
        }
    }
}

GeoImage
RoadSurfaceLayer::createImageImplementation(const TileKey& key, ProgressCallback* progress) const
{
    if (getStatus().isError())
    {
        return GeoImage::INVALID;
    }

    // take local refs to isolate this method from the member objects
    osg::ref_ptr<FeatureSource> featureSource(getFeatureSource());
    osg::ref_ptr<StyleSheet> styleSheet(getStyleSheet());
    osg::ref_ptr<TileRasterizer> rasterizer(_rasterizer);
    osg::ref_ptr<Session> session(_session);

    if (!featureSource.valid())
    {
        setStatus(Status(Status::ServiceUnavailable, "No feature source"));
        return GeoImage::INVALID;
    }

    if (featureSource->getStatus().isError())
    {
        setStatus(featureSource->getStatus());
        return GeoImage::INVALID;
    }

    osg::ref_ptr<const FeatureProfile> featureProfile = featureSource->getFeatureProfile();
    if (!featureProfile.valid())
    {
        setStatus(Status(Status::ConfigurationError, "Feature profile is missing"));
        return GeoImage::INVALID;
    }

    if (!rasterizer.valid() || !session.valid())
    {
        return GeoImage::INVALID;
    }

    const SpatialReference* featureSRS = featureProfile->getSRS();
    if (!featureSRS)
    {
        setStatus(Status(Status::ConfigurationError, "Feature profile has no SRS"));
        return GeoImage::INVALID;
    }

    // Fetch the set of features to render
    FeatureList features;
    getFeatures(featureSource.get(), key, features, progress);

    if (!features.empty())
    {
        GeoExtent featureExtent = key.getExtent().transform(featureSRS);

        // Create the output extent:
        GeoExtent outputExtent = key.getExtent();

        // Establish a local tangent plane near the output extent. This will allow
        // the compiler to render the tile in a location cartesian space.
        const SpatialReference* keySRS = outputExtent.getSRS();
        osg::Vec3d pos(outputExtent.west(), outputExtent.south(), 0);
        osg::ref_ptr<const SpatialReference> srs = keySRS->createTangentPlaneSRS(pos);
        outputExtent = outputExtent.transform(srs.get());

        // Set the LTP as our output SRS.
        // The geometry compiler will transform all our features into the
        // LTP so we can render using an orthographic camera (TileRasterizer)
        FilterContext fc(session.get(), featureProfile.get(), featureExtent);
        fc.setOutputSRS(outputExtent.getSRS());

        // compile the features into a node.
        GeometryCompiler compiler;
        StyleToFeatures mapping;
        sortFeaturesIntoStyleGroups(styleSheet.get(), features, fc, mapping);
        osg::ref_ptr< osg::Group > group;
        if (!mapping.empty())
        {
            OE_PROFILING_ZONE_NAMED("Style");

            group = new osg::Group();
            for (unsigned int i = 0; i < mapping.size(); i++)
            {
                osg::ref_ptr<osg::Node> node = compiler.compile(mapping[i].second, mapping[i].first, fc);
                if (node.valid() && node->getBound().valid())
                {
                    group->addChild(node);
                }
            }
        }

        if (group && group->getBound().valid())
        {
            OE_PROFILING_ZONE_NAMED("Rasterize");

            group->setName(key.str());

            Future<osg::ref_ptr<osg::Image>> result = rasterizer->render(
                group.release(),
                outputExtent);

            osg::ref_ptr<ProgressCallback> local_progress = new ProgressCallback(
                progress,
                [&]() { return !isOpen(); }
            );

            // Immediately blocks on the result.
<<<<<<< HEAD
            const osg::ref_ptr<osg::Image>& image = result.get(local_progress.get());
=======
            const osg::ref_ptr<osg::Image>& image = result.join(local_progress);
>>>>>>> a5d5fa5d

            if (image.valid() && image->data() != nullptr)
                return GeoImage(image.get(), key.getExtent());
            else
                return GeoImage::INVALID;
        }
    }

    return GeoImage::INVALID;
}

void
RoadSurfaceLayer::getFeatures(
    FeatureSource* fs,
    const TileKey& key,
    FeatureList& output,
    ProgressCallback* progress) const
{
    OE_PROFILING_ZONE;

    OE_SOFT_ASSERT_AND_RETURN(fs != nullptr, __func__, );

    // Get the collection of keys accounting for the buffer width
    std::unordered_set<TileKey> keys;
    fs->getKeys(key, options().featureBufferWidth().get(), keys);

    // Collect all the features, using a small LRU cache and a
    // Gate to optimize fetching and sharing with other threads
    osg::ref_ptr<FeatureCursor> cursor;

    for (const auto& subkey : keys)
    {
        FeatureList sublist;

        FeatureListCache::Record r;
        if (_lru->get(subkey, r))
        {
            sublist = r.value();
        }
        else
        {
            // the Gate prevents 2 threads that requesting the same TileKey
            // at the same time from the featuresource.
            ScopedGate<TileKey> gatelock(_keygate, subkey);

            // double-check the cache now that we are gate-locked:
            if (_lru->get(subkey, r))
            {
                sublist = r.value();
            }
            else
            {
                cursor = fs->createFeatureCursor(subkey, progress);
                if (cursor.valid())
                {
                    cursor->fill(sublist);
                    //TODO: run script filter(s) on output
                    _lru->insert(subkey, sublist);
                }
            }
        }

        // Clone features onto the end of the output list.
        // We must always clone since osgEarth modifies the feature data
        std::transform(
            sublist.begin(),
            sublist.end(),
            std::back_inserter(output),
            [](osg::ref_ptr< Feature > f) { return osg::clone(f.get(), osg::CopyOp::DEEP_COPY_ALL); });
    }
}<|MERGE_RESOLUTION|>--- conflicted
+++ resolved
@@ -397,11 +397,7 @@
             );
 
             // Immediately blocks on the result.
-<<<<<<< HEAD
-            const osg::ref_ptr<osg::Image>& image = result.get(local_progress.get());
-=======
             const osg::ref_ptr<osg::Image>& image = result.join(local_progress);
->>>>>>> a5d5fa5d
 
             if (image.valid() && image->data() != nullptr)
                 return GeoImage(image.get(), key.getExtent());
