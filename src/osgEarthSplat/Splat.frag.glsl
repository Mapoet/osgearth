--- conflicted
+++ resolved
@@ -384,10 +384,7 @@
     // Blend the two samples based on LOD factor:
     vec4 texel = mix(texel0, texel1, lodBlend);
 
-<<<<<<< HEAD
-=======
-
->>>>>>> 43e3b44c
+
     // incorporate the layer's opacity:
     texel.a *= oe_layer_opacity;
 
