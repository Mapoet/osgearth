#include "GroundCover"
#include "Coverage"
#include "SplatCatalog"
#include "SplatCoverageLegend"
#include "Zone"
#include "SplatShaders"

#include <osgEarth/Map>
#include <osgEarth/ImageLayer>
#include <osgEarth/ImageUtils>
#include <osgEarth/VirtualProgram>
#include <osgEarth/BillboardSymbol>
#include <osgEarth/Registry>

#include <osg/Texture2DArray>

using namespace osgEarth;
using namespace osgEarth::Splat;

#define LC "[GroundCover] "

//........................................................................

void
GroundCoverBiomeOptions::fromConfig(const Config& conf) 
{
    conf.get("classes", _biomeClasses);
    const ConfigSet& symbols = conf.children();
    for (ConfigSet::const_iterator i = symbols.begin(); i != symbols.end(); ++i) {
        Symbol* s = SymbolRegistry::instance()->create(*i);
        if (s) {
            _symbols.push_back(s);
        }
    }
    conf.get("fill", fill());
}

Config
GroundCoverBiomeOptions::getConfig() const 
{
    Config conf("biome");
    conf.set("classes", _biomeClasses);
    for (int i = 0; i < _symbols.size(); ++i) {
        Config symbolConf = _symbols[i]->getConfig();
        if (!symbolConf.empty()) {
            conf.add(symbolConf);
        }
    }
    conf.set("fill", fill());
    return conf;
}

//........................................................................

GroundCoverOptions::GroundCoverOptions(const ConfigOptions& co) :
    ConfigOptions(co),
    _lod(14),
    _maxDistance(1000.0f),
    _density(1.0f),
    _spacing(25.0f),
    _fill(1.0f),
    _wind(0.0f),
    _brightness(1.0f),
    _contrast(0.5f)
{
    fromConfig(_conf);
}

Config
GroundCoverOptions::getConfig() const
{
    Config conf = ConfigOptions::getConfig();
    conf.key() = "groundcover";
    conf.set("name", _name);
    conf.set("lod", _lod);
    conf.set("max_distance", _maxDistance);
    conf.set("density", _density);
    conf.set("spacing", _spacing);
    conf.set("fill", _fill);
    conf.set("wind", _wind);
    conf.set("brightness", _brightness);
    conf.set("contrast", _contrast);
    if (_biomes.size() > 0) {
        Config biomes("biomes");
        for (int i = 0; i < _biomes.size(); ++i) {
            biomes.add("biome", _biomes[i].getConfig());
        }
        conf.set(biomes);
    }
    return conf;
}

void
GroundCoverOptions::fromConfig(const Config& conf)
{
    conf.get("name", _name);
    conf.get("lod", _lod);
    conf.get("max_distance", _maxDistance);
    conf.get("density", _density);
    conf.get("spacing", _spacing);
    conf.get("fill", _fill);
    conf.get("wind", _wind);
    conf.get("brightness", _brightness);
    conf.get("contrast", _contrast);
    const Config* biomes = conf.child_ptr("biomes");
    if (biomes) {
        const ConfigSet& biomesVec = biomes->children();
        for (ConfigSet::const_iterator i = biomesVec.begin(); i != biomesVec.end(); ++i) {
            _biomes.push_back(GroundCoverBiomeOptions(*i));
        }
    }
}

//............................................................................

GroundCover::GroundCover(const GroundCoverOptions& in) :
    _options(in)
{
    //nop
}

bool
GroundCover::configure(const osgDB::Options* readOptions)
{
    if ( options().biomes().size() == 0 )
    {
        OE_WARN << LC << "No biomes defined in layer \"" << getName() << "\"\n";
        return false;
    }

    for(int i=0; i<_options.biomes().size(); ++i)
    {
        osg::ref_ptr<GroundCoverBiome> biome = new GroundCoverBiome();
        _biomes.push_back( biome.get() );
    }

    GroundCoverBiome::ImageCache cache;

    for (int i = 0; i<_biomes.size(); ++i)
    {
        if ( _biomes[i]->configure( options().biomes()[i], readOptions, cache ) == false )
        {
            OE_WARN << LC << "One of the biomes in layer \"" << getName() << "\" is improperly configured\n";
            return false;
        }
    }

    return true;
}

int
GroundCover::getTotalNumObjects() const
{
    int count = 0;
    for(int i=0; i<_biomes.size(); ++i)
    {
        count += _biomes[i]->getObjects().size();
    }
    return count;
}

osg::StateSet*
GroundCover::getOrCreateStateSet()
{
    if ( !_stateSet.valid() )
    {
        _stateSet = new osg::StateSet();

        _stateSet->addUniform(new osg::Uniform("oe_GroundCover_windFactor", options().wind().get()));
        _stateSet->addUniform(new osg::Uniform("oe_GroundCover_noise", 1.0f));
        _stateSet->addUniform(new osg::Uniform("oe_GroundCover_exposure", 1.0f));
        _stateSet->addUniform(new osg::Uniform("oe_GroundCover_maxDistance", options().maxDistance().get()));
    }

    return _stateSet.get();
}

#define SET_GET_UNIFORM(NAME, PROP, UNIFORM) \
    void GroundCover::set##NAME (float value) { getOrCreateStateSet()->getUniform(UNIFORM)->set(value); options(). PROP () = value; } \
    float GroundCover::get##NAME () const { return options(). PROP() .get(); }

SET_GET_UNIFORM(Wind, wind, "oe_GroundCover_windFactor")
SET_GET_UNIFORM(MaxDistance, maxDistance, "oe_GroundCover_maxDistance")

void GroundCover::setSpacing(float value) { options().spacing() = value; }
float GroundCover::getSpacing() const { return options().spacing().get(); }

osg::Shader*
GroundCover::createShader() const
{
    std::stringstream biomeBuf;
    std::stringstream objectsBuf;
    std::stringstream billboardsBuf;

    int totalObjects = getTotalNumObjects();

    unsigned numBillboards = 0;

    // encode all the biome data.
    biomeBuf << 
        "struct oe_GroundCover_Biome { \n"
        "    int firstObjectIndex; \n"
        "    int numObjects; \n"
        "    float density; \n"
        "    float fill; \n"
        "    vec2 maxWidthHeight; \n"
        "}; \n"
        "const oe_GroundCover_Biome oe_GroundCover_biomes[" << getBiomes().size() << "] = oe_GroundCover_Biome[" << getBiomes().size() << "] ( \n";

    billboardsBuf <<
        "struct oe_GroundCover_Billboard { \n"
        "    int atlasIndexSide; \n"
        "    int atlasIndexTop; \n"
        "    float width; \n"
        "    float height; \n"
        "    float sizeVariation; \n"
        "}; \n"
        "const oe_GroundCover_Billboard oe_GroundCover_billboards[%NUM_BILLBOARDS%] = oe_GroundCover_Billboard[%NUM_BILLBOARDS%](\n";

    objectsBuf <<
        "struct oe_GroundCover_Object { \n"
        "    int type; // 0=billboard \n"
        "    int objectArrayIndex; // index into the type's object array \n"
        "}; \n"
        "const oe_GroundCover_Object oe_GroundCover_objects[%NUM_OBJECTS%] = oe_GroundCover_Object[%NUM_OBJECTS%](\n";

    // Since the texture array containing the billboard images contains each
    // unique image only once, we need to maps unique image to array indexes
    // here as well. This table maps each unique image to its texture array index.
    typedef std::map<osg::Image*, int> ImageSet;
    ImageSet uniqueImages;

    int nextAtlasIndex = 0;
    unsigned totalNumObjectsInserted = 0;

    for(int i=0; i<getBiomes().size(); ++i)
    {
        const GroundCoverBiome* biome = getBiomes()[i].get();

        float maxWidth = 0.0f, maxHeight = 0.0f;
<<<<<<< HEAD

        int firstObjectIndexOfBiome = objectIndex;
=======
        
        int firstObjectIndexOfBiome = totalNumObjectsInserted;
>>>>>>> 5560cac1

        // This will be larger than biome->getObjects().size() IF any of the
        // objects have a weight greater than 1.
        unsigned numObjectsInsertedInBiome = 0;

        for(int j=0; j<biome->getObjects().size(); ++j)
        {
            const GroundCoverObject* object = biome->getObjects()[j].get();

            if (object->getType() == GroundCoverObject::TYPE_BILLBOARD)
            {
                const GroundCoverBillboard* bb = dynamic_cast<const GroundCoverBillboard*>(object);

                // If we already used this image, use its original tex array index; 
                // otherwise use the next available index.
                int atlasSideIndex = -1;
                if (bb->_sideImage.valid())
                {
                    ImageSet::iterator u = uniqueImages.find(bb->_sideImage.get());
                    if (u != uniqueImages.end())
                    {
                        atlasSideIndex = u->second;
                    }
                    else
                    {
                        atlasSideIndex = nextAtlasIndex++;
                        uniqueImages[bb->_sideImage.get()] = atlasSideIndex;
                    }
                }

                int atlasTopIndex = -1;
                if (bb->_topImage.valid())
                {
                    ImageSet::iterator u = uniqueImages.find(bb->_topImage.get());
                    if (u != uniqueImages.end())
                    {
                        atlasTopIndex = u->second;
                    }
                    else
                    {
                        atlasTopIndex = nextAtlasIndex++;
                        uniqueImages[bb->_topImage.get()] = atlasTopIndex;
                    }
                }

                if (numBillboards > 0)
                    billboardsBuf << ", \n";

                const BillboardSymbol* symbol = bb->_symbol.get();

                billboardsBuf
                    << "    oe_GroundCover_Billboard("
                    << atlasSideIndex << ", " << atlasTopIndex
                    << ", float(" << symbol->width().get() << ")"
                    << ", float(" << symbol->height().get() << ")"
                    << ", float(" << symbol->sizeVariation().get() << ")"
                    << ")";

                maxWidth = osg::maximum(
                    maxWidth, 
                    symbol->width().get() + (symbol->width().get()*symbol->sizeVariation().get()));

                maxHeight = osg::maximum(
                    maxHeight, 
                    symbol->height().get() + (symbol->height().get()*symbol->sizeVariation().get()));

                // apply the selection weight by adding the object multiple times
                unsigned weight = osg::maximum(symbol->selectionWeight().get(), 1u);
                for(unsigned w=0; w<weight; ++w)
                {
                    objectsBuf 
                        << (totalNumObjectsInserted>0?",\n":"")
                        << "   oe_GroundCover_Object("
                        << (int)object->getType() << ", "
                        << (int)numBillboards
                        << ")";
                    ++numObjectsInsertedInBiome;
                    ++totalNumObjectsInserted;
                }

                ++numBillboards;
            }
        }

        // We multiply the height x 2 below because billboards have their origin
        // at the bottom center of the image. The GPU culling code considers the
        // distance from this anchor point. For width, it's in the middle, but for
        // height, it's at the bottom so we need to double it. It doubles in both
        // directions, but that's OK since we are rarely if ever going to GPU-cull
        // a billboard at the top of the viewport. -gw

        float fill = biome->fill().isSet() ? biome->fill().get() : options().fill().get();

        biomeBuf << "    oe_GroundCover_Biome("
            << firstObjectIndexOfBiome << ", "
            << numObjectsInsertedInBiome //<< biome->getObjects().size() 
            << ", float(" << options().density().get() << ")"
            << ", float(" << fill << ")"
            << ", vec2(float(" << maxWidth << "),float(" << maxHeight*2.0f << ")))";

        if ( (i+1) < getBiomes().size() )
            biomeBuf << ",\n";
    }

    if (totalNumObjectsInserted == 0)
    {
        OE_WARN << LC << "Shader creation failed; no valid groundcover billboards" << std::endl;
        return NULL;
    }

    biomeBuf
        << "\n);\n";

    billboardsBuf
        << "\n); \n";

    objectsBuf
        << "\n); \n";

    biomeBuf 
        << "void oe_GroundCover_getBiome(in int index, out oe_GroundCover_Biome biome) { \n"
        << "    biome = oe_GroundCover_biomes[index]; \n"
        << "} \n";

    objectsBuf
        << "void oe_GroundCover_getObject(in int index, out oe_GroundCover_Object output) { \n"
        << "    output = oe_GroundCover_objects[index]; \n"
        << "} \n";

    billboardsBuf
        << "void oe_GroundCover_getBillboard(in int index, out oe_GroundCover_Billboard output) { \n"
        << "    output = oe_GroundCover_billboards[index]; \n"
        << "} \n";

    std::string biomeStr = biomeBuf.str();

    std::string billboardsStr = billboardsBuf.str();
    replaceIn(billboardsStr, "%NUM_BILLBOARDS%", Stringify()<<numBillboards);

    std::string objectsStr = objectsBuf.str();
    replaceIn(objectsStr, "%NUM_OBJECTS%", Stringify() << totalNumObjectsInserted); //getTotalNumObjects());

    osg::ref_ptr<ImageLayer> layer;

    osg::Shader* shader = new osg::Shader();
    shader->setName( "GroundCover lookup tables" );
    shader->setShaderSource( Stringify() 
        << "#version " GLSL_VERSION_STR "\n"
        << biomeStr << "\n"
        << objectsStr << "\n"
        << billboardsStr << "\n" 
    );
    return shader;
}

const GroundCoverBiome*
GroundCover::getBiome(const LandCoverClass* lcClass) const
{
    for (int biomeIndex = 0; biomeIndex < getBiomes().size(); ++biomeIndex)
    {
        const GroundCoverBiome* biome = getBiomes()[biomeIndex].get();
        if (!biome->getClasses().empty())
        {
            StringVector classes;
            StringTokenizer(biome->getClasses(), classes, " ", "\"", false);

            for (int i = 0; i < classes.size(); ++i)
            {
                if (classes[i] == lcClass->getName())
                {
                    return biome;
                }
            }
        }
    }
    return NULL;
}

osg::Shader*
GroundCover::createPredicateShader(LandCoverDictionary* landCoverDict, LandCoverLayer* layer) const
{
    const char* defaultCode = "int oe_GroundCover_getBiomeIndex(in vec4 coords) { return -1; }\n";

    std::stringstream buf;
    buf << "#version " GLSL_VERSION_STR "\n";

    if ( !landCoverDict )
    {
        buf << defaultCode;
        OE_WARN << LC << "No land cover dictionary; generating default coverage predicate\n";
    }
    //else if ( !layer )
    //{
    //    buf << defaultCode;
    //    OE_WARN << LC << "No classification layer; generating default coverage predicate\n";
    //}
    else
    {
#if 0
        const std::string& sampler = layer->getSharedTextureUniformName());
        const std::string& matrix  = layer->getSharedTextureMatrixUniformName());
        buf << "uniform sampler2D " << sampler << ";\n"
            << "uniform mat4 " << matrix << ";\n"
            << "int oe_GroundCover_getBiomeIndex(in vec4 coords) { \n"
            << "    float value = textureLod(" << sampler << ", (" << matrix << " * coords).st, 0).r;\n";
#else
        buf << "float oe_LandCover_coverage; \n"
            << "int oe_GroundCover_getBiomeIndex(in vec4 coords) { \n"
            << "    float value = oe_LandCover_coverage; \n";
#endif

        for(int biomeIndex=0; biomeIndex<getBiomes().size(); ++biomeIndex)
        {
            const GroundCoverBiome* biome = getBiomes()[biomeIndex].get();

            if ( !biome->getClasses().empty() )
            {
                StringVector classes;
                StringTokenizer(biome->getClasses(), classes, " ", "\"", false);

                for(int i=0; i<classes.size(); ++i)
                {
                    const LandCoverClass* lcClass = landCoverDict->getClassByName(classes[i]);
                    if (lcClass)
                    {
                        buf << "    if (value == " << lcClass->getValue() << ") return " << biomeIndex << "; \n";
                    }
                    else
                    {
                        OE_WARN << LC << "Land cover class \"" << classes[i] << "\" was not found in the dictionary!\n";
                    }
                }
            }
        }
        buf << "    return -1; \n";
        buf << "}\n";
    }

    osg::Shader* shader = new osg::Shader();
    shader->setName("oe GroundCover predicate function");
    shader->setShaderSource( buf.str() );

    return shader;
}

namespace
{
    int nextPowerOf2(int x) {
        --x;
        x |= x >> 1;
        x |= x >> 2;
        x |= x >> 4;
        x |= x >> 8;
        x |= x >> 16;
        return x+1;
    }
}

osg::Texture*
GroundCover::createTexture() const
{
    // Creates a texture array containing all the billboard images.
    // Each image is included only once.
    osg::Texture2DArray* tex = new osg::Texture2DArray();

    int arrayIndex = 0;
    float s = -1.0f, t = -1.0f;

    typedef std::set<osg::Image*> ImageSet;
    typedef std::vector<osg::Image*> ImageVector;
    ImageSet uniqueImages;
    ImageVector imagesToAdd;


    for(int b=0; b<getBiomes().size(); ++b)
    {
        const GroundCoverBiome* biome = getBiomes()[b].get();

        for(int i=0; i<biome->getObjects().size(); ++i)
        {
            const GroundCoverObject* obj = biome->getObjects()[i].get();
            if (obj->getType() == obj->TYPE_BILLBOARD)
            {
                const GroundCoverBillboard* bb = dynamic_cast<const GroundCoverBillboard*>(obj);

                if (bb->_sideImage.valid() && uniqueImages.find(bb->_sideImage.get()) == uniqueImages.end())
                {
                    imagesToAdd.push_back(bb->_sideImage.get());
                    uniqueImages.insert(bb->_sideImage.get());
                }

                if (bb->_topImage.valid() && uniqueImages.find(bb->_topImage.get()) == uniqueImages.end())
                {
                    imagesToAdd.push_back(bb->_topImage.get());
                    uniqueImages.insert(bb->_topImage.get());
                }
            }
        }
    }

    for(unsigned i=0; i<imagesToAdd.size(); ++i)
    {
        osg::Image* image = imagesToAdd[i];
        osg::ref_ptr<osg::Image> im;

        // make sure the texture array is POT - required now for mipmapping to work
        if ( s < 0 )
        {
            s  = nextPowerOf2(image->s());
            t  = nextPowerOf2(image->t());
            tex->setTextureSize(s, t, imagesToAdd.size());
        }

        if ( image->s() != s || image->t() != t )
        {
            ImageUtils::resizeImage( image, s, t, im );
        }
        else
        {
            im = image;
        }

        tex->setImage( i, im.get() );
    }

    OE_INFO << LC << "Created texture with " << imagesToAdd.size() << " unique images" << std::endl; 

    tex->setFilter(tex->MIN_FILTER, tex->NEAREST_MIPMAP_LINEAR);
    tex->setFilter(tex->MAG_FILTER, tex->LINEAR);
    tex->setWrap  (tex->WRAP_S, tex->CLAMP_TO_EDGE);
    tex->setWrap  (tex->WRAP_T, tex->CLAMP_TO_EDGE);
    tex->setUnRefImageDataAfterApply(Registry::instance()->unRefImageDataAfterApply().get());
    tex->setMaxAnisotropy( 4.0 );

    // Let the GPU do it since we only download this at startup
    //ImageUtils::generateMipmaps(tex);
    tex->setUseHardwareMipMapGeneration(true);

    return tex;
}

void
GroundCover::resizeGLObjectBuffers(unsigned maxSize)
{
    if (getStateSet())
        getStateSet()->resizeGLObjectBuffers(maxSize);
}

void
GroundCover::releaseGLObjects(osg::State* state) const
{
    if (getStateSet())
        getStateSet()->releaseGLObjects(state);
}

//............................................................................

bool
GroundCoverBiome::configure(const ConfigOptions& conf, const osgDB::Options* dbo, ImageCache& cache)
{
    GroundCoverBiomeOptions in( conf );

    if ( in.biomeClasses().isSet() )
        setClasses( in.biomeClasses().get() );

    if (in.fill().isSet())
        fill() = in.fill().get();

    for(SymbolVector::const_iterator i = in.symbols().begin(); i != in.symbols().end(); ++i)
    {
        const BillboardSymbol* bs = dynamic_cast<BillboardSymbol*>( i->get() );
        if ( bs )
        {
            // Start with the side image, which is mandatory:
            osg::ref_ptr<osg::Image> sideImage;

            // Symbol contains an image instance?
            if (bs->getSideImage())
            {
                sideImage = const_cast<osg::Image*>(bs->getSideImage());
            }
            else if (bs->url().isSet())
            {
                // Load the image from the URI:
                URI imageURI = bs->url()->evalURI();

                // If image was already loaded into a biome, share it:
                ImageCache::iterator ic = cache.find(imageURI);
                if (ic != cache.end())
                {
                    sideImage = ic->second.get();
                }

                if (!sideImage.valid())
                {
                    sideImage = imageURI.getImage(dbo);
                    if (sideImage.valid())
                    {
                        cache[imageURI] = sideImage.get();
                    }
                    else
                    {
                        OE_WARN << LC << "Failed to load billboard image from \"" << imageURI.full() << "\"" << std::endl;
                    }
                }
            }

            if (!sideImage.valid())
            {
                OE_WARN << LC << "A billboard is missing the mandatory image" << std::endl;
                return false;
            }

            // Next process the top image (optional)
            // Check for an actual instance in the symbol:
            osg::ref_ptr<osg::Image> topImage;

            if (bs->getTopImage())
            {
                topImage = const_cast<osg::Image*>(bs->getTopImage());
            }
            else if (bs->topURL().isSet())
            {
                // Load the image from the URI:
                URI imageURI = bs->topURL()->evalURI();

                // If image was already loaded into a biome, share it:
                ImageCache::iterator ic = cache.find(imageURI);
                if (ic != cache.end())
                {
                    topImage = ic->second.get();
                }

                if (!topImage.valid())
                {
                    topImage = imageURI.getImage(dbo);
                    if (topImage.valid())
                    {
                        cache[imageURI] = topImage.get();
                    }
                    else
                    {
                        OE_WARN << LC << "Failed to load billboard top image from \"" << imageURI.full() << "\"\n";
                    }
                }
            }


            if ( sideImage.valid() )
            {
                getObjects().push_back( new GroundCoverBillboard(sideImage.get(), topImage.get(), bs) );
            }
        } 
    }

    if ( getObjects().size() == 0 )
    {
        OE_WARN << LC << "A biome failed to install any billboards.\n";
        return false;
    }

    return true;
}<|MERGE_RESOLUTION|>--- conflicted
+++ resolved
@@ -53,15 +53,15 @@
 //........................................................................
 
 GroundCoverOptions::GroundCoverOptions(const ConfigOptions& co) :
-    ConfigOptions(co),
-    _lod(14),
-    _maxDistance(1000.0f),
-    _density(1.0f),
-    _spacing(25.0f),
-    _fill(1.0f),
-    _wind(0.0f),
-    _brightness(1.0f),
-    _contrast(0.5f)
+ConfigOptions(co),
+_lod(14),
+_maxDistance(1000.0f),
+_density(1.0f),
+_spacing(25.0f),
+_fill(1.0f),
+_wind(0.0f),
+_brightness(1.0f),
+_contrast(0.5f)
 {
     fromConfig(_conf);
 }
@@ -114,7 +114,7 @@
 //............................................................................
 
 GroundCover::GroundCover(const GroundCoverOptions& in) :
-    _options(in)
+_options(in)
 {
     //nop
 }
@@ -216,7 +216,7 @@
         "    float sizeVariation; \n"
         "}; \n"
         "const oe_GroundCover_Billboard oe_GroundCover_billboards[%NUM_BILLBOARDS%] = oe_GroundCover_Billboard[%NUM_BILLBOARDS%](\n";
-
+    
     objectsBuf <<
         "struct oe_GroundCover_Object { \n"
         "    int type; // 0=billboard \n"
@@ -238,13 +238,8 @@
         const GroundCoverBiome* biome = getBiomes()[i].get();
 
         float maxWidth = 0.0f, maxHeight = 0.0f;
-<<<<<<< HEAD
-
-        int firstObjectIndexOfBiome = objectIndex;
-=======
         
         int firstObjectIndexOfBiome = totalNumObjectsInserted;
->>>>>>> 5560cac1
 
         // This will be larger than biome->getObjects().size() IF any of the
         // objects have a weight greater than 1.
@@ -252,7 +247,7 @@
 
         for(int j=0; j<biome->getObjects().size(); ++j)
         {
-            const GroundCoverObject* object = biome->getObjects()[j].get();
+			const GroundCoverObject* object = biome->getObjects()[j].get();
 
             if (object->getType() == GroundCoverObject::TYPE_BILLBOARD)
             {
@@ -373,7 +368,7 @@
         << "void oe_GroundCover_getObject(in int index, out oe_GroundCover_Object output) { \n"
         << "    output = oe_GroundCover_objects[index]; \n"
         << "} \n";
-
+        
     billboardsBuf
         << "void oe_GroundCover_getBillboard(in int index, out oe_GroundCover_Billboard output) { \n"
         << "    output = oe_GroundCover_billboards[index]; \n"
@@ -386,7 +381,7 @@
 
     std::string objectsStr = objectsBuf.str();
     replaceIn(objectsStr, "%NUM_OBJECTS%", Stringify() << totalNumObjectsInserted); //getTotalNumObjects());
-
+    
     osg::ref_ptr<ImageLayer> layer;
 
     osg::Shader* shader = new osg::Shader();
@@ -431,7 +426,7 @@
     std::stringstream buf;
     buf << "#version " GLSL_VERSION_STR "\n";
 
-    if ( !landCoverDict )
+        if ( !landCoverDict )
     {
         buf << defaultCode;
         OE_WARN << LC << "No land cover dictionary; generating default coverage predicate\n";
@@ -482,7 +477,7 @@
         buf << "    return -1; \n";
         buf << "}\n";
     }
-
+    
     osg::Shader* shader = new osg::Shader();
     shader->setName("oe GroundCover predicate function");
     shader->setShaderSource( buf.str() );
@@ -517,7 +512,7 @@
     typedef std::vector<osg::Image*> ImageVector;
     ImageSet uniqueImages;
     ImageVector imagesToAdd;
-
+    
 
     for(int b=0; b<getBiomes().size(); ++b)
     {
@@ -535,7 +530,7 @@
                     imagesToAdd.push_back(bb->_sideImage.get());
                     uniqueImages.insert(bb->_sideImage.get());
                 }
-
+            
                 if (bb->_topImage.valid() && uniqueImages.find(bb->_topImage.get()) == uniqueImages.end())
                 {
                     imagesToAdd.push_back(bb->_topImage.get());
@@ -544,7 +539,7 @@
             }
         }
     }
-
+    
     for(unsigned i=0; i<imagesToAdd.size(); ++i)
     {
         osg::Image* image = imagesToAdd[i];
