#include "GroundCover"
#include "Coverage"
#include "SplatCatalog"
#include "SplatCoverageLegend"
#include "Zone"
#include "SplatShaders"

#include <osgEarth/Map>
#include <osgEarth/ImageLayer>
#include <osgEarth/ImageUtils>
#include <osgEarth/VirtualProgram>
#include <osgEarthSymbology/BillboardSymbol>

#include <osg/Texture2DArray>

using namespace osgEarth;
using namespace osgEarth::Splat;
using namespace osgEarth::Symbology;

#define LC "[GroundCover] "

//........................................................................

void
GroundCoverBiomeOptions::fromConfig(const Config& conf) 
{
    conf.get("classes", _biomeClasses);
    const ConfigSet& symbols = conf.children();
    for (ConfigSet::const_iterator i = symbols.begin(); i != symbols.end(); ++i) {
        Symbol* s = SymbolRegistry::instance()->create(*i);
        if (s) {
            _symbols.push_back(s);
        }
    }
}

Config
GroundCoverBiomeOptions::getConfig() const 
{
    Config conf("biome");
    conf.set("classes", _biomeClasses);
    for (int i = 0; i < _symbols.size(); ++i) {
        Config symbolConf = _symbols[i]->getConfig();
        if (!symbolConf.empty()) {
            conf.add(symbolConf);
        }
    }
    return conf;
}

//........................................................................

GroundCoverOptions::GroundCoverOptions(const ConfigOptions& co) :
ConfigOptions(co),
_lod(14),
_maxDistance(1000.0f),
_density(1.0f),
_fill(1.0f),
_wind(0.0f),
_brightness(1.0f),
_contrast(0.5f)
{
    fromConfig(_conf);
}

Config
GroundCoverOptions::getConfig() const
{
    Config conf = ConfigOptions::getConfig();
    conf.key() = "groundcover";
    conf.set("name", _name);
    conf.set("lod", _lod);
    conf.set("max_distance", _maxDistance);
    conf.set("density", _density);
    conf.set("fill", _fill);
    conf.set("wind", _wind);
    conf.set("brightness", _brightness);
    conf.set("contrast", _contrast);
    if (_biomes.size() > 0) {
        Config biomes("biomes");
        for (int i = 0; i < _biomes.size(); ++i) {
            biomes.add("biome", _biomes[i].getConfig());
        }
        conf.set(biomes);
    }
    return conf;
}

void
GroundCoverOptions::fromConfig(const Config& conf)
{
<<<<<<< HEAD
   conf.getIfSet("name", _name);
   conf.getIfSet("lod", _lod);
   conf.getIfSet("max_distance", _maxDistance);
   conf.getIfSet("density", _density);
   conf.getIfSet("fill", _fill);
   conf.getIfSet("wind", _wind);
   conf.getIfSet("brightness", _brightness);
   conf.getIfSet("contrast", _contrast);
=======
    conf.get("name", _name);
    conf.get("lod", _lod);
    conf.get("max_distance", _maxDistance);
    conf.get("density", _density);
    conf.get("fill", _fill);
    conf.get("wind", _wind);
    conf.get("brightness", _brightness);
    conf.get("contrast", _contrast);
>>>>>>> f7a922ba
    const Config* biomes = conf.child_ptr("biomes");
    if (biomes) {
        const ConfigSet& biomesVec = biomes->children();
        for (ConfigSet::const_iterator i = biomesVec.begin(); i != biomesVec.end(); ++i) {
            _biomes.push_back(GroundCoverBiomeOptions(*i));
        }
    }
}

//............................................................................

GroundCover::GroundCover(const GroundCoverOptions& in) :
_options(in)
{
    //nop
}

bool
GroundCover::configure(const osgDB::Options* readOptions)
{
    if ( options().biomes().size() == 0 )
    {
        OE_WARN << LC << "No biomes defined in layer \"" << getName() << "\"\n";
        return false;
    }

    for(int i=0; i<_options.biomes().size(); ++i)
    {
        osg::ref_ptr<GroundCoverBiome> biome = new GroundCoverBiome();
        _biomes.push_back( biome.get() );
    }

    GroundCoverBiome::ImageCache cache;

    for (int i = 0; i<_biomes.size(); ++i)
    {
        if ( _biomes[i]->configure( options().biomes()[i], readOptions, cache ) == false )
        {
            OE_WARN << LC << "One of the biomes in layer \"" << getName() << "\" is improperly configured\n";
            return false;
        }
    }

    return true;
}

int
GroundCover::getTotalNumObjects() const
{
    int count = 0;
    for(int i=0; i<_biomes.size(); ++i)
    {
        count += _biomes[i]->getObjects().size();
    }
    return count;
}

osg::StateSet*
GroundCover::getOrCreateStateSet()
{
    if ( !_stateSet.valid() )
    {
        _stateSet = new osg::StateSet();

        _stateSet->addUniform(new osg::Uniform("oe_GroundCover_windFactor", options().wind().get()));
        _stateSet->addUniform(new osg::Uniform("oe_GroundCover_noise", 1.0f));
        _stateSet->addUniform(new osg::Uniform("oe_GroundCover_ao", 0.5f));
        _stateSet->addUniform(new osg::Uniform("oe_GroundCover_exposure", 1.0f));

        _stateSet->addUniform(new osg::Uniform("oe_GroundCover_density", options().density().get()));
        _stateSet->addUniform(new osg::Uniform("oe_GroundCover_fill", options().fill().get()));
        _stateSet->addUniform(new osg::Uniform("oe_GroundCover_maxDistance", options().maxDistance().get()));

        _stateSet->addUniform(new osg::Uniform("oe_GroundCover_brightness", options().brightness().get()));
        _stateSet->addUniform(new osg::Uniform("oe_GroundCover_contrast", options().contrast().get()));
    }

    return _stateSet.get();
}

#define SET_GET_UNIFORM(NAME, UNIFORM) \
    void GroundCover::set##NAME (float value) { getOrCreateStateSet()->getUniform(UNIFORM)->set(value); } \
    float GroundCover::get##NAME () const { float value = 0.0f; if (getStateSet()) getStateSet()->getUniform(UNIFORM)->get(value); return value; }

SET_GET_UNIFORM(Wind, "oe_GroundCover_windFactor")
SET_GET_UNIFORM(Density, "oe_GroundCover_density")
SET_GET_UNIFORM(Fill, "oe_GroundCover_fill")
SET_GET_UNIFORM(MaxDistance, "oe_GroundCover_maxDistance")
SET_GET_UNIFORM(Brightness, "oe_GroundCover_brightness")
SET_GET_UNIFORM(Contrast, "oe_GroundCover_contrast")


osg::Shader*
GroundCover::createShader() const
{
    std::stringstream biomeBuf;
    std::stringstream objectsBuf;
    std::stringstream billboardsBuf;
    //std::stringstream doubleBillboardsBuf;

    int totalObjects = getTotalNumObjects();

    unsigned numBillboards = 0;
    //unsigned numDoubleBillboards = 0;

    // encode all the biome data.
    biomeBuf << 
        "struct oe_GroundCover_Biome { \n"
        "    int firstObjectIndex; \n"
        "    int numObjects; \n"
        "    float density; \n"
        "    float fill; \n"
        "    vec2 maxWidthHeight; \n"
        "}; \n"
        "const oe_GroundCover_Biome oe_GroundCover_biomes[" << getBiomes().size() << "] = oe_GroundCover_Biome[" << getBiomes().size() << "] ( \n";

    billboardsBuf <<
        "struct oe_GroundCover_Billboard { \n"
        "    int atlasIndexSide; \n"
        "    int atlasIndexTop; \n"
        "    float width; \n"
        "    float height; \n"
        "}; \n"
        "const oe_GroundCover_Billboard oe_GroundCover_billboards[%NUM_BILLBOARDS%] = oe_GroundCover_Billboard[%NUM_BILLBOARDS%](\n";
    
<<<<<<< HEAD
=======
    objectsBuf <<
        "struct oe_GroundCover_Object { \n"
        "    int type; // 0=billboard \n"
        "    int objectArrayIndex; // index into the type's object array \n"
        "}; \n"
        "const oe_GroundCover_Object oe_GroundCover_objects[%NUM_OBJECTS%] = oe_GroundCover_Object[%NUM_OBJECTS%](\n";

>>>>>>> f7a922ba
    // Since the texture array containing the billboard images contains each
    // unique image only once, we need to maps unique image to array indexes
    // here as well. This table maps each unique image to its texture array index.
    typedef std::map<osg::Image*, int> ImageSet;
    ImageSet uniqueImages;

<<<<<<< HEAD
    int billboardIndex = 0;
    int nextTexArrayIndex = 0;
=======
    int objectIndex = 0;
    int nextAtlasIndex = 0;
>>>>>>> f7a922ba
    for(int i=0; i<getBiomes().size(); ++i)
    {
        const GroundCoverBiome* biome = getBiomes()[i].get();

        float maxWidth = 0.0f, maxHeight = 0.0f;
        
<<<<<<< HEAD
        int firstBillboardIndexOfBiome = billboardIndex;
=======
        int firstObjectIndexOfBiome = objectIndex;
>>>>>>> f7a922ba

        for(int j=0; j<biome->getObjects().size(); ++j)
        {
<<<<<<< HEAD
            const GroundCoverBillboard& bb = biome->getBillboards()[j];

            // index into the texture array holding the actual images:
            int texArrayIndex;

            // If we already used this image, use its original tex array index:
            ImageSet::iterator u = uniqueImages.find(bb._image.get());
            if (u != uniqueImages.end())
            {
                texArrayIndex = u->second;
            }
            else
            {
                // otherwise, use the next available slot and increment.
                texArrayIndex = nextTexArrayIndex++;
                // update our map to include this new image
                uniqueImages[bb._image.get()] = texArrayIndex;
            }

            billboardBuf
                << "    oe_GroundCover_Billboard("
                << texArrayIndex
                << ", float(" << bb._width << ")"
                << ", float(" << bb._height << ")"
                << ")";
            
            ++billboardIndex;
            if ( billboardIndex < totalBillboards )
                billboardBuf << ",\n";

            maxWidth = osg::maximum(maxWidth, bb._width);
            maxHeight = osg::maximum(maxHeight, bb._height);
=======
            const GroundCoverObject* object = biome->getObjects()[j];

            if (object->getType() == GroundCoverObject::TYPE_BILLBOARD)
            {
                const GroundCoverBillboard* bb = dynamic_cast<const GroundCoverBillboard*>(object);

                // If we already used this image, use its original tex array index; 
                // otherwise use the next available index.
                int atlasSideIndex = -1;
                if (bb->_sideImage.valid())
                {
                    ImageSet::iterator u = uniqueImages.find(bb->_sideImage.get());
                    if (u != uniqueImages.end())
                    {
                        atlasSideIndex = u->second;
                    }
                    else
                    {
                        atlasSideIndex = nextAtlasIndex++;
                        uniqueImages[bb->_sideImage.get()] = atlasSideIndex;
                    }
                }

                int atlasTopIndex = -1;
                if (bb->_topImage.valid())
                {
                    ImageSet::iterator u = uniqueImages.find(bb->_topImage.get());
                    if (u != uniqueImages.end())
                    {
                        atlasTopIndex = u->second;
                    }
                    else
                    {
                        atlasTopIndex = nextAtlasIndex++;
                        uniqueImages[bb->_topImage.get()] = atlasTopIndex;
                    }
                }

                if (numBillboards > 0)
                    billboardsBuf << ", \n";

                billboardsBuf
                    << "    oe_GroundCover_Billboard("
                    << atlasSideIndex << ", " << atlasTopIndex
                    << ", float(" << bb->_width << ")"
                    << ", float(" << bb->_height << ")"
                    << ")";

                maxWidth = osg::maximum(maxWidth, bb->_width);
                maxHeight = osg::maximum(maxHeight, bb->_height);

                objectsBuf 
                    << (numBillboards>0?",\n":"")
                    << "   oe_GroundCover_Object("
                    << (int)object->getType() << ", "
                    << (int)numBillboards
                    << ")";

                ++numBillboards;
                ++objectIndex;
            }
>>>>>>> f7a922ba
        }

        // We multiply the height x 2 below because billboards have their origin
        // at the bottom center of the image. The GPU culling code considers the
        // distance from this anchor point. For width, it's in the middle, but for
        // height, it's at the bottom so we need to double it. It doubles in both
        // directions, but that's OK since we are rarely if ever going to GPU-cull
        // a billboard at the top of the viewport. -gw

<<<<<<< HEAD
        biomeBuf << "    oe_GroundCover_Biome(" 
            << firstBillboardIndexOfBiome << ", "
            << biome->getBillboards().size() 
=======
        biomeBuf << "    oe_GroundCover_Biome("
            << firstObjectIndexOfBiome << ", "
            << biome->getObjects().size() 
>>>>>>> f7a922ba
            << ", float(" << options().density().get() << ")"
            << ", float(" << options().fill().get() << ")"
            << ", vec2(float(" << maxWidth << "),float(" << maxHeight*2.0f << ")))";

        if ( (i+1) < getBiomes().size() )
            biomeBuf << ",\n";
    }

    biomeBuf
        << "\n);\n";

    billboardsBuf
        << "\n); \n";

    objectsBuf
        << "\n); \n";

    biomeBuf 
        << "void oe_GroundCover_getBiome(in int index, out oe_GroundCover_Biome biome) { \n"
        << "    biome = oe_GroundCover_biomes[index]; \n"
        << "} \n";

    objectsBuf
        << "void oe_GroundCover_getObject(in int index, out oe_GroundCover_Object output) { \n"
        << "    output = oe_GroundCover_objects[index]; \n"
        << "} \n";
        
    billboardsBuf
        << "void oe_GroundCover_getBillboard(in int index, out oe_GroundCover_Billboard output) { \n"
        << "    output = oe_GroundCover_billboards[index]; \n"
        << "} \n";

    std::string biomeStr = biomeBuf.str();

    std::string billboardsStr = billboardsBuf.str();
    replaceIn(billboardsStr, "%NUM_BILLBOARDS%", Stringify()<<numBillboards);

    std::string objectsStr = objectsBuf.str();
    replaceIn(objectsStr, "%NUM_OBJECTS%", Stringify() << getTotalNumObjects());
    
    osg::ref_ptr<ImageLayer> layer;

    osg::Shader* shader = new osg::Shader();
    shader->setName( "GroundCoverLayer" );
    shader->setShaderSource( Stringify() 
        << "#version 330\n" 
        << biomeStr << "\n"
        << objectsStr << "\n"
        << billboardsStr << "\n" 
    );
    return shader;
}

osg::Shader*
GroundCover::createPredicateShader(LandCoverDictionary* landCoverDict, LandCoverLayer* layer) const
{
    const char* defaultCode = "int oe_GroundCover_getBiomeIndex(in vec4 coords) { return -1; }\n";

    std::stringstream buf;
    buf << "#version " GLSL_VERSION_STR "\n";

        if ( !landCoverDict )
    {
        buf << defaultCode;
        OE_WARN << LC << "No land cover dictionary; generating default coverage predicate\n";
    }
    else if ( !layer )
    {
        buf << defaultCode;
        OE_WARN << LC << "No classification layer; generating default coverage predicate\n";
    }
    else
    {
        const std::string& sampler = layer->shareTexUniformName().get();
        const std::string& matrix  = layer->shareTexMatUniformName().get();

        buf << "uniform sampler2D " << sampler << ";\n"
            << "uniform mat4 " << matrix << ";\n"
            << "int oe_GroundCover_getBiomeIndex(in vec4 coords) { \n"
            << "    float value = textureLod(" << sampler << ", (" << matrix << " * coords).st, 0).r;\n";

        for(int biomeIndex=0; biomeIndex<getBiomes().size(); ++biomeIndex)
        {
            const GroundCoverBiome* biome = getBiomes()[biomeIndex].get();

            if ( !biome->getClasses().empty() )
            {
                StringVector classes;
                StringTokenizer(biome->getClasses(), classes, " ", "\"", false);

                for(int i=0; i<classes.size(); ++i)
                {
                    const LandCoverClass* lcClass = landCoverDict->getClassByName(classes[i]);
                    if (lcClass)
                    {
                        buf << "    if (value == " << lcClass->getValue() << ") return " << biomeIndex << "; \n";
                    }
                    else
                    {
                        OE_WARN << LC << "Land cover class \"" << classes[i] << "\" was not found in the dictionary!\n";
                    }
                }
            }
        }
        buf << "    return -1; \n";
        buf << "}\n";
    }
    
    osg::Shader* shader = new osg::Shader();
    shader->setName("oe GroundCover predicate function");
    shader->setShaderSource( buf.str() );

    return shader;
}

namespace
{
    int nextPowerOf2(int x) {
        --x;
        x |= x >> 1;
        x |= x >> 2;
        x |= x >> 4;
        x |= x >> 8;
        x |= x >> 16;
        return x+1;
    }
}

osg::Texture*
GroundCover::createTexture() const
{
    // Creates a texture array containing all the billboard images.
    // Each image is included only once.
    osg::Texture2DArray* tex = new osg::Texture2DArray();

    int arrayIndex = 0;
    float s = -1.0f, t = -1.0f;

    typedef std::set<osg::Image*> ImageSet;
    typedef std::vector<osg::Image*> ImageVector;
    ImageSet uniqueImages;
    ImageVector imagesToAdd;
    

    for(int b=0; b<getBiomes().size(); ++b)
    {
        const GroundCoverBiome* biome = getBiomes()[b].get();

<<<<<<< HEAD
        for(int i=0; i<biome->getBillboards().size(); ++i)
        {
            const GroundCoverBillboard& bb = biome->getBillboards()[i];

            if (uniqueImages.find(bb._image.get()) == uniqueImages.end())
            {
                imagesToAdd.push_back(bb._image.get());
                uniqueImages.insert(bb._image.get());
=======
        for(int i=0; i<biome->getObjects().size(); ++i)
        {
            const GroundCoverObject* obj = biome->getObjects()[i].get();
            if (obj->getType() == obj->TYPE_BILLBOARD)
            {
                const GroundCoverBillboard* bb = dynamic_cast<const GroundCoverBillboard*>(obj);

                if (bb->_sideImage.valid() && uniqueImages.find(bb->_sideImage.get()) == uniqueImages.end())
                {
                    imagesToAdd.push_back(bb->_sideImage.get());
                    uniqueImages.insert(bb->_sideImage.get());
                }
            
                if (bb->_topImage.valid() && uniqueImages.find(bb->_topImage.get()) == uniqueImages.end())
                {
                    imagesToAdd.push_back(bb->_topImage.get());
                    uniqueImages.insert(bb->_topImage.get());
                }
>>>>>>> f7a922ba
            }
        }
    }
    
    for(unsigned i=0; i<imagesToAdd.size(); ++i)
    {
        osg::Image* image = imagesToAdd[i];
        osg::ref_ptr<osg::Image> im;
<<<<<<< HEAD

        // make sure the texture array is POT - required now for mipmapping to work
        if ( s < 0 )
        {
            s  = nextPowerOf2(image->s());
            t  = nextPowerOf2(image->t());
            tex->setTextureSize(s, t, imagesToAdd.size());
        }

        if ( image->s() != s || image->t() != t )
        {
            ImageUtils::resizeImage( image, s, t, im );
        }
        else
        {
            im = image;
        }
=======

        // make sure the texture array is POT - required now for mipmapping to work
        if ( s < 0 )
        {
            s  = nextPowerOf2(image->s());
            t  = nextPowerOf2(image->t());
            tex->setTextureSize(s, t, imagesToAdd.size());
        }

        if ( image->s() != s || image->t() != t )
        {
            ImageUtils::resizeImage( image, s, t, im );
        }
        else
        {
            im = image;
        }
>>>>>>> f7a922ba

        tex->setImage( i, im.get() );
    }

    OE_INFO << LC << "Created texture with " << imagesToAdd.size() << " unique images" << std::endl; 

    tex->setFilter(tex->MIN_FILTER, tex->NEAREST_MIPMAP_LINEAR);
    tex->setFilter(tex->MAG_FILTER, tex->LINEAR);
    tex->setWrap  (tex->WRAP_S, tex->CLAMP_TO_EDGE);
    tex->setWrap  (tex->WRAP_T, tex->CLAMP_TO_EDGE);
    tex->setUnRefImageDataAfterApply( true );
    tex->setMaxAnisotropy( 4.0 );

    return tex;
}

void
GroundCover::resizeGLObjectBuffers(unsigned maxSize)
{
    if (getStateSet())
        getStateSet()->resizeGLObjectBuffers(maxSize);
}

void
GroundCover::releaseGLObjects(osg::State* state) const
{
    if (getStateSet())
        getStateSet()->releaseGLObjects(state);
}

//............................................................................

bool
GroundCoverBiome::configure(const ConfigOptions& conf, const osgDB::Options* dbo, ImageCache& cache)
{
    GroundCoverBiomeOptions in( conf );

    if ( in.biomeClasses().isSet() )
        setClasses( in.biomeClasses().get() );

    for(SymbolVector::const_iterator i = in.symbols().begin(); i != in.symbols().end(); ++i)
    {
        const BillboardSymbol* bs = dynamic_cast<BillboardSymbol*>( i->get() );
        if ( bs )
        {
<<<<<<< HEAD
            osg::Image* image = 0L;

            // Symbol contains an image instance?
            if (bs->getImage())
            {
                image = const_cast<osg::Image*>(bs->getImage());
            }
            else
            {
                URI imageURI = bs->url()->evalURI();

                // If image was already loaded into a biome, share it:
                ImageCache::iterator ic = cache.find(imageURI);
                if (ic != cache.end())
                {
                    image = ic->second.get();
                }

                if (!image)
                {
                    image = imageURI.getImage(dbo);
                    if (image)
                    {
                        cache[imageURI] = image;
                    }
                    else
                    {
                        OE_WARN << LC << "Failed to load billboard image from \"" << imageURI.full() << "\"\n";
                    }
                }
=======
            // Start with the side image, which is mandatory:
            osg::ref_ptr<osg::Image> sideImage;

            // Symbol contains an image instance?
            if (bs->getSideImage())
            {
                sideImage = const_cast<osg::Image*>(bs->getSideImage());
>>>>>>> f7a922ba
            }
            else if (bs->url().isSet())
            {
                // Load the image from the URI:
                URI imageURI = bs->url()->evalURI();

                // If image was already loaded into a biome, share it:
                ImageCache::iterator ic = cache.find(imageURI);
                if (ic != cache.end())
                {
                    sideImage = ic->second.get();
                }

                if (!sideImage.valid())
                {
                    sideImage = imageURI.getImage(dbo);
                    if (sideImage.valid())
                    {
                        cache[imageURI] = sideImage.get();
                    }
                    else
                    {
                        OE_WARN << LC << "Failed to load billboard image from \"" << imageURI.full() << "\"" << std::endl;
                    }
                }
            }

            if (!sideImage.valid())
            {
                OE_WARN << LC << "A billboard is missing the mandatory image" << std::endl;
                return false;
            }

            // Next process the top image (optional)
            // Check for an actual instance in the symbol:
            osg::ref_ptr<osg::Image> topImage;

            if (bs->getTopImage())
            {
                topImage = const_cast<osg::Image*>(bs->getTopImage());
            }
            else if (bs->topURL().isSet())
            {
                // Load the image from the URI:
                URI imageURI = bs->topURL()->evalURI();

                // If image was already loaded into a biome, share it:
                ImageCache::iterator ic = cache.find(imageURI);
                if (ic != cache.end())
                {
                    topImage = ic->second.get();
                }

                if (!topImage.valid())
                {
                    topImage = imageURI.getImage(dbo);
                    if (topImage.valid())
                    {
                        cache[imageURI] = topImage.get();
                    }
                    else
                    {
                        OE_WARN << LC << "Failed to load billboard top image from \"" << imageURI.full() << "\"\n";
                    }
                }
            }
<<<<<<< HEAD
=======


            if ( sideImage.valid() )
            {
                getObjects().push_back( new GroundCoverBillboard(
                    sideImage.get(), topImage.get(),
                    bs->width().get(), bs->height().get()) );
            }
>>>>>>> f7a922ba
        } 
    }

    if ( getObjects().size() == 0 )
    {
        OE_WARN << LC << "A biome failed to install any billboards.\n";
        return false;
    }

    return true;
}<|MERGE_RESOLUTION|>--- conflicted
+++ resolved
@@ -89,16 +89,6 @@
 void
 GroundCoverOptions::fromConfig(const Config& conf)
 {
-<<<<<<< HEAD
-   conf.getIfSet("name", _name);
-   conf.getIfSet("lod", _lod);
-   conf.getIfSet("max_distance", _maxDistance);
-   conf.getIfSet("density", _density);
-   conf.getIfSet("fill", _fill);
-   conf.getIfSet("wind", _wind);
-   conf.getIfSet("brightness", _brightness);
-   conf.getIfSet("contrast", _contrast);
-=======
     conf.get("name", _name);
     conf.get("lod", _lod);
     conf.get("max_distance", _maxDistance);
@@ -107,7 +97,6 @@
     conf.get("wind", _wind);
     conf.get("brightness", _brightness);
     conf.get("contrast", _contrast);
->>>>>>> f7a922ba
     const Config* biomes = conf.child_ptr("biomes");
     if (biomes) {
         const ConfigSet& biomesVec = biomes->children();
@@ -233,8 +222,6 @@
         "}; \n"
         "const oe_GroundCover_Billboard oe_GroundCover_billboards[%NUM_BILLBOARDS%] = oe_GroundCover_Billboard[%NUM_BILLBOARDS%](\n";
     
-<<<<<<< HEAD
-=======
     objectsBuf <<
         "struct oe_GroundCover_Object { \n"
         "    int type; // 0=billboard \n"
@@ -242,68 +229,24 @@
         "}; \n"
         "const oe_GroundCover_Object oe_GroundCover_objects[%NUM_OBJECTS%] = oe_GroundCover_Object[%NUM_OBJECTS%](\n";
 
->>>>>>> f7a922ba
     // Since the texture array containing the billboard images contains each
     // unique image only once, we need to maps unique image to array indexes
     // here as well. This table maps each unique image to its texture array index.
     typedef std::map<osg::Image*, int> ImageSet;
     ImageSet uniqueImages;
 
-<<<<<<< HEAD
-    int billboardIndex = 0;
-    int nextTexArrayIndex = 0;
-=======
     int objectIndex = 0;
     int nextAtlasIndex = 0;
->>>>>>> f7a922ba
     for(int i=0; i<getBiomes().size(); ++i)
     {
         const GroundCoverBiome* biome = getBiomes()[i].get();
 
         float maxWidth = 0.0f, maxHeight = 0.0f;
         
-<<<<<<< HEAD
-        int firstBillboardIndexOfBiome = billboardIndex;
-=======
         int firstObjectIndexOfBiome = objectIndex;
->>>>>>> f7a922ba
 
         for(int j=0; j<biome->getObjects().size(); ++j)
         {
-<<<<<<< HEAD
-            const GroundCoverBillboard& bb = biome->getBillboards()[j];
-
-            // index into the texture array holding the actual images:
-            int texArrayIndex;
-
-            // If we already used this image, use its original tex array index:
-            ImageSet::iterator u = uniqueImages.find(bb._image.get());
-            if (u != uniqueImages.end())
-            {
-                texArrayIndex = u->second;
-            }
-            else
-            {
-                // otherwise, use the next available slot and increment.
-                texArrayIndex = nextTexArrayIndex++;
-                // update our map to include this new image
-                uniqueImages[bb._image.get()] = texArrayIndex;
-            }
-
-            billboardBuf
-                << "    oe_GroundCover_Billboard("
-                << texArrayIndex
-                << ", float(" << bb._width << ")"
-                << ", float(" << bb._height << ")"
-                << ")";
-            
-            ++billboardIndex;
-            if ( billboardIndex < totalBillboards )
-                billboardBuf << ",\n";
-
-            maxWidth = osg::maximum(maxWidth, bb._width);
-            maxHeight = osg::maximum(maxHeight, bb._height);
-=======
             const GroundCoverObject* object = biome->getObjects()[j];
 
             if (object->getType() == GroundCoverObject::TYPE_BILLBOARD)
@@ -365,7 +308,6 @@
                 ++numBillboards;
                 ++objectIndex;
             }
->>>>>>> f7a922ba
         }
 
         // We multiply the height x 2 below because billboards have their origin
@@ -375,15 +317,9 @@
         // directions, but that's OK since we are rarely if ever going to GPU-cull
         // a billboard at the top of the viewport. -gw
 
-<<<<<<< HEAD
-        biomeBuf << "    oe_GroundCover_Biome(" 
-            << firstBillboardIndexOfBiome << ", "
-            << biome->getBillboards().size() 
-=======
         biomeBuf << "    oe_GroundCover_Biome("
             << firstObjectIndexOfBiome << ", "
             << biome->getObjects().size() 
->>>>>>> f7a922ba
             << ", float(" << options().density().get() << ")"
             << ", float(" << options().fill().get() << ")"
             << ", vec2(float(" << maxWidth << "),float(" << maxHeight*2.0f << ")))";
@@ -532,16 +468,6 @@
     {
         const GroundCoverBiome* biome = getBiomes()[b].get();
 
-<<<<<<< HEAD
-        for(int i=0; i<biome->getBillboards().size(); ++i)
-        {
-            const GroundCoverBillboard& bb = biome->getBillboards()[i];
-
-            if (uniqueImages.find(bb._image.get()) == uniqueImages.end())
-            {
-                imagesToAdd.push_back(bb._image.get());
-                uniqueImages.insert(bb._image.get());
-=======
         for(int i=0; i<biome->getObjects().size(); ++i)
         {
             const GroundCoverObject* obj = biome->getObjects()[i].get();
@@ -560,7 +486,6 @@
                     imagesToAdd.push_back(bb->_topImage.get());
                     uniqueImages.insert(bb->_topImage.get());
                 }
->>>>>>> f7a922ba
             }
         }
     }
@@ -569,7 +494,6 @@
     {
         osg::Image* image = imagesToAdd[i];
         osg::ref_ptr<osg::Image> im;
-<<<<<<< HEAD
 
         // make sure the texture array is POT - required now for mipmapping to work
         if ( s < 0 )
@@ -587,25 +511,6 @@
         {
             im = image;
         }
-=======
-
-        // make sure the texture array is POT - required now for mipmapping to work
-        if ( s < 0 )
-        {
-            s  = nextPowerOf2(image->s());
-            t  = nextPowerOf2(image->t());
-            tex->setTextureSize(s, t, imagesToAdd.size());
-        }
-
-        if ( image->s() != s || image->t() != t )
-        {
-            ImageUtils::resizeImage( image, s, t, im );
-        }
-        else
-        {
-            im = image;
-        }
->>>>>>> f7a922ba
 
         tex->setImage( i, im.get() );
     }
@@ -651,96 +556,63 @@
         const BillboardSymbol* bs = dynamic_cast<BillboardSymbol*>( i->get() );
         if ( bs )
         {
-<<<<<<< HEAD
-            osg::Image* image = 0L;
+            // Start with the side image, which is mandatory:
+            osg::ref_ptr<osg::Image> sideImage;
 
             // Symbol contains an image instance?
-            if (bs->getImage())
-            {
-                image = const_cast<osg::Image*>(bs->getImage());
-            }
-            else
-            {
+            if (bs->getSideImage())
+            {
+                sideImage = const_cast<osg::Image*>(bs->getSideImage());
+            }
+            else if (bs->url().isSet())
+            {
+                // Load the image from the URI:
                 URI imageURI = bs->url()->evalURI();
 
                 // If image was already loaded into a biome, share it:
                 ImageCache::iterator ic = cache.find(imageURI);
                 if (ic != cache.end())
                 {
-                    image = ic->second.get();
-                }
-
-                if (!image)
-                {
-                    image = imageURI.getImage(dbo);
-                    if (image)
-                    {
-                        cache[imageURI] = image;
+                    sideImage = ic->second.get();
+                }
+
+                if (!sideImage.valid())
+                {
+                    sideImage = imageURI.getImage(dbo);
+                    if (sideImage.valid())
+                    {
+                        cache[imageURI] = sideImage.get();
                     }
                     else
                     {
-                        OE_WARN << LC << "Failed to load billboard image from \"" << imageURI.full() << "\"\n";
-                    }
-                }
-=======
-            // Start with the side image, which is mandatory:
-            osg::ref_ptr<osg::Image> sideImage;
-
-            // Symbol contains an image instance?
-            if (bs->getSideImage())
-            {
-                sideImage = const_cast<osg::Image*>(bs->getSideImage());
->>>>>>> f7a922ba
-            }
-            else if (bs->url().isSet())
+                        OE_WARN << LC << "Failed to load billboard image from \"" << imageURI.full() << "\"" << std::endl;
+                    }
+                }
+            }
+
+            if (!sideImage.valid())
+            {
+                OE_WARN << LC << "A billboard is missing the mandatory image" << std::endl;
+                return false;
+            }
+
+            // Next process the top image (optional)
+            // Check for an actual instance in the symbol:
+            osg::ref_ptr<osg::Image> topImage;
+
+            if (bs->getTopImage())
+            {
+                topImage = const_cast<osg::Image*>(bs->getTopImage());
+            }
+            else if (bs->topURL().isSet())
             {
                 // Load the image from the URI:
-                URI imageURI = bs->url()->evalURI();
+                URI imageURI = bs->topURL()->evalURI();
 
                 // If image was already loaded into a biome, share it:
                 ImageCache::iterator ic = cache.find(imageURI);
                 if (ic != cache.end())
                 {
-                    sideImage = ic->second.get();
-                }
-
-                if (!sideImage.valid())
-                {
-                    sideImage = imageURI.getImage(dbo);
-                    if (sideImage.valid())
-                    {
-                        cache[imageURI] = sideImage.get();
-                    }
-                    else
-                    {
-                        OE_WARN << LC << "Failed to load billboard image from \"" << imageURI.full() << "\"" << std::endl;
-                    }
-                }
-            }
-
-            if (!sideImage.valid())
-            {
-                OE_WARN << LC << "A billboard is missing the mandatory image" << std::endl;
-                return false;
-            }
-
-            // Next process the top image (optional)
-            // Check for an actual instance in the symbol:
-            osg::ref_ptr<osg::Image> topImage;
-
-            if (bs->getTopImage())
-            {
-                topImage = const_cast<osg::Image*>(bs->getTopImage());
-            }
-            else if (bs->topURL().isSet())
-            {
-                // Load the image from the URI:
-                URI imageURI = bs->topURL()->evalURI();
-
-                // If image was already loaded into a biome, share it:
-                ImageCache::iterator ic = cache.find(imageURI);
-                if (ic != cache.end())
-                {
                     topImage = ic->second.get();
                 }
 
@@ -757,8 +629,6 @@
                     }
                 }
             }
-<<<<<<< HEAD
-=======
 
 
             if ( sideImage.valid() )
@@ -767,7 +637,6 @@
                     sideImage.get(), topImage.get(),
                     bs->width().get(), bs->height().get()) );
             }
->>>>>>> f7a922ba
         } 
     }
 
