/* -*-c++-*- */
/* osgEarth - Geospatial SDK for OpenSceneGraph
 * Copyright 2020 Pelican Mapping
 * http://osgearth.org
 *
 * osgEarth is free software; you can redistribute it and/or modify
 * it under the terms of the GNU Lesser General Public License as published by
 * the Free Software Foundation; either version 2 of the License, or
 * (at your option) any later version.
 *
 * This program is distributed in the hope that it will be useful,
 * but WITHOUT ANY WARRANTY; without even the implied warranty of
 * MERCHANTABILITY or FITNESS FOR A PARTICULAR PURPOSE.  See the
 * GNU Lesser General Public License for more details.
 *
 * You should have received a copy of the GNU Lesser General Public License
 * along with this program.  If not, see <http://www.gnu.org/licenses/>
 */
#include "NoiseTextureFactory"

#include <osgEarth/ImageUtils>
#include <osgEarth/Random>
#include <osgEarth/SimplexNoise>
#include <osgEarth/Registry>
#include <osgEarth/Metrics>
#include <osg/Texture2D>
#include <osg/ConcurrencyViewerMacros>

using namespace osgEarth;
using namespace osgEarth::Splat;
using namespace osgEarth::Util;


#define LC "[NoiseTextureFactory] "

osg::Texture*
NoiseTextureFactory::create(unsigned dim, unsigned chans) const
{
    OE_PROFILING_ZONE;
    chans = osg::clampBetween(chans, 1u, 4u);

    GLenum type = chans >= 2u ? GL_RGBA : GL_RED;
    GLenum textureFormat = chans >= 2u ? GL_RGBA8 : GL_R8;
    
    osg::Image* image = new osg::Image();
    image->allocateImage(dim, dim, 1, type, GL_UNSIGNED_BYTE);
    image->setInternalTextureFormat(textureFormat);

    // 0 = rocky mountains
    // 1 = white noise
    // 2 = white noise 2
    // 3 = super-clumpy
    const float F[4] = { 4.0f, 64.0f, 33.0f, 1.2f };
    const float P[4] = { 0.8f,  1.0f,  0.9f, 0.9f };
    const float L[4] = { 2.2f,  1.0f,  1.0f, 4.0f };

    Random random(0, Random::METHOD_FAST);
    
    for(unsigned k=0; k<chans; ++k)
    {
        // Configure the noise function:
        Util::SimplexNoise noise;
        noise.setNormalize( true );
        noise.setRange( 0.0, 1.0 );
        noise.setFrequency( F[k] );
        noise.setPersistence( P[k] );
        noise.setLacunarity( L[k] );
        noise.setOctaves( 8 );

        float nmin = 10.0f;
        float nmax = -10.0f;

        // write repeating noise to the image:
        ImageUtils::PixelReader read ( image );
        ImageUtils::PixelWriter write( image );
        osg::Vec4f v;

        for(int t=0; t<(int)dim; ++t)
        {
            double rt = (double)t/(double)dim;
            for(int s=0; s<(int)dim; ++s)
            {
                double rs = (double)s/(double)dim;
                read(v, s, t);
                double n;

                if ( k == 1 || k == 2 )
                {
                    n = (float)random.next();
                }
                else
                {
                    n = noise.getTiledValue(rs, rt);
                    n = osg::clampBetween(n, 0.0, 1.0);
                }

                if ( n < nmin ) nmin = n;
                if ( n > nmax ) nmax = n;
                
                v[k] = n;
                write(v, s, t);
            }
        }
   
        // histogram stretch to [0..1] for simplex noise
        if ( k != 1 && k != 2 )
        {
            for(int x=0; x<(int)(dim*dim); ++x)
            {
                int s = x%int(dim), t = x/(int)dim;
                read(v, s, t);
                v[k] = osg::clampBetween((v[k]-nmin)/(nmax-nmin), 0.0f, 1.0f);
                write(v, s, t);
            }
        }
    }

    // make a texture:
    osg::Texture2D* tex = new osg::Texture2D( image );
    tex->setWrap(tex->WRAP_S, tex->REPEAT);
    tex->setWrap(tex->WRAP_T, tex->REPEAT);
    tex->setFilter(tex->MIN_FILTER, tex->LINEAR_MIPMAP_LINEAR);
    tex->setFilter(tex->MAG_FILTER, tex->LINEAR);
    tex->setMaxAnisotropy( 1.0f );
    tex->setUnRefImageDataAfterApply(Registry::instance()->unRefImageDataAfterApply().get());
<<<<<<< HEAD
    
    //VRV Patch
    // removed this call since the nvtt mipmapper does not handle GL_LUMINANCE 
    //activate mipmaps currently does not check for every 1 channel type. Just don't send it 
    // down if there is only a single channel image.
    // If a 1 channel texture is sent down that is not properly checked for then it can crash.
    if(chans != 1)
    {
        ImageUtils::activateMipMaps(tex);
    }
    //END VRV Patch
=======
    ImageUtils::generateMipmaps(tex);
>>>>>>> 2f4df3bc

    return tex;
}<|MERGE_RESOLUTION|>--- conflicted
+++ resolved
@@ -123,21 +123,7 @@
     tex->setFilter(tex->MAG_FILTER, tex->LINEAR);
     tex->setMaxAnisotropy( 1.0f );
     tex->setUnRefImageDataAfterApply(Registry::instance()->unRefImageDataAfterApply().get());
-<<<<<<< HEAD
-    
-    //VRV Patch
-    // removed this call since the nvtt mipmapper does not handle GL_LUMINANCE 
-    //activate mipmaps currently does not check for every 1 channel type. Just don't send it 
-    // down if there is only a single channel image.
-    // If a 1 channel texture is sent down that is not properly checked for then it can crash.
-    if(chans != 1)
-    {
-        ImageUtils::activateMipMaps(tex);
-    }
-    //END VRV Patch
-=======
     ImageUtils::generateMipmaps(tex);
->>>>>>> 2f4df3bc
 
     return tex;
 }