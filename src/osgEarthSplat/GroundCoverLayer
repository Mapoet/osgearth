--- conflicted
+++ resolved
@@ -188,13 +188,9 @@
 
                 GLint _LLNormalUL;
                 GLint _URNormalUL;
-<<<<<<< HEAD
-    };
-=======
 
                 Renderer* _renderer;
             };
->>>>>>> 19ad318a
 
             // one per graphics context
             osg::buffered_object<DrawState> _drawStateBuffer;
