#version $GLSL_VERSION_STR
$GLSL_DEFAULT_PRECISION_FLOAT
#pragma vp_name       GroundCover geometry shader
#pragma vp_entryPoint oe_GroundCover_geom
#pragma vp_location   geometry

#pragma import_defines(OE_IS_SHADOW_CAMERA)
#pragma import_defines(OE_GROUNDCOVER_MASK_SAMPLER)
#pragma import_defines(OE_GROUNDCOVER_MASK_MATRIX)
#pragma import_defines(OE_GROUNDCOVER_USE_TOP_BILLBOARDS)
#pragma import_defines(OE_GROUNDCOVER_SHOW_TESSELLATION)
                
layout(triangles) in;        // triangles from the TileDrawable

#ifdef OE_GROUNDCOVER_SHOW_TESSELLATION
    layout(line_strip, max_vertices=4) out;
#else
    #ifdef OE_GROUNDCOVER_USE_TOP_BILLBOARDS
        layout(triangle_strip, max_vertices=8) out;
    #else
        layout(triangle_strip, max_vertices=4) out;
    #endif
#endif

// VP helper functions:
void VP_LoadVertex(in int);
void VP_EmitViewVertex();

uniform float osg_FrameTime;            // Frame time (seconds) used for wind animation
                
uniform float oe_GroundCover_ao;              // fake ambient occlusion of ground verts (0=full)
uniform float oe_GroundCover_fill;            // percentage of points that make it through, based on noise function
uniform float oe_GroundCover_windFactor;      // wind blowing the foliage
uniform float oe_GroundCover_maxDistance;     // distance at which flora disappears
uniform float oe_GroundCover_contrast;
uniform float oe_GroundCover_brightness;

// Noise texture:
uniform sampler2D oe_GroundCover_noiseTex;

// noise texture channels:
#define NOISE_SMOOTH   0
#define NOISE_RANDOM   1
#define NOISE_RANDOM_2 2
#define NOISE_CLUMPY   3

// Tile coordinates [0..1]
in vec4 oe_layer_tilec;

<<<<<<< HEAD
int oe_terrain_vertexMarker;
#define VERTEX_MARKER_DISCARD 1

// Output tex coords
out vec2 oe_GroundCover_texCoord;

=======
// Output tex coords
out vec2 oe_GroundCover_texCoord;

>>>>>>> 5db22666
// Output that selects the land cover texture from the texture array
flat out float oe_GroundCover_atlasIndex;

struct oe_GroundCover_Biome {
    int firstObjectIndex;
    int numObjects;
    float density;
    float fill;
    vec2 maxWidthHeight;
};
void oe_GroundCover_getBiome(in int index, out oe_GroundCover_Biome biome);

struct oe_GroundCover_Object {
    int type;             // 0=billboard 
    int objectArrayIndex; // index into the typed object array 
};
void oe_GroundCover_getObject(in int index, out oe_GroundCover_Object object);

struct oe_GroundCover_Billboard {
    int atlasIndexSide;
    int atlasIndexTop;
    float width;
    float height;
    float sizeVariation;
};
void oe_GroundCover_getBillboard(in int index, out oe_GroundCover_Billboard bb);
<<<<<<< HEAD
=======

>>>>>>> 5db22666

// Output colors/normals:
out vec4 vp_Color;
out vec3 vp_Normal;

float oe_terrain_getElevation(in vec2); // SDK import
int oe_GroundCover_getBiomeIndex(in vec4 coords); // Generated in code

#ifdef OE_GROUNDCOVER_MASK_SAMPLER
uniform sampler2D OE_GROUNDCOVER_MASK_SAMPLER;
uniform mat4 OE_GROUNDCOVER_MASK_MATRIX;
#endif

void oe_GroundCover_clamp(inout vec4 vert_view, in vec3 up, vec2 UV)
{
    float elev = oe_terrain_getElevation( UV );
    vert_view.xyz += up*elev;
}

// Generate a pseudo-random value
float oe_GroundCover_rangeRand(float minValue, float maxValue, vec2 co)
{
    float t = fract(sin(dot(co.xy ,vec2(12.9898,78.233))) * 43758.5453);
    return minValue + t*(maxValue-minValue);
}

// Generate a wind-perturbation value
float oe_GroundCover_applyWind(float time, float factor, float randOffset)
{
   return sin(time + randOffset) * factor;
}

// Generate a random barycentric point inside a triangle.
vec3 oe_GroundCover_getRandomBarycentricPoint(vec2 seed)
{
    vec3 b;
    b[0] = oe_GroundCover_rangeRand(0.0, 1.0, seed.xy);
    b[1] = oe_GroundCover_rangeRand(0.0, 1.0, seed.yx);
    if (b[0]+b[1] >= 1.0)
    {
        b[0] = 1.0 - b[0];
        b[1] = 1.0 - b[1];
    }
    b[2] = 1.0 - b[0] - b[1];
    return b;
}

float oe_GroundCover_fastpow(in float x, in float y)
{
    return x / (x + y - y * x);
}

void oe_GroundCover_geom()
<<<<<<< HEAD
{
=======
{    
>>>>>>> 5db22666
    vec4 center = vec4(0,0,0,1);
    vec2 tileUV = vec2(0,0);

#ifdef OE_GROUNDCOVER_SHOW_TESSELLATION
    for(int i=0; i < 3; ++i)
    {
        VP_LoadVertex(i);      
        gl_Position = gl_in[i].gl_Position;
        gl_Position.z += 10.0;
        gl_Position = gl_ModelViewMatrix * gl_Position;
        VP_EmitViewVertex();
    }
    VP_LoadVertex(0);    
    gl_Position = gl_in[0].gl_Position;
    gl_Position.z += 10.0;
    gl_Position = gl_ModelViewMatrix * gl_Position;
    VP_EmitViewVertex();

    EndPrimitive();
    return;
#endif
        
    // gen a random point within the input triangle
    vec3 b = oe_GroundCover_getRandomBarycentricPoint(gl_in[0].gl_Position.xy);
    
    // Load tri data and compute new position and tile coords using the barycentric coords
    for(int i=0; i < 3; ++i)
    {
        VP_LoadVertex(i);

        // check for the marker (set in GroundCover.TES.glsl)
        if (oe_terrain_vertexMarker == VERTEX_MARKER_DISCARD)
            return;

        center.x += b[i] * gl_in[i].gl_Position.x;
        center.y += b[i] * gl_in[i].gl_Position.y;
        center.z += b[i] * gl_in[i].gl_Position.z;
        
        tileUV.x += b[i] * oe_layer_tilec.x;
        tileUV.y += b[i] * oe_layer_tilec.y;
    }
   
    // Look up the biome at this point:
    int biomeIndex = oe_GroundCover_getBiomeIndex(vec4(tileUV,0,1));
    if ( biomeIndex < 0 )
    {
        // No biome defined; bail out without emitting any geometry.
        return;
    }
    
    // If we're using a mask texture, sample it now:
#ifdef OE_GROUNDCOVER_MASK_SAMPLER
    float mask = texture(OE_GROUNDCOVER_MASK_SAMPLER, (OE_GROUNDCOVER_MASK_MATRIX*vec4(tileUV,0,1)).st).a;
    if ( mask > 0.0 )
        return;
#endif
    
    // Transform to view space.
    vec4 center_view = gl_ModelViewMatrix * center;
    vec3 up_view     = gl_NormalMatrix * vp_Normal;
    
    // Clamp the center point to the elevation.
    oe_GroundCover_clamp(center_view, up_view, tileUV);

    // Calculate the normalized camera range:
    float nRange = clamp(-center_view.z/oe_GroundCover_maxDistance, 0.0, 1.0);

    // Distance culling:
    if ( nRange == 1.0 )
        return;

    // look up biome:
    oe_GroundCover_Biome biome;
    oe_GroundCover_getBiome(biomeIndex, biome);

    // sample the noise texture.
    vec4 noise = texture(oe_GroundCover_noiseTex, tileUV);
    
    // Viewpoint culling (needs work)
    vec4 cullPoint = center_view;
    cullPoint.xy -= sign(cullPoint.xy) * min(biome.maxWidthHeight, abs(cullPoint.xy));
    cullPoint = gl_ProjectionMatrix * cullPoint;
    float absw = abs(cullPoint.w);
    if ( abs(cullPoint.x) > absw || abs(cullPoint.y) > absw )
        return;

    // discard instances based on noise value threshold (coverage). If it passes,
    // scale the noise value back up to [0..1]
    if ( noise[NOISE_SMOOTH] > oe_GroundCover_fill )
        return;
    else
        noise[NOISE_SMOOTH] /= oe_GroundCover_fill;

    // select a billboard seemingly at random. Need to scale n to account for the fill limit first though.
    int objectIndex = biome.firstObjectIndex + int(floor(noise[NOISE_RANDOM] * float(biome.numObjects)));
    objectIndex = min(objectIndex, biome.firstObjectIndex + biome.numObjects - 1);
<<<<<<< HEAD

    // Recover the object we randomly picked:
    oe_GroundCover_Object object;
    oe_GroundCover_getObject(objectIndex, object);

=======

    // Recover the object we randomly picked:
    oe_GroundCover_Object object;
    oe_GroundCover_getObject(objectIndex, object);

>>>>>>> 5db22666
    // for now, assume type == BILLBOARD.
    // Find the billboard associated with the object:
    oe_GroundCover_Billboard billboard;
    oe_GroundCover_getBillboard(object.objectArrayIndex, billboard);

    oe_GroundCover_atlasIndex = float(billboard.atlasIndexSide);

    // push the falloff closer to the max distance
    // billboard size shrinks in the distance
    float falloff = 1.0-(nRange*nRange*nRange);

    // a pseudo-random scale factor to the width and height of a billboard
    float sizeScale = billboard.sizeVariation * (noise[NOISE_RANDOM_2]*2.0-1.0);

    float width = (billboard.width + billboard.width*sizeScale) * falloff;
    
    float height = (billboard.height + billboard.height*sizeScale) * falloff;

	// compute the billboard corners in view space
    vec4 LL, LR, UL, UR;    

#ifdef OE_IS_SHADOW_CAMERA
    
    vec3 tangentVector = gl_NormalMatrix * vec3(1,0,0);
    vec3 halfWidthTangentVector = cross(tangentVector, up_view) * 0.5 * width;
    vec3 heightVector = up_view*height;
    vp_Color = vec4(1,1,1,falloff);

    for(int i=0; i<2; ++i)
    {
        LL = vec4(center_view.xyz - halfWidthTangentVector, 1.0);
        LR = vec4(center_view.xyz + halfWidthTangentVector, 1.0);
        UL = vec4(LL.xyz + heightVector, 1.0);
        UR = vec4(LR.xyz + heightVector, 1.0);
    
        vp_Normal = normalize(cross(tangentVector, heightVector));
        
        gl_Position = LL;
        oe_GroundCover_texCoord = vec2(0,0);
        VP_EmitViewVertex();
    
        gl_Position = LR;
        oe_GroundCover_texCoord = vec2(1,0);
        VP_EmitViewVertex();    

        gl_Position = UL;
        oe_GroundCover_texCoord = vec2(0,1);
        VP_EmitViewVertex();

        oe_GroundCover_texCoord = vec2(1,1);
        gl_Position = UR;
        VP_EmitViewVertex();
                    
        EndPrimitive();

        tangentVector = gl_NormalMatrix * vec3(0,1,0);
        halfWidthTangentVector = cross(tangentVector, up_view) * 0.5 * width;
    }

#else // normal render camera - draw as a billboard:

    vec3 tangentVector = normalize(cross(center_view.xyz, up_view));
    vec3 halfWidthTangentVector = tangentVector * 0.5 * width;
    vec3 heightVector = up_view*height;
        
    LL = vec4(center_view.xyz - halfWidthTangentVector, 1.0);
    LR = vec4(center_view.xyz + halfWidthTangentVector, 1.0);
    UL = vec4(LL.xyz + heightVector, 1.0);
    UR = vec4(LR.xyz + heightVector, 1.0);
                      
    // TODO: animate based on wind parameters.
    float nw = noise[NOISE_SMOOTH];
    float wind = width*oe_GroundCover_windFactor*nw;
    UL.x += oe_GroundCover_applyWind(osg_FrameTime*(1+nw), wind, UL.x);
    UR.x += oe_GroundCover_applyWind(osg_FrameTime*(1-nw), wind, tileUV.t);
    
    // Color variation, brightness, and contrast:
    vec3 color = vec3( noise[NOISE_RANDOM_2] );
    color = ( ((color - 0.5) * oe_GroundCover_contrast + 0.5) * oe_GroundCover_brightness);
    
    // calculates normals:
    vec3 faceNormalVector = normalize(cross(tangentVector, heightVector));

#ifdef OE_GROUNDCOVER_USE_TOP_BILLBOARDS
    // if we are looking straight-ish down on the billboard, don't bother with it
    if (billboard.atlasIndexTop < 0 && 
        abs(dot(normalize(center_view.xyz), faceNormalVector)) < 0.01)
    {
        return;
    }
#else
    // if we are looking straight-ish down on the billboard, don't bother with it
    if (abs(dot(normalize(center_view.xyz), faceNormalVector)) < 0.01)
    {
        return;
    }
#endif

    float blend = 0.25 + (noise[NOISE_RANDOM_2]*0.25);
    vec3 Lnormal = mix(-tangentVector, faceNormalVector, blend);
    vec3 Rnormal = mix( tangentVector, faceNormalVector, blend);

    float billboardAmount = 1.0;

#ifdef OE_GROUNDCOVER_USE_TOP_BILLBOARDS
    float topDownAmount = 0.0;
    if (billboard.atlasIndexTop >= 0)
    {
        // calculate a [0..1] factor for interpolating from a front billboard view
        // to a top-down view of the tree (0.0=billboard, 1.0=topdown)
        topDownAmount = abs(dot(vec3(0, 0, -1), up_view));
        billboardAmount = 1.0 - oe_GroundCover_fastpow(topDownAmount, 10.0);
        topDownAmount = clamp(topDownAmount*1.5, 0.0, 1.0);
    }

    const float billboardThreshold = 0.15;

    if (billboardAmount > billboardThreshold)
#endif
    {
        vp_Color = vec4(color*oe_GroundCover_ao, falloff * billboardAmount);

        gl_Position = LL;
        oe_GroundCover_texCoord = vec2(0.0, 0.0);
        vp_Normal = Lnormal;
        VP_EmitViewVertex();

        gl_Position = LR;
        oe_GroundCover_texCoord = vec2(1.0, 0.0);
        vp_Normal = Rnormal;
        VP_EmitViewVertex();

        vp_Color = vec4(color, falloff * billboardAmount);

        gl_Position = UL;
        oe_GroundCover_texCoord = vec2(0.0, 1.0);
        vp_Normal = Lnormal;
        VP_EmitViewVertex();

        oe_GroundCover_texCoord = vec2(1.0, 1.0);
        vp_Normal = Rnormal;
        gl_Position = UR;
        VP_EmitViewVertex();

        EndPrimitive();
    }


#ifdef OE_GROUNDCOVER_USE_TOP_BILLBOARDS
    const float topDownThreshold = 0.5;

    if (topDownAmount > topDownThreshold && billboard.atlasIndexTop >= 0)
    {
        oe_GroundCover_atlasIndex = float(billboard.atlasIndexTop);
        // estiblish the local tangent plane:
        vec3 U = gl_NormalMatrix * vec3(0, 0, 1);
        vec3 E = cross(U, up_view);
        vec3 N = cross(up_view, E);

        // now introduce a "random" rotation (using barycentric coords)
        b = b * 2.0 - 1.0;  // from [0..1] to [-1..1]
        N = normalize(E*b.x + N * b.y);
        E = normalize(cross(N, U));

        float k = width * 0.5;
        vec3 C = center_view.xyz + (heightVector*0.4);
        LL = vec4(C - E*k - N*k, 1.0);
        LR = vec4(C + E*k - N*k, 1.0);
        UL = vec4(C - E*k + N*k, 1.0);
        UR = vec4(C + E*k + N*k, 1.0);

        vp_Color = vec4(color, (topDownAmount - topDownThreshold)*(topDownAmount / topDownThreshold));

        gl_Position = LL;
        oe_GroundCover_texCoord = vec2(0.0, 0.0);
        vp_Normal = (LL.xyz - C);
        VP_EmitViewVertex();

        gl_Position = LR;
        oe_GroundCover_texCoord = vec2(1.0, 0.0);
        vp_Normal = (LR.xyz - C);
        VP_EmitViewVertex();

        gl_Position = UL;
        oe_GroundCover_texCoord = vec2(0.0, 1.0);
        vp_Normal = (UL.xyz - C);
        VP_EmitViewVertex();

        gl_Position = UR;
        oe_GroundCover_texCoord = vec2(1.0, 1.0);
        vp_Normal = (UR.xyz - C);
        VP_EmitViewVertex();

        EndPrimitive();
    }
#endif // OE_GROUNDCOVER_USE_TOP_BILLBOARDS
    
#endif // !OE_IS_SHADOW_CAMERA
}<|MERGE_RESOLUTION|>--- conflicted
+++ resolved
@@ -47,18 +47,9 @@
 // Tile coordinates [0..1]
 in vec4 oe_layer_tilec;
 
-<<<<<<< HEAD
-int oe_terrain_vertexMarker;
-#define VERTEX_MARKER_DISCARD 1
-
 // Output tex coords
 out vec2 oe_GroundCover_texCoord;
 
-=======
-// Output tex coords
-out vec2 oe_GroundCover_texCoord;
-
->>>>>>> 5db22666
 // Output that selects the land cover texture from the texture array
 flat out float oe_GroundCover_atlasIndex;
 
@@ -85,10 +76,6 @@
     float sizeVariation;
 };
 void oe_GroundCover_getBillboard(in int index, out oe_GroundCover_Billboard bb);
-<<<<<<< HEAD
-=======
-
->>>>>>> 5db22666
 
 // Output colors/normals:
 out vec4 vp_Color;
@@ -142,11 +129,7 @@
 }
 
 void oe_GroundCover_geom()
-<<<<<<< HEAD
-{
-=======
 {    
->>>>>>> 5db22666
     vec4 center = vec4(0,0,0,1);
     vec2 tileUV = vec2(0,0);
 
@@ -243,19 +226,11 @@
     // select a billboard seemingly at random. Need to scale n to account for the fill limit first though.
     int objectIndex = biome.firstObjectIndex + int(floor(noise[NOISE_RANDOM] * float(biome.numObjects)));
     objectIndex = min(objectIndex, biome.firstObjectIndex + biome.numObjects - 1);
-<<<<<<< HEAD
 
     // Recover the object we randomly picked:
     oe_GroundCover_Object object;
     oe_GroundCover_getObject(objectIndex, object);
 
-=======
-
-    // Recover the object we randomly picked:
-    oe_GroundCover_Object object;
-    oe_GroundCover_getObject(objectIndex, object);
-
->>>>>>> 5db22666
     // for now, assume type == BILLBOARD.
     // Find the billboard associated with the object:
     oe_GroundCover_Billboard billboard;
