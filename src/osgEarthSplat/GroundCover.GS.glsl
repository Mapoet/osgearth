#version $GLSL_VERSION_STR
$GLSL_DEFAULT_PRECISION_FLOAT
#pragma vp_name       GroundCover geometry shader
#pragma vp_entryPoint oe_GroundCover_geom
#pragma vp_location   geometry

#pragma import_defines(OE_IS_SHADOW_CAMERA)
#pragma import_defines(OE_GROUNDCOVER_MASK_SAMPLER)
#pragma import_defines(OE_GROUNDCOVER_MASK_MATRIX)
#pragma import_defines(OE_GROUNDCOVER_USE_TOP_BILLBOARDS)
#pragma import_defines(OE_GROUNDCOVER_SHOW_TESSELLATION)
                
layout(triangles) in;        // triangles from the TileDrawable

#ifdef OE_GROUNDCOVER_SHOW_TESSELLATION
    layout(line_strip, max_vertices=4) out;
#else
    #ifdef OE_GROUNDCOVER_USE_TOP_BILLBOARDS
        layout(triangle_strip, max_vertices=8) out;
    #else
        layout(triangle_strip, max_vertices=4) out;
    #endif
#endif

// VP helper functions:
void VP_LoadVertex(in int);
void VP_EmitViewVertex();

uniform float osg_FrameTime;            // Frame time (seconds) used for wind animation
                
uniform float oe_GroundCover_ao;              // fake ambient occlusion of ground verts (0=full)
uniform float oe_GroundCover_fill;            // percentage of points that make it through, based on noise function
uniform float oe_GroundCover_windFactor;      // wind blowing the foliage
uniform float oe_GroundCover_maxDistance;     // distance at which flora disappears
uniform float oe_GroundCover_contrast;
uniform float oe_GroundCover_brightness;

uniform vec3 oe_Camera; // (vp width, vp height, lodscale)

<<<<<<< HEAD
// VRV: use a custom LOD scale uniform
#pragma import_defines(VRV_OSG_LOD_SCALE)
#ifdef VRV_OSG_LOD_SCALE
uniform float VRV_OSG_LOD_SCALE;
#else
#define VRV_OSG_LOD_SCALE oe_Camera.z
#endif

=======
>>>>>>> 2c299e4b
// Noise texture:
uniform sampler2D oe_GroundCover_noiseTex;

// noise texture channels:
#define NOISE_SMOOTH   0
#define NOISE_RANDOM   1
#define NOISE_RANDOM_2 2
#define NOISE_CLUMPY   3

// Tile coordinates [0..1]
in vec4 oe_layer_tilec;

flat in int oe_terrain_vertexMarker;
#define VERTEX_MARKER_DISCARD 1

// Output tex coords
out vec2 oe_GroundCover_texCoord;

// Output that selects the land cover texture from the texture array
flat out float oe_GroundCover_atlasIndex;

struct oe_GroundCover_Biome {
    int firstObjectIndex;
    int numObjects;
    float density;
    float fill;
    vec2 maxWidthHeight;
};
void oe_GroundCover_getBiome(in int index, out oe_GroundCover_Biome biome);

struct oe_GroundCover_Object {
    int type;             // 0=billboard 
    int objectArrayIndex; // index into the typed object array 
};
void oe_GroundCover_getObject(in int index, out oe_GroundCover_Object object);

struct oe_GroundCover_Billboard {
    int atlasIndexSide;
    int atlasIndexTop;
    float width;
    float height;
    float sizeVariation;
};
void oe_GroundCover_getBillboard(in int index, out oe_GroundCover_Billboard bb);

// Output colors/normals:
out vec4 vp_Color;
out vec3 vp_Normal;

float oe_terrain_getElevation(in vec2); // SDK import
int oe_GroundCover_getBiomeIndex(in vec4 coords); // Generated in code

#ifdef OE_GROUNDCOVER_MASK_SAMPLER
uniform sampler2D OE_GROUNDCOVER_MASK_SAMPLER;
uniform mat4 OE_GROUNDCOVER_MASK_MATRIX;
#endif

void oe_GroundCover_clamp(inout vec4 vert_view, in vec3 up, vec2 UV)
{
    float elev = oe_terrain_getElevation( UV );
    vert_view.xyz += up*elev;
}

// Generate a pseudo-random value
float oe_GroundCover_rangeRand(float minValue, float maxValue, vec2 co)
{
    float t = fract(sin(dot(co.xy ,vec2(12.9898,78.233))) * 43758.5453);
    return minValue + t*(maxValue-minValue);
}

// Generate a wind-perturbation value
float oe_GroundCover_applyWind(float time, float factor, float randOffset)
{
   return sin(time + randOffset) * factor;
}

// Generate a random barycentric point inside a triangle.
vec3 oe_GroundCover_getRandomBarycentricPoint(vec2 seed)
{
    vec3 b;
    b[0] = oe_GroundCover_rangeRand(0.0, 1.0, seed.xy);
    b[1] = oe_GroundCover_rangeRand(0.0, 1.0, seed.yx);
    if (b[0]+b[1] >= 1.0)
    {
        b[0] = 1.0 - b[0];
        b[1] = 1.0 - b[1];
    }
    b[2] = 1.0 - b[0] - b[1];
    return b;
}

float oe_GroundCover_fastpow(in float x, in float y)
{
    return x / (x + y - y * x);
}

void oe_GroundCover_geom()
{    
    vec4 center = vec4(0,0,0,1);
    vec2 tileUV = vec2(0,0);

#ifdef OE_GROUNDCOVER_SHOW_TESSELLATION
    for(int i=0; i < 3; ++i)
    {
        VP_LoadVertex(i);      
        gl_Position = gl_in[i].gl_Position;
        gl_Position.z += 10.0;
        gl_Position = gl_ModelViewMatrix * gl_Position;
        VP_EmitViewVertex();
    }
    VP_LoadVertex(0);    
    gl_Position = gl_in[0].gl_Position;
    gl_Position.z += 10.0;
    gl_Position = gl_ModelViewMatrix * gl_Position;
    VP_EmitViewVertex();

    EndPrimitive();
    return;
#endif
        
    // gen a random point within the input triangle
    vec3 b = oe_GroundCover_getRandomBarycentricPoint(gl_in[0].gl_Position.xy);
    
    // Load tri data and compute new position and tile coords using the barycentric coords
    for(int i=0; i < 3; ++i)
    {
        VP_LoadVertex(i);

        // check for the marker (set in GroundCover.TES.glsl)
        if (oe_terrain_vertexMarker == VERTEX_MARKER_DISCARD)
            return;

        center.x += b[i] * gl_in[i].gl_Position.x;
        center.y += b[i] * gl_in[i].gl_Position.y;
        center.z += b[i] * gl_in[i].gl_Position.z;
        
        tileUV.x += b[i] * oe_layer_tilec.x;
        tileUV.y += b[i] * oe_layer_tilec.y;
    }
   
    // Look up the biome at this point:
    int biomeIndex = oe_GroundCover_getBiomeIndex(vec4(tileUV,0,1));
    if ( biomeIndex < 0 )
    {
        // No biome defined; bail out without emitting any geometry.
        return;
    }
    
    // If we're using a mask texture, sample it now:
#ifdef OE_GROUNDCOVER_MASK_SAMPLER
    float mask = texture(OE_GROUNDCOVER_MASK_SAMPLER, (OE_GROUNDCOVER_MASK_MATRIX*vec4(tileUV,0,1)).st).a;
    if ( mask > 0.0 )
        return;
#endif
    
    // Transform to view space.
    vec4 center_view = gl_ModelViewMatrix * center;
    vec3 up_view     = gl_NormalMatrix * vp_Normal;
    
    // Clamp the center point to the elevation.
    oe_GroundCover_clamp(center_view, up_view, tileUV);

<<<<<<< HEAD
    // Calculate the normalized camera range
    float maxRange = oe_GroundCover_maxDistance / VRV_OSG_LOD_SCALE;
=======
    // Calculate the normalized camera range (oe_Camera.z = LOD Scale)
    float maxRange = oe_GroundCover_maxDistance / oe_Camera.z;
>>>>>>> 2c299e4b
    float nRange = clamp(-center_view.z/maxRange, 0.0, 1.0);

    // Distance culling:
    if ( nRange == 1.0 )
        return;

    // look up biome:
    oe_GroundCover_Biome biome;
    oe_GroundCover_getBiome(biomeIndex, biome);

    // sample the noise texture.
    vec4 noise = texture(oe_GroundCover_noiseTex, tileUV);
    
    // Viewpoint culling (needs work)
    vec4 cullPoint = center_view;
    cullPoint.xy -= sign(cullPoint.xy) * min(biome.maxWidthHeight, abs(cullPoint.xy));
    cullPoint = gl_ProjectionMatrix * cullPoint;
    float absw = abs(cullPoint.w);
    if ( abs(cullPoint.x) > absw || abs(cullPoint.y) > absw )
        return;

    // discard instances based on noise value threshold (coverage). If it passes,
    // scale the noise value back up to [0..1]
    if ( noise[NOISE_SMOOTH] > oe_GroundCover_fill )
        return;
    else
        noise[NOISE_SMOOTH] /= oe_GroundCover_fill;

    // select a billboard seemingly at random. Need to scale n to account for the fill limit first though.
    int objectIndex = biome.firstObjectIndex + int(floor(noise[NOISE_RANDOM] * float(biome.numObjects)));
    objectIndex = min(objectIndex, biome.firstObjectIndex + biome.numObjects - 1);

    // Recover the object we randomly picked:
    oe_GroundCover_Object object;
    oe_GroundCover_getObject(objectIndex, object);

    // for now, assume type == BILLBOARD.
    // Find the billboard associated with the object:
    oe_GroundCover_Billboard billboard;
    oe_GroundCover_getBillboard(object.objectArrayIndex, billboard);

    oe_GroundCover_atlasIndex = float(billboard.atlasIndexSide);

    // push the falloff closer to the max distance
    // billboard size shrinks in the distance
    float falloff = 1.0-(nRange*nRange*nRange);

    // a pseudo-random scale factor to the width and height of a billboard
    float sizeScale = billboard.sizeVariation * (noise[NOISE_RANDOM_2]*2.0-1.0);

    float width = (billboard.width + billboard.width*sizeScale) * falloff;
    
    float height = (billboard.height + billboard.height*sizeScale) * falloff;

	// compute the billboard corners in view space
    vec4 LL, LR, UL, UR;    

#ifdef OE_IS_SHADOW_CAMERA
    
    vec3 tangentVector = gl_NormalMatrix * vec3(1,0,0);
    vec3 halfWidthTangentVector = cross(tangentVector, up_view) * 0.5 * width;
    vec3 heightVector = up_view*height;
    vp_Color = vec4(1,1,1,falloff);

    for(int i=0; i<2; ++i)
    {
        LL = vec4(center_view.xyz - halfWidthTangentVector, 1.0);
        LR = vec4(center_view.xyz + halfWidthTangentVector, 1.0);
        UL = vec4(LL.xyz + heightVector, 1.0);
        UR = vec4(LR.xyz + heightVector, 1.0);
    
        vp_Normal = normalize(cross(tangentVector, heightVector));
        
        gl_Position = LL;
        oe_GroundCover_texCoord = vec2(0,0);
        VP_EmitViewVertex();
    
        gl_Position = LR;
        oe_GroundCover_texCoord = vec2(1,0);
        VP_EmitViewVertex();    

        gl_Position = UL;
        oe_GroundCover_texCoord = vec2(0,1);
        VP_EmitViewVertex();

        oe_GroundCover_texCoord = vec2(1,1);
        gl_Position = UR;
        VP_EmitViewVertex();
                    
        EndPrimitive();

        tangentVector = gl_NormalMatrix * vec3(0,1,0);
        halfWidthTangentVector = cross(tangentVector, up_view) * 0.5 * width;
    }

#else // normal render camera - draw as a billboard:

    vec3 tangentVector = normalize(cross(center_view.xyz, up_view));
    vec3 halfWidthTangentVector = tangentVector * 0.5 * width;
    vec3 heightVector = up_view*height;
        
    LL = vec4(center_view.xyz - halfWidthTangentVector, 1.0);
    LR = vec4(center_view.xyz + halfWidthTangentVector, 1.0);
    UL = vec4(LL.xyz + heightVector, 1.0);
    UR = vec4(LR.xyz + heightVector, 1.0);
                      
    // TODO: animate based on wind parameters.
    float nw = noise[NOISE_SMOOTH];
    float wind = width*oe_GroundCover_windFactor*nw;
    UL.x += oe_GroundCover_applyWind(osg_FrameTime*(1+nw), wind, UL.x);
    UR.x += oe_GroundCover_applyWind(osg_FrameTime*(1-nw), wind, tileUV.t);
    
    // Color variation, brightness, and contrast:
    vec3 color = vec3( noise[NOISE_RANDOM_2] );
    color = ( ((color - 0.5) * oe_GroundCover_contrast + 0.5) * oe_GroundCover_brightness);
    
    // calculates normals:
    vec3 faceNormalVector = normalize(cross(tangentVector, heightVector));

#ifdef OE_GROUNDCOVER_USE_TOP_BILLBOARDS
    // if we are looking straight-ish down on the billboard, don't bother with it
    if (billboard.atlasIndexTop < 0 && 
        abs(dot(normalize(center_view.xyz), faceNormalVector)) < 0.01)
    {
        return;
    }
#else
    // if we are looking straight-ish down on the billboard, don't bother with it
    if (abs(dot(normalize(center_view.xyz), faceNormalVector)) < 0.01)
    {
        return;
    }
#endif

    float blend = 0.25 + (noise[NOISE_RANDOM_2]*0.25);
    vec3 Lnormal = mix(-tangentVector, faceNormalVector, blend);
    vec3 Rnormal = mix( tangentVector, faceNormalVector, blend);

    float billboardAmount = 1.0;

#ifdef OE_GROUNDCOVER_USE_TOP_BILLBOARDS
    float topDownAmount = 0.0;
    if (billboard.atlasIndexTop >= 0)
    {
        // calculate a [0..1] factor for interpolating from a front billboard view
        // to a top-down view of the tree (0.0=billboard, 1.0=topdown)
        topDownAmount = abs(dot(vec3(0, 0, -1), up_view));
        billboardAmount = 1.0 - oe_GroundCover_fastpow(topDownAmount, 10.0);
        topDownAmount = clamp(topDownAmount*1.5, 0.0, 1.0);
    }

    const float billboardThreshold = 0.15;

    if (billboardAmount > billboardThreshold)
#endif
    {
        vp_Color = vec4(color*oe_GroundCover_ao, falloff * billboardAmount);

        gl_Position = LL;
        oe_GroundCover_texCoord = vec2(0.0, 0.0);
        vp_Normal = Lnormal;
        VP_EmitViewVertex();

        gl_Position = LR;
        oe_GroundCover_texCoord = vec2(1.0, 0.0);
        vp_Normal = Rnormal;
        VP_EmitViewVertex();

        vp_Color = vec4(color, falloff * billboardAmount);

        gl_Position = UL;
        oe_GroundCover_texCoord = vec2(0.0, 1.0);
        vp_Normal = Lnormal;
        VP_EmitViewVertex();

        oe_GroundCover_texCoord = vec2(1.0, 1.0);
        vp_Normal = Rnormal;
        gl_Position = UR;
        VP_EmitViewVertex();

        EndPrimitive();
    }


#ifdef OE_GROUNDCOVER_USE_TOP_BILLBOARDS
    const float topDownThreshold = 0.5;

    if (topDownAmount > topDownThreshold && billboard.atlasIndexTop >= 0)
    {
        oe_GroundCover_atlasIndex = float(billboard.atlasIndexTop);
        // estiblish the local tangent plane:
        vec3 U = gl_NormalMatrix * vec3(0, 0, 1);
        vec3 E = cross(U, up_view);
        vec3 N = cross(up_view, E);

        // now introduce a "random" rotation (using barycentric coords)
        b = b * 2.0 - 1.0;  // from [0..1] to [-1..1]
        N = normalize(E*b.x + N * b.y);
        E = normalize(cross(N, U));

        float k = width * 0.5;
        vec3 C = center_view.xyz + (heightVector*0.4);
        LL = vec4(C - E*k - N*k, 1.0);
        LR = vec4(C + E*k - N*k, 1.0);
        UL = vec4(C - E*k + N*k, 1.0);
        UR = vec4(C + E*k + N*k, 1.0);

        vp_Color = vec4(color, (topDownAmount - topDownThreshold)*(topDownAmount / topDownThreshold));

        gl_Position = LL;
        oe_GroundCover_texCoord = vec2(0.0, 0.0);
        vp_Normal = (LL.xyz - C);
        VP_EmitViewVertex();

        gl_Position = LR;
        oe_GroundCover_texCoord = vec2(1.0, 0.0);
        vp_Normal = (LR.xyz - C);
        VP_EmitViewVertex();

        gl_Position = UL;
        oe_GroundCover_texCoord = vec2(0.0, 1.0);
        vp_Normal = (UL.xyz - C);
        VP_EmitViewVertex();

        gl_Position = UR;
        oe_GroundCover_texCoord = vec2(1.0, 1.0);
        vp_Normal = (UR.xyz - C);
        VP_EmitViewVertex();

        EndPrimitive();
    }
#endif // OE_GROUNDCOVER_USE_TOP_BILLBOARDS
    
#endif // !OE_IS_SHADOW_CAMERA
}<|MERGE_RESOLUTION|>--- conflicted
+++ resolved
@@ -37,7 +37,6 @@
 
 uniform vec3 oe_Camera; // (vp width, vp height, lodscale)
 
-<<<<<<< HEAD
 // VRV: use a custom LOD scale uniform
 #pragma import_defines(VRV_OSG_LOD_SCALE)
 #ifdef VRV_OSG_LOD_SCALE
@@ -46,8 +45,6 @@
 #define VRV_OSG_LOD_SCALE oe_Camera.z
 #endif
 
-=======
->>>>>>> 2c299e4b
 // Noise texture:
 uniform sampler2D oe_GroundCover_noiseTex;
 
@@ -210,13 +207,8 @@
     // Clamp the center point to the elevation.
     oe_GroundCover_clamp(center_view, up_view, tileUV);
 
-<<<<<<< HEAD
     // Calculate the normalized camera range
     float maxRange = oe_GroundCover_maxDistance / VRV_OSG_LOD_SCALE;
-=======
-    // Calculate the normalized camera range (oe_Camera.z = LOD Scale)
-    float maxRange = oe_GroundCover_maxDistance / oe_Camera.z;
->>>>>>> 2c299e4b
     float nRange = clamp(-center_view.z/maxRange, 0.0, 1.0);
 
     // Distance culling:
