/* -*-c++-*- */
/* osgEarth - Dynamic map generation toolkit for OpenSceneGraph
 * Copyright 2008-2010 Pelican Mapping
 * http://osgearth.org
 *
 * osgEarth is free software; you can redistribute it and/or modify
 * it under the terms of the GNU Lesser General Public License as published by
 * the Free Software Foundation; either version 2 of the License, or
 * (at your option) any later version.
 *
 * This program is distributed in the hope that it will be useful,
 * but WITHOUT ANY WARRANTY; without even the implied warranty of
 * MERCHANTABILITY or FITNESS FOR A PARTICULAR PURPOSE.  See the
 * GNU Lesser General Public License for more details.
 *
 * You should have received a copy of the GNU Lesser General Public License
 * along with this program.  If not, see <http://www.gnu.org/licenses/>
 */
#include <osgEarthUtil/Graticule>
#include <osgEarthUtil/AutoClipPlaneHandler>
#include <osgEarthFeatures/BuildGeometryFilter>
#include <osgEarthFeatures/TransformFilter>
#include <osgEarthFeatures/ResampleFilter>
#include <osgEarthSymbology/Geometry>
#include <osgEarthSymbology/GeometrySymbol>
#include <osgEarth/Registry>
#include <osgEarth/FindNode>
#include <OpenThreads/Mutex>
#include <OpenThreads/ScopedLock>
#include <osg/PagedLOD>
#include <osg/ProxyNode>
#include <osg/MatrixTransform>
#include <osg/Depth>
#include <osg/Program>
#include <osg/LineStipple>
#include <osg/ClusterCullingCallback>
#include <osgDB/FileNameUtils>
#include <osgUtil/Optimizer>
#include <osgText/Text>
#include <sstream>
#include <iomanip>

using namespace osgEarth;
using namespace osgEarth::Util;
using namespace osgEarth::Features;
using namespace osgEarth::Symbology;
using namespace OpenThreads;

static Mutex s_graticuleMutex;
typedef std::map<unsigned int, osg::ref_ptr<Graticule> > GraticuleRegistry;
static GraticuleRegistry s_graticuleRegistry;

#define GRATICLE_EXTENSION "osgearthutil_graticule"
#define TEXT_MARKER "t"
#define GRID_MARKER "g"

#ifdef __GNUC__
#define LIKELY_UNUSED_VARIABLE __attribute__ ((unused))
#else
#define LIKELY_UNUSED_VARIABLE
#endif

//---------------------------------------------------------------------------

namespace
{
    LIKELY_UNUSED_VARIABLE char s_vertexShader[] =
        "varying vec3 Normal; \n"
        "void main(void) \n"
        "{ \n"
        "    Normal = normalize( gl_NormalMatrix * gl_Normal ); \n"
        "    gl_Position = gl_ModelViewProjectionMatrix * gl_Vertex; \n"
        "    gl_FrontColor = gl_Color; \n"
        "} \n";

    LIKELY_UNUSED_VARIABLE char s_fragmentShader[] =
        "varying vec3 Normal; \n"
        "void main(void) \n"
        "{ \n"
        "    gl_FragColor = gl_Color; \n"
        "} \n";
}

//---------------------------------------------------------------------------

Graticule::Graticule( const Map* map ) :
_autoLevels( true ),
_map( map ),
_textColor( 1,1,0,1 )
{
    // safely generate a unique ID for this graticule:
    _id = Registry::instance()->createUID();
    {
        ScopedLock<Mutex> lock( s_graticuleMutex );
        s_graticuleRegistry[_id] = this;
    }

    setLineColor( osg::Vec4f(1,1,1,0.7) );
    setTextColor( osg::Vec4f(1,1,0,1) );

    if ( _map->isGeocentric() )
    {
        double r = map->getProfile()->getSRS()->getEllipsoid()->getRadiusEquator();

        int x=8, y=4;
        double d = 3.5*r;
        double lw=0.15;
        addLevel( FLT_MAX, x, y, lw );
        for(int i=0; i<9; i++)
        {
            x *= 2, y *= 2;
            lw *= 0.5;
            d *= 0.5;
            addLevel( r+d, x, y, lw );
        }
    }

    // Prime the grid:
    {
        std::stringstream buf;
        buf << "0_" << _id << "." << GRID_MARKER << "." << GRATICLE_EXTENSION;
        std::string bufStr = buf.str();
        osg::ProxyNode* proxy = new osg::ProxyNode();
        proxy->setFileName( 0, bufStr );
        proxy->setCenterMode( osg::ProxyNode::USER_DEFINED_CENTER );
        proxy->setCenter( osg::Vec3(0,0,0) );
        proxy->setRadius( 1e10 );
        this->addChild( proxy );
    }

    // Prime the text:
    {
        std::stringstream buf;
        buf << "0_" << _id << "." << TEXT_MARKER << "." << GRATICLE_EXTENSION;
        std::string bufStr = buf.str();

        osg::ProxyNode* proxy = new osg::ProxyNode();
        proxy->setFileName( 0, bufStr );
        proxy->setCenterMode( osg::ProxyNode::USER_DEFINED_CENTER );
        proxy->setCenter( osg::Vec3(0,0,0) );
        proxy->setRadius( 1e10 );

        this->addChild( proxy );
    }

    osg::StateSet* set = this->getOrCreateStateSet();
    set->setRenderBinDetails( 9999, "RenderBin" );
    set->setAttributeAndModes( 
        new osg::Depth( osg::Depth::ALWAYS ), 
        osg::StateAttribute::ON | osg::StateAttribute::PROTECTED );
    set->setMode( GL_LIGHTING, 0 );

    //osg::Program* program = new osg::Program();
    //program->addShader( new osg::Shader( osg::Shader::VERTEX, s_vertexShader ) );
    //program->addShader( new osg::Shader( osg::Shader::FRAGMENT, s_fragmentShader ) );
    //set->setAttributeAndModes( program, osg::StateAttribute::ON );

    this->addEventCallback( new AutoClipPlaneCallback( _map.get() ) );
}

void
Graticule::addLevel( float maxRange, unsigned int cellsX, unsigned int cellsY, double lineWidth )
{
    if ( _autoLevels )
    {
        _autoLevels = false;
        _levels.clear();
    }

    Level level;
    level._maxRange = maxRange;
    level._cellsX = cellsX;
    level._cellsY = cellsY;
    level._lineWidth = lineWidth;

    for( std::vector<Level>::iterator i = _levels.begin(); i != _levels.end(); ++i ) 
    {
        if ( maxRange > i->_maxRange )
        {
            _levels.insert( i, level );
            return;
        }
    }
    _levels.push_back( level );
}

bool
Graticule::getLevel( unsigned int level, Graticule::Level& out_level ) const
{
    if ( level < _levels.size() )
    {
        out_level = _levels[level];
        return true;
    }
    else
    {
        return false;
    }
}

namespace
{
    Geometry*
    createCellGeometry( const GeoExtent& tex, double lw, const GeoExtent& profEx, bool isGeocentric )
    {            
        LineString* geom = 0L;

        if ( tex.yMin() == profEx.yMin() )
        {
            geom = new LineString(2);
            geom->push_back( osg::Vec3d( tex.xMin(), tex.yMax(), 0 ) );
            geom->push_back( osg::Vec3d( tex.xMin(), tex.yMin(), 0 ) );
        }
        else
        {
            geom = new LineString(3);
            geom->push_back( osg::Vec3d( tex.xMin(), tex.yMax(), 0 ) );
            geom->push_back( osg::Vec3d( tex.xMin(), tex.yMin(), 0 ) );
            geom->push_back( osg::Vec3d( tex.xMax(), tex.yMin(), 0 ) );
        }

        return geom;
    }

    struct HardCodeCellBoundCB : public osg::Node::ComputeBoundingSphereCallback
    {
        HardCodeCellBoundCB( const osg::BoundingSphere& bs ) : _bs(bs) { }
        virtual osg::BoundingSphere computeBound(const osg::Node&) const { return _bs; }
        osg::BoundingSphere _bs;
    };

    struct CullPlaneCallback : public osg::NodeCallback
    {
        osg::Vec3d _n;
        float _deviation;

        CullPlaneCallback( const osg::Vec3d& planeNormal, float deviation =0.0f ) 
            : _n(planeNormal), _deviation(deviation)
        {
            _n.normalize();
        }

        void operator()(osg::Node* node, osg::NodeVisitor* nv) {
            if ( !nv || nv->getEyePoint() * _n > _deviation )
                traverse(node,nv); 
        }
    };    

    osg::Node*
    createTextTransform(double x, double y, double value, 
                        const osg::EllipsoidModel* ell, 
                        float size, const osg::Vec4f& color,
                        float rotation =0.0f )
    {    
        osg::Vec3d pos;
        if ( ell ) // is geocentric
        {
            ell->convertLatLongHeightToXYZ(
                osg::DegreesToRadians( y ),
                osg::DegreesToRadians( x ),
                0,
                pos.x(), pos.y(), pos.z() );
        }
        else
        {
            pos.set( x, y, 0 );
        }

        osgText::Text* t = new osgText::Text();
        t->setFont( "fonts/arial.ttf" );
        t->setAlignment( osgText::Text::CENTER_BOTTOM );
        t->setCharacterSizeMode( osgText::Text::SCREEN_COORDS );
        t->setCharacterSize( size );
        t->setBackdropType( osgText::Text::OUTLINE );
        t->setBackdropColor( osg::Vec4f(0,0,0,1) );
        t->setColor( color );

        std::stringstream buf;
        buf << std::fixed << std::setprecision(3) << value;
        std::string bufStr = buf.str();
        t->setText( bufStr );

        if ( rotation != 0.0f ) 
        {
            osg::Quat rot;
            rot.makeRotate( osg::DegreesToRadians(rotation), 0, 0, 1 );
            t->setRotation( rot );
        }

        osg::Geode* geode = new osg::Geode();
        geode->addDrawable( t );

        osg::Matrixd L2W;
        ell->computeLocalToWorldTransformFromXYZ(
            pos.x(), pos.y(), pos.z(), L2W );

        osg::MatrixTransform* xform = new osg::MatrixTransform();
        xform->setMatrix( L2W );
        xform->addChild( geode );     

        // Note: the Transform already includes the rotation, so all we need to cluster cull
        // is the local up vector.
        xform->setCullCallback( new CullPlaneCallback( osg::Vec3d(0,0,1) ) );

        return xform;
    }
}

void
Graticule::setLineColor( const osg::Vec4f& color )
{
    LineSymbol* symbol = new LineSymbol();
    symbol->stroke()->color() = color;
    _lineStyle = new Style();
    _lineStyle->addSymbol( symbol );
}

osg::Node*
Graticule::createGridLevel( unsigned int levelNum ) const
{
    if ( !_map->isGeocentric() )
    {
        OE_WARN << "Graticule: only supports geocentric maps" << std::endl;
        return 0L;
    }

    Graticule::Level level;
    if ( !getLevel( levelNum, level ) )
        return 0L;

    OE_DEBUG << "Graticule: creating grid level " << levelNum << std::endl;

    osg::Group* group = new osg::Group();

    const Profile* mapProfile = _map->getProfile();
    const GeoExtent& pex = mapProfile->getExtent();

    double tw = pex.width() / (double)level._cellsX;
    double th = pex.height() / (double)level._cellsY;

    for( unsigned int x=0; x<level._cellsX; ++x )
    {
        for( unsigned int y=0; y<level._cellsY; ++y )
        {
            GeoExtent tex(
                mapProfile->getSRS(),
                pex.xMin() + tw * (double)x,
                pex.yMin() + th * (double)y,
                pex.xMin() + tw * (double)(x+1),
                pex.yMin() + th * (double)(y+1) );

<<<<<<< HEAD
            //double ox = level._lineWidth;
            //double oy = level._lineWidth;

=======
>>>>>>> dff29141
            Geometry* geom = createCellGeometry( tex, level._lineWidth, pex, _map->isGeocentric() );

            Feature* feature = new Feature();
            feature->setGeometry( geom );
            FeatureList features;
            features.push_back( feature );

            FilterContext cx;
            cx.profile() = new FeatureProfile( tex );
            cx.isGeocentric() = _map->isGeocentric();

            if ( _map->isGeocentric() )
            {
                // We need to make sure that on a round globe, the points are sampled such that
                // long segments follow the curvature of the earth.
                ResampleFilter resample;
                resample.maxLength() = tex.width() / 10.0;
                cx = resample.push( features, cx );
            }

            TransformFilter xform( mapProfile->getSRS() );
            xform.setMakeGeocentric( _map->isGeocentric() );
            xform.setLocalizeCoordinates( true );
            cx = xform.push( features, cx );

            osg::ref_ptr<osg::Node> output;
            BuildGeometryFilter bg;
            bg.setStyle( _lineStyle.get() );
            cx = bg.push( features, output, cx );

            if ( cx.isGeocentric() )
            {
                // get the geocentric control point:
                double cplon, cplat, cpx, cpy, cpz;
                tex.getCentroid( cplon, cplat );
                tex.getSRS()->getEllipsoid()->convertLatLongHeightToXYZ(
                    osg::DegreesToRadians( cplat ), osg::DegreesToRadians( cplon ), 0.0, cpx, cpy, cpz );
                osg::Vec3 controlPoint(cpx, cpy, cpz);

                // get the horizon point:
                tex.getSRS()->getEllipsoid()->convertLatLongHeightToXYZ(
                    osg::DegreesToRadians( tex.yMin() ), osg::DegreesToRadians( tex.xMin() ), 0.0,
                    cpx, cpy, cpz );
                osg::Vec3 horizonPoint(cpx, cpy, cpz);

                // the deviation is the dot product of the control vector and the vector from the
                // control point to the horizon point.
                osg::Vec3 controlPointNorm = controlPoint; controlPointNorm.normalize();
                osg::Vec3 horizonVecNorm = horizonPoint - controlPoint; horizonVecNorm.normalize();                
                float deviation = controlPointNorm * horizonVecNorm;

                // construct the culling callback using the deviation.
                osg::ClusterCullingCallback* ccc = new osg::ClusterCullingCallback();
                ccc->set( controlPoint, controlPointNorm, deviation, (controlPoint-horizonPoint).length() );

                // need a new group, because never put a cluster culler on a matrixtransform (doesn't work)
                osg::Group* me = new osg::Group();
                me->setCullCallback( ccc );
                me->addChild( output.get() );
                output = me;
            }

            group->addChild( output.get() );
        }
    }

    // organize it for better culling
    osgUtil::Optimizer opt;
    opt.optimize( group, osgUtil::Optimizer::SPATIALIZE_GROUPS );

    osg::Node* result = group;

    if ( levelNum < getNumLevels() )
    {
        Graticule::Level nextLevel;
        if ( getLevel( levelNum+1, nextLevel ) )
        {
            osg::PagedLOD* plod = new osg::PagedLOD();
            plod->addChild( group, nextLevel._maxRange, level._maxRange );
            std::stringstream buf;
            buf << levelNum+1 << "_" << getID() << "." << GRID_MARKER << "." << GRATICLE_EXTENSION;
            std::string bufStr = buf.str();
            plod->setFileName( 1, bufStr );
            plod->setRange( 1, 0, nextLevel._maxRange );
            result = plod;
        }
    }

    return result;
}

osg::Node*
Graticule::createTextLevel( unsigned int levelNum ) const
{
    if ( !_map->isGeocentric() )
    {
        OE_WARN << "Graticule: only supports geocentric maps" << std::endl;
        return 0L;
    }

    Graticule::Level level;
    if ( !getLevel( levelNum, level ) )
        return 0L;

    OE_DEBUG << "Graticule: creating text level " << levelNum << std::endl;

    osg::Group* group = new osg::Group();

    const Profile* mapProfile = _map->getProfile();
    const GeoExtent& pex = mapProfile->getExtent();

    double tw = pex.width() / (double)level._cellsX;
    double th = pex.height() / (double)level._cellsY;

    const osg::EllipsoidModel* ell = _map->getProfile()->getSRS()->getEllipsoid();

    for( unsigned int x=0; x<level._cellsX; ++x )
    {
        for( unsigned int y=0; y<level._cellsY; ++y )
        {
            GeoExtent tex(
                mapProfile->getSRS(),
                pex.xMin() + tw * (double)x,
                pex.yMin() + th * (double)y,
                pex.xMin() + tw * (double)(x+1),
                pex.yMin() + th * (double)(y+1) );

            double offset = 2.0 * level._lineWidth;

            double cx, cy;
            tex.getCentroid( cx, cy );

            // y value on the x-axis:
            group->addChild( createTextTransform(
                cx,
                tex.yMin() + offset,
                tex.yMin(),
                ell,
                20.0f,
                _textColor ) );

            // x value on the y-axis:
            group->addChild( createTextTransform(
                tex.xMin() + offset,
                cy,
                tex.xMin(),
                ell, 
                20.0f,
                _textColor,
                -90.0f ) );
        }
    }

    // organize it for better culling
    osgUtil::Optimizer opt;
    opt.optimize( group, osgUtil::Optimizer::SPATIALIZE_GROUPS );

    osg::Node* result = group;

    if ( levelNum+1 < getNumLevels() )
    {
        Graticule::Level nextLevel;
        if ( getLevel( levelNum+1, nextLevel ) )
        {
            osg::PagedLOD* plod = new osg::PagedLOD();
            plod->addChild( group, nextLevel._maxRange, level._maxRange );
            std::stringstream buf;
            buf << levelNum+1 << "_" << getID() << "." << TEXT_MARKER << "." << GRATICLE_EXTENSION;
            std::string bufStr = buf.str();
            plod->setFileName( 1, bufStr );
            plod->setRange( 1, 0, nextLevel._maxRange );
            result = plod;
        }
    }
    return result;
}

/**************************************************************************/

namespace osgEarth { namespace Util
{
    // OSG Plugin for loading subsequent graticule levels
    class GraticuleFactory : public osgDB::ReaderWriter
    {
    public:
        virtual const char* className()
        {
            supportsExtension( GRATICLE_EXTENSION, "osgEarth graticule" );
            return "osgEarth graticule LOD loader";
        }

        virtual bool acceptsExtension(const std::string& extension) const
        {
            return osgDB::equalCaseInsensitive(extension, GRATICLE_EXTENSION);
        }

        virtual ReadResult readNode(const std::string& uri, const Options* options) const
        {        
            std::string ext = osgDB::getFileExtension( uri );
            if ( !acceptsExtension( ext ) )
                return ReadResult::FILE_NOT_HANDLED;

            // the graticule definition is formatted: LEVEL_ID.MARKER.EXTENSION
            std::string def = osgDB::getNameLessExtension( uri );
            
            std::string marker = osgDB::getFileExtension( def );
            def = osgDB::getNameLessExtension( def );

            int levelNum, id;
            sscanf( def.c_str(), "%d_%d", &levelNum, &id );

            // look up the graticule referenced in the location name:
            Graticule* graticule = 0L;
            {
                ScopedLock<Mutex> lock( s_graticuleMutex );
                GraticuleRegistry::iterator i = s_graticuleRegistry.find(id);
                if ( i != s_graticuleRegistry.end() )
                    graticule = i->second.get();
            }

            if ( marker == GRID_MARKER )
            {
                osg::Node* result = graticule->createGridLevel( levelNum );
                return result ? ReadResult( result ) : ReadResult::ERROR_IN_READING_FILE;
            }
            else if ( marker == TEXT_MARKER )
            {
                osg::Node* result = graticule->createTextLevel( levelNum );
                return result ? ReadResult( result ) : ReadResult::ERROR_IN_READING_FILE;
            }
            else
            {
                OE_NOTICE << "oh no! no markers" << std::endl;
                return ReadResult::FILE_NOT_HANDLED;
            }
        }
    };
    REGISTER_OSGPLUGIN(osgearthutil_graticule, GraticuleFactory)

} } // namespace osgEarth::Util
<|MERGE_RESOLUTION|>--- conflicted
+++ resolved
@@ -349,12 +349,6 @@
                 pex.xMin() + tw * (double)(x+1),
                 pex.yMin() + th * (double)(y+1) );
 
-<<<<<<< HEAD
-            //double ox = level._lineWidth;
-            //double oy = level._lineWidth;
-
-=======
->>>>>>> dff29141
             Geometry* geom = createCellGeometry( tex, level._lineWidth, pex, _map->isGeocentric() );
 
             Feature* feature = new Feature();
