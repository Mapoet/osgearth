--- conflicted
+++ resolved
@@ -23,10 +23,7 @@
 #include <osgEarth/Common>
 #include <osgEarth/Units>
 #include <osgEarth/AlphaEffect>
-<<<<<<< HEAD
-=======
 #include <osgEarth/Containers>
->>>>>>> c9426661
 #include <osg/Drawable>
 #include <osg/Geode>
 #include <osg/MatrixTransform>
@@ -234,11 +231,7 @@
         bool vertFill() const { return _vfill; }
 
         void setVisible( bool value );
-<<<<<<< HEAD
-        const bool visible() const { return _visible; }
-=======
         bool visible() const { return _visible; }
->>>>>>> c9426661
         bool parentIsVisible() const;
 
         void setForeColor( const osg::Vec4f& value );
