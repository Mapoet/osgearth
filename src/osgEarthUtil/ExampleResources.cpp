/* -*-c++-*- */
/* osgEarth - Dynamic map generation toolkit for OpenSceneGraph
* Copyright 2015 Pelican Mapping
* http://osgearth.org
*
* osgEarth is free software; you can redistribute it and/or modify
* it under the terms of the GNU Lesser General Public License as published by
* the Free Software Foundation; either version 2 of the License, or
* (at your option) any later version.
*
* THE SOFTWARE IS PROVIDED "AS IS", WITHOUT WARRANTY OF ANY KIND, EXPRESS OR
* IMPLIED, INCLUDING BUT NOT LIMITED TO THE WARRANTIES OF MERCHANTABILITY,
* FITNESS FOR A PARTICULAR PURPOSE AND NONINFRINGEMENT. IN NO EVENT SHALL THE
* AUTHORS OR COPYRIGHT HOLDERS BE LIABLE FOR ANY CLAIM, DAMAGES OR OTHER
* LIABILITY, WHETHER IN AN ACTION OF CONTRACT, TORT OR OTHERWISE, ARISING
* FROM, OUT OF OR IN CONNECTION WITH THE SOFTWARE OR THE USE OR OTHER DEALINGS
* IN THE SOFTWARE.
*
* You should have received a copy of the GNU Lesser General Public License
* along with this program.  If not, see <http://www.gnu.org/licenses/>
*/

#include <osgEarthUtil/ExampleResources>
#include <osgEarthUtil/EarthManipulator>
#include <osgEarthUtil/LatLongFormatter>
#include <osgEarthUtil/MGRSFormatter>
#include <osgEarthUtil/MouseCoordsTool>
#include <osgEarthUtil/AutoClipPlaneHandler>
#include <osgEarthUtil/DataScanner>
#include <osgEarthUtil/Sky>
#include <osgEarthUtil/Ocean>
#include <osgEarthUtil/Shadowing>
#include <osgEarthUtil/ActivityMonitorTool>
#include <osgEarthUtil/LogarithmicDepthBuffer>

#include <osgEarthUtil/LODBlending>
#include <osgEarthUtil/VerticalScale>

#include <osgEarthAnnotation/AnnotationData>
#include <osgEarthAnnotation/AnnotationRegistry>
#include <osgEarth/ScreenSpaceLayout>
#include <osgEarth/TerrainEngineNode>

#include <osgEarth/XmlUtils>
#include <osgEarth/StringUtils>

#include <osgEarthDrivers/kml/KML>

#include <osgDB/FileNameUtils>
#include <osgDB/WriteFile>
#include <osgGA/StateSetManipulator>
#include <osgGA/AnimationPathManipulator>
#include <osgViewer/View>
#include <osgViewer/ViewerEventHandlers>

#define KML_PUSHPIN_URL "../data/placemark32.png"

#define VP_MIN_DURATION      2.0     // minimum fly time.
#define VP_METERS_PER_SECOND 2500.0  // fly speed
#define VP_MAX_DURATION      2.0 //8.0     // maximum fly time.

using namespace osgEarth;
using namespace osgEarth::Util;
using namespace osgEarth::Util::Controls;
using namespace osgEarth::Symbology;
using namespace osgEarth::Annotation;
using namespace osgEarth::Drivers;

//------------------------------------------------------------------------

/** Shared event handlers. */
namespace
{
    void flyToViewpoint(EarthManipulator* manip, const Viewpoint& vp)
    {
        Viewpoint currentVP = manip->getViewpoint();
        double distance = currentVP.focalPoint()->distanceTo(currentVP.focalPoint().get());
        double duration = osg::clampBetween(distance / VP_METERS_PER_SECOND, VP_MIN_DURATION, VP_MAX_DURATION);
        manip->setViewpoint( vp, duration );
    }


    // flies to a viewpoint in response to control event (click)
    struct ClickViewpointHandler : public ControlEventHandler
    {
        ClickViewpointHandler( const Viewpoint& vp, osgGA::CameraManipulator* manip ) 
            : _vp(vp), _manip( dynamic_cast<EarthManipulator*>(manip) ) { }

        Viewpoint         _vp;
        EarthManipulator* _manip;

        virtual void onClick( class Control* control )
        {
            if ( _manip )
                flyToViewpoint(_manip, _vp);
        }
    };


    // toggles a node in response to a control event (checkbox)
    struct ToggleNodeHandler : public ControlEventHandler
    {
        ToggleNodeHandler( osg::Node* node ) : _node(node) { }

        virtual void onValueChanged( class Control* control, bool value )
        {
            osg::ref_ptr<osg::Node> safeNode = _node.get();
            if ( safeNode.valid() )
                safeNode->setNodeMask( value ? ~0 : 0 );
        }

        osg::observer_ptr<osg::Node> _node;
    };

    /**
     * Toggles the main control canvas on and off.
     */
    struct ToggleCanvasEventHandler : public osgGA::GUIEventHandler
    {
        ToggleCanvasEventHandler(osg::Node* canvas):
            _canvas(canvas)
        {
        }

        bool handle( const osgGA::GUIEventAdapter& ea, osgGA::GUIActionAdapter& aa )
        {
            if (ea.getEventType() == osgGA::GUIEventAdapter::KEYDOWN)
            {
                if (ea.getKey() == 'y')
                {
                    osg::ref_ptr< osg::Node > safeNode = _canvas.get();
                    if (safeNode.valid())
                    {
                        safeNode->setNodeMask( safeNode->getNodeMask() ? 0 : ~0 );
                    }
                    return true;
                }
            }
            return false;
        }

        osg::observer_ptr<osg::Node> _canvas;
    };

    // sets a user-specified uniform.
    struct ApplyValueUniform : public ControlEventHandler
    {
        osg::ref_ptr<osg::Uniform> _u;
        ApplyValueUniform(osg::Uniform* u) :_u(u) { }
        void onValueChanged(Control* c, double value) {
            _u->set( float(value) );
        }
    };
}


//------------------------------------------------------------------------

Control*
MouseCoordsControlFactory::create(MapNode*         mapNode,
                                  osgViewer::View* view     ) const
{
    // readout for coordinates under the mouse   
    LabelControl* readout = new LabelControl();
    readout->setHorizAlign( Control::ALIGN_RIGHT );
    readout->setVertAlign( Control::ALIGN_BOTTOM );

    Formatter* formatter = new LatLongFormatter(LatLongFormatter::FORMAT_DECIMAL_DEGREES);
    MouseCoordsTool* mcTool = new MouseCoordsTool( mapNode );
    mcTool->addCallback( new MouseCoordsLabelCallback(readout, formatter) );
    view->addEventHandler( mcTool );

    return readout;
}

//------------------------------------------------------------------------

namespace
{
    struct SkyTimeSliderHandler : public ControlEventHandler
    {
        SkyTimeSliderHandler(SkyNode* sky) : _sky(sky)  { }

        SkyNode* _sky;

        virtual void onValueChanged( class Control* control, float value )
        {
            DateTime d = _sky->getDateTime();
            _sky->setDateTime(DateTime(d.year(), d.month(), d.day(), value));
        }
    };

//#undef USE_AMBIENT_SLIDER
#define USE_AMBIENT_SLIDER 1

#ifdef USE_AMBIENT_SLIDER
    struct AmbientBrightnessHandler : public ControlEventHandler
    {
        AmbientBrightnessHandler(SkyNode* sky) : _sky(sky) { }

        SkyNode* _sky;

        virtual void onValueChanged( class Control* control, float value )
        {
            _sky->setMinimumAmbient(osg::Vec4(value,value,value,1));
        }
    };
#endif

    struct AnimateSkyUpdateCallback : public osg::NodeCallback
    {    
        /**
        * Creates an AnimateSkyCallback.  
        * @param rate    The time multipler from real time.  Default of 1440 means 1 minute real time will equal 1 day simulation time.
        */
        AnimateSkyUpdateCallback( double rate = 1440 ):
            _rate( rate ),
            _prevTime( -1 ),
            _accumTime( 0.0 )
        {
        }

        virtual void operator()(osg::Node* node, osg::NodeVisitor* nv)
        {             
            SkyNode* sky = dynamic_cast< SkyNode* >( node );
            if (sky)
            {            
                double time = nv->getFrameStamp()->getSimulationTime();            
                if (_prevTime > 0)
                {                
                    TimeStamp t = sky->getDateTime().asTimeStamp();                  
                    double delta = ceil((time - _prevTime) * _rate);
                    _accumTime += delta;
                    // The time stamp only works in seconds so we wait until we've accumulated at least 1 second to change the date.
                    if (_accumTime > 1.0)
                    {
                        double deltaS = floor(_accumTime );                    
                        _accumTime -= deltaS;
                        t += deltaS;
                        sky->setDateTime( t );                        
                    }                
                }            
                _prevTime = time;
            }
            traverse( node, nv );
        }

        double _accumTime;
        double _prevTime;    
        double _rate;
    };

}

Control*
SkyControlFactory::create(SkyNode*         sky,
                          osgViewer::View* view) const
{
    Grid* grid = new Grid();
    grid->setChildVertAlign( Control::ALIGN_CENTER );
    grid->setChildSpacing( 10 );
    grid->setHorizFill( true );

    grid->setControl( 0, 0, new LabelControl("Time (Hours UTC): ", 16) );

    DateTime dt = sky->getDateTime();

    HSliderControl* skySlider = grid->setControl(1, 0, new HSliderControl( 0.0f, 24.0f, dt.hours() ));
    skySlider->setHorizFill( true, 300 );
    skySlider->addEventHandler( new SkyTimeSliderHandler(sky) );

    grid->setControl(2, 0, new LabelControl(skySlider) );

#ifdef USE_AMBIENT_SLIDER
    grid->setControl(0, 1, new LabelControl("Min.Ambient: ", 16) );
    HSliderControl* ambient = grid->setControl(1, 1, new HSliderControl(0.0f, 1.0f, sky->getSunLight()->getAmbient().r()));
    ambient->addEventHandler( new AmbientBrightnessHandler(sky) );
    grid->setControl(2, 1, new LabelControl(ambient) );
#endif

    return grid;
}

//------------------------------------------------------------------------

namespace
{
    struct ChangeSeaLevel : public ControlEventHandler
    {
        ChangeSeaLevel( OceanNode* ocean ) : _ocean(ocean) { }

        OceanNode* _ocean;

        virtual void onValueChanged( class Control* control, float value )
        {
            _ocean->setSeaLevel( value );
        }
    };

    struct ChangeSeaAlpha : public ControlEventHandler
    {
        ChangeSeaAlpha( OceanNode* ocean ) : _ocean(ocean) { }

        OceanNode* _ocean;

        virtual void onValueChanged( class Control* control, float value )
        {
            _ocean->setAlpha( value );
        }
    };
}

Control*
OceanControlFactory::create(OceanNode* ocean) const
{
    VBox* main = new VBox();

    HBox* sealLevelBox = main->addControl(new HBox());
    sealLevelBox->setChildVertAlign( Control::ALIGN_CENTER );
    sealLevelBox->setChildSpacing( 10 );
    sealLevelBox->setHorizFill( true );

    sealLevelBox->addControl( new LabelControl("Sea Level: ", 16) );

    HSliderControl* mslSlider = sealLevelBox->addControl(new HSliderControl( -250.0f, 250.0f, 0.0f ));
    mslSlider->setBackColor( Color::Gray );
    mslSlider->setHeight( 12 );
    mslSlider->setHorizFill( true, 200 );
    mslSlider->addEventHandler( new ChangeSeaLevel(ocean) );

    HBox* alphaBox = main->addControl(new HBox());
    alphaBox->setChildVertAlign( Control::ALIGN_CENTER );
    alphaBox->setChildSpacing( 10 );
    alphaBox->setHorizFill( true );
    
    alphaBox->addControl( new LabelControl("Sea Alpha: ", 16) );

    HSliderControl* alphaSlider = alphaBox->addControl(new HSliderControl( 0.0, 1.0, 1.0));
    alphaSlider->setBackColor( Color::Gray );
    alphaSlider->setHeight( 12 );
    alphaSlider->setHorizFill( true, 200 );
    alphaSlider->addEventHandler( new ChangeSeaAlpha(ocean) );


    return main;
}

//------------------------------------------------------------------------

namespace
{
    struct AnnoControlBuilder : public osg::NodeVisitor
    {
        AnnoControlBuilder(osgViewer::View* view)
            : osg::NodeVisitor(osg::NodeVisitor::TRAVERSE_ALL_CHILDREN),
              _mindepth(-1)
        {
            _grid = new Grid();
            _grid->setHorizFill( true );
            _grid->setAbsorbEvents( true );
            _grid->setPadding( 5 );
            _grid->setBackColor( Color(Color::Black,0.5) );

            _manip = dynamic_cast<EarthManipulator*>(view->getCameraManipulator());
        }

        void apply( osg::Node& node )
        {
            AnnotationData* data = dynamic_cast<AnnotationData*>( node.getUserData() );
            if ( data )
            {
                ControlVector row;
                CheckBoxControl* cb = new CheckBoxControl( node.getNodeMask() != 0, new ToggleNodeHandler( &node ) );
                cb->setSize( 12, 12 );
                row.push_back( cb );
                std::string name = trim(data->getName());
                if ( name.empty() ) name = "<unnamed>";
                LabelControl* label = new LabelControl( name, 14.0f );
                int depth = (int)this->getNodePath().size();
                if ( _mindepth < 0 )
                    _mindepth = depth;
                label->setMargin(Gutter(0,0,0,(depth-_mindepth)*20));
                if ( data->getViewpoint() )
                {
                    label->addEventHandler( new ClickViewpointHandler(*data->getViewpoint(), _manip) );
                    label->setActiveColor( Color::Blue );
                }
                row.push_back( label );
                _grid->addControls( row );
            }
            traverse(node);
        }

        Grid*             _grid;
        EarthManipulator* _manip;
        int               _mindepth;
    };
}

Control*
AnnotationGraphControlFactory::create(osg::Node*       graph,
                                      osgViewer::View* view) const
{
    AnnoControlBuilder builder( view );
    builder.setNodeMaskOverride(~0);
    if ( graph )
        graph->accept( builder );

    return builder._grid;
}

//------------------------------------------------------------------------

#undef  LC
#define LC "[MapNodeHelper] "

osg::Group*
MapNodeHelper::load(osg::ArgumentParser& args,
                    osgViewer::View*     view,
                    Container*           userContainer ) const
{
    // do this first before scanning for an earth file
    std::string outEarth;
    args.read( "--out-earth", outEarth );

    osg::ref_ptr<osgDB::Options> options = new osgDB::Options();
    
#if 1
    Config c;
    c.add("elevation_smoothing", false);
    TerrainOptions to(c);

    MapNodeOptions defMNO;
    defMNO.setTerrainOptions( to );

    options->setPluginStringData("osgEarth.defaultOptions", defMNO.getConfig().toJSON());
#endif

    // read in the Earth file:
    osg::Node* node = osgDB::readNodeFiles(args);

    osg::ref_ptr<MapNode> mapNode;
    if ( !node )
    {
        if ( args.find("--images") < 0 )
        {
            OE_WARN << LC << "No earth file." << std::endl;
            return 0L;
        }
        else
        {
            mapNode = new MapNode();
        }
    }
    else
    {
        mapNode = MapNode::get(node);
        if ( !mapNode.valid() )
        {
            OE_WARN << LC << "Loaded scene graph does not contain a MapNode - aborting" << std::endl;
            return 0L;
        }
    }

    // warn about not having an earth manip
    if ( view )
    {
        EarthManipulator* manip = dynamic_cast<EarthManipulator*>(view->getCameraManipulator());
        if ( manip == 0L )
        {
            OE_WARN << LC << "Helper used before installing an EarthManipulator" << std::endl;
        }
    }

    // a root node to hold everything:
    osg::Group* root = new osg::Group();
    
    root->addChild( node );

    // parses common cmdline arguments.
    if ( view )
    {
        parse( mapNode.get(), args, view, root, userContainer );
    }

    // Dump out an earth file if so directed.
    if ( !outEarth.empty() )
    {
        OE_NOTICE << LC << "Writing earth file: " << outEarth << std::endl;
        osgDB::writeNodeFile( *mapNode, outEarth );
    }

    // configures the viewer with some stock goodies
    if ( view )
    {
        configureView( view );
    }
    
    return root;
}


void
MapNodeHelper::parse(MapNode*             mapNode,
                     osg::ArgumentParser& args,
                     osgViewer::View*     view,
                     osg::Group*          root,
                     LabelControl*        userLabel ) const
{
    VBox* vbox = new VBox();
    vbox->setAbsorbEvents( true );
    vbox->setBackColor( Color(Color::Black, 0.8) );
    vbox->setHorizAlign( Control::ALIGN_LEFT );
    vbox->setVertAlign( Control::ALIGN_BOTTOM );
    vbox->addControl( userLabel );

    parse(mapNode, args, view, root, vbox);
}

void
MapNodeHelper::parse(MapNode*             mapNode,
                     osg::ArgumentParser& args,
                     osgViewer::View*     view,
                     osg::Group*          root,
                     Container*           userContainer ) const
{
    if ( !root )
        root = mapNode;

    // options to use for the load
    osg::ref_ptr<osgDB::Options> dbOptions = Registry::instance()->cloneOrCreateOptions();

    // parse out custom example arguments first:
    bool useSky        = args.read("--sky");
    bool useOcean      = args.read("--ocean");
    bool useMGRS       = args.read("--mgrs");
    bool useDMS        = args.read("--dms");
    bool useDD         = args.read("--dd");
    bool useCoords     = args.read("--coords") || useMGRS || useDMS || useDD;
    bool useOrtho      = args.read("--ortho");
    bool useAutoClip   = args.read("--autoclip");
    bool useShadows    = args.read("--shadows");
    bool animateSky    = args.read("--animate-sky");
    bool showActivity  = args.read("--activity");
    bool useLogDepth   = args.read("--logdepth");
    bool useLogDepth2  = args.read("--logdepth2");
    bool kmlUI         = args.read("--kmlui");
    bool inspect       = args.read("--inspect");
    bool useContourMap = args.read("--contourmap");

    if (args.read("--verbose"))
        osgEarth::setNotifyLevel(osg::INFO);
    
    if (args.read("--quiet"))
        osgEarth::setNotifyLevel(osg::FATAL);

    float ambientBrightness = 0.2f;
    args.read("--ambientBrightness", ambientBrightness);

    std::string kmlFile;
    args.read( "--kml", kmlFile );

    std::string imageFolder;
    args.read( "--images", imageFolder );

    std::string imageExtensions;
    args.read("--image-extensions", imageExtensions);
    
    // animation path:
    std::string animpath;
    if ( args.read("--path", animpath) )
    {
        view->setCameraManipulator( new osgGA::AnimationPathManipulator(animpath) );
    }

    // Install a new Canvas for our UI controls, or use one that already exists.
    ControlCanvas* canvas = ControlCanvas::getOrCreate( view );

    Container* mainContainer;
    if ( userContainer )
    {
        mainContainer = userContainer;
    }
    else
    {
        mainContainer = new VBox();
        mainContainer->setAbsorbEvents( true );
        mainContainer->setBackColor( Color(Color::Black, 0.8) );
        mainContainer->setHorizAlign( Control::ALIGN_LEFT );
        mainContainer->setVertAlign( Control::ALIGN_BOTTOM );
    }
    canvas->addControl( mainContainer );

    // Add an event handler to toggle the canvas with a key press;
    view->addEventHandler(new ToggleCanvasEventHandler(canvas) );




    // look for external data in the map node:
    const Config& externals = mapNode->externalConfig();

    const Config& skyConf         = externals.child("sky");
    const Config& oceanConf       = externals.child("ocean");

    const Config& screenSpaceLayoutConf = 
        externals.hasChild("screen_space_layout") ? externals.child("screen_space_layout") :
        externals.child("decluttering"); // backwards-compatibility


    // some terrain effects.
    // TODO: Most of these are likely to move into extensions.
    const Config& lodBlendingConf = externals.child("lod_blending");
    const Config& vertScaleConf   = externals.child("vertical_scale");

    
#if 0
    // Adding a sky model:
    if ( useSky || !skyConf.empty() )
    {
        SkyOptions options(skyConf);
        if ( options.getDriver().empty() )
        {
            if ( mapNode->getMapSRS()->isGeographic() )
                options.setDriver("simple");
            else
                options.setDriver("gl");
        }

        SkyNode* sky = SkyNode::create(options, mapNode);
        if ( sky )
        {
            sky->attach( view, 0 );
            if ( mapNode->getNumParents() > 0 )
            {
                osgEarth::insertGroup(sky, mapNode->getParent(0));
            }
            else
            {
                sky->addChild( mapNode );
                root = sky;
            }
                
            Control* c = SkyControlFactory().create(sky, view);
            if ( c )
                mainContainer->addControl( c );

            if (animateSky)
            {
                sky->setUpdateCallback( new AnimateSkyUpdateCallback() );
            }

        }
    }
#endif

    // Adding an ocean model:
    if ( useOcean || !oceanConf.empty() )
    {
        OceanNode* ocean = OceanNode::create(OceanOptions(oceanConf), mapNode);
        if ( ocean )
        {
            // if there's a sky, we want to ocean under it
            osg::Group* parent = osgEarth::findTopMostNodeOfType<SkyNode>(root);
            if ( !parent ) parent = root;
            parent->addChild( ocean );

            Control* c = OceanControlFactory().create(ocean);
            if ( c )
                mainContainer->addControl(c);
        }
    }

    // Shadowing.
    if ( useShadows )
    {
        int unit;
        if ( mapNode->getTerrainEngine()->getResources()->reserveTextureImageUnit(unit, "ShadowCaster") )
        {
            ShadowCaster* caster = new ShadowCaster();
            caster->setTextureImageUnit( unit );
            caster->setLight( view->getLight() );
            caster->getShadowCastingGroup()->addChild( mapNode ); //->getModelLayerGroup() );
            if ( mapNode->getNumParents() > 0 )
            {
                insertGroup(caster, mapNode->getParent(0));
            }
            else
            {
                caster->addChild(mapNode);
                root = caster;
            }
        }
    }

    // Loading KML from the command line:
    if ( !kmlFile.empty() )
    {
        KMLOptions kml_options;
        kml_options.declutter() = true;

        // set up a default icon for point placemarks:
        IconSymbol* defaultIcon = new IconSymbol();
        defaultIcon->url()->setLiteral(KML_PUSHPIN_URL);
        kml_options.defaultIconSymbol() = defaultIcon;

        TextSymbol* defaultText = new TextSymbol();
        defaultText->halo() = Stroke(0.3,0.3,0.3,1.0);
        kml_options.defaultTextSymbol() = defaultText;

        osg::Node* kml = KML::load( URI(kmlFile), mapNode, kml_options );
        if ( kml )
        {
            if (kmlUI)
            {
                Control* c = AnnotationGraphControlFactory().create(kml, view);
                if ( c )
                {
                    c->setVertAlign( Control::ALIGN_TOP );
                    canvas->addControl( c );
                }
            }
            root->addChild( kml );
        }
        else
        {
            OE_NOTICE << "Failed to load " << kmlFile << std::endl;
        }
    }

    // Configure the de-cluttering engine for labels and annotations:
    if ( !screenSpaceLayoutConf.empty() )
    {
        ScreenSpaceLayout::setOptions( ScreenSpaceLayoutOptions(screenSpaceLayoutConf) );
    }

    // Configure the mouse coordinate readout:
    if ( useCoords )
    { 
        LabelControl* readout = new LabelControl();
        readout->setBackColor( Color(Color::Black, 0.8) );
        readout->setHorizAlign( Control::ALIGN_RIGHT );
        readout->setVertAlign( Control::ALIGN_BOTTOM );

        Formatter* formatter = 
            useMGRS ? (Formatter*)new MGRSFormatter(MGRSFormatter::PRECISION_1M, 0L, MGRSFormatter::USE_SPACES) :
            useDMS  ? (Formatter*)new LatLongFormatter(LatLongFormatter::FORMAT_DEGREES_MINUTES_SECONDS) :
            useDD   ? (Formatter*)new LatLongFormatter(LatLongFormatter::FORMAT_DECIMAL_DEGREES) :
            0L;

        MouseCoordsTool* mcTool = new MouseCoordsTool( mapNode );
        mcTool->addCallback( new MouseCoordsLabelCallback(readout, formatter) );
        view->addEventHandler( mcTool );

        canvas->addControl( readout );
    }

    // Configure for an ortho camera:
    if ( useOrtho )
    {
        view->getCamera()->setProjectionMatrixAsOrtho(-1, 1, -1, 1, 0, 1);
    }

    // activity monitor (debugging)
    if ( showActivity )
    {
        VBox* vbox = new VBox();
        vbox->setBackColor( Color(Color::Black, 0.8) );
        vbox->setHorizAlign( Control::ALIGN_RIGHT );
        vbox->setVertAlign( Control::ALIGN_BOTTOM );
        view->addEventHandler( new ActivityMonitorTool(vbox) );
        canvas->addControl( vbox );
    }

    // Install an auto clip plane clamper
    if ( useAutoClip )
    {
        mapNode->addCullCallback( new AutoClipPlaneCullCallback(mapNode) );
    }

    // Install logarithmic depth buffer on main camera
    if ( useLogDepth )
    {
        OE_INFO << LC << "Activating logarithmic depth buffer (vertex-only) on main camera" << std::endl;
        osgEarth::Util::LogarithmicDepthBuffer logDepth;
        logDepth.setUseFragDepth( false );
        logDepth.install( view->getCamera() );
    }

    else if ( useLogDepth2 )
    {
        OE_INFO << LC << "Activating logarithmic depth buffer (precise) on main camera" << std::endl;
        osgEarth::Util::LogarithmicDepthBuffer logDepth;
        logDepth.setUseFragDepth( true );
        logDepth.install( view->getCamera() );
    }

    // Scan for images if necessary.
    if ( !imageFolder.empty() )
    {
        std::vector<std::string> extensions;
        if ( !imageExtensions.empty() )
            StringTokenizer( imageExtensions, extensions, ",;", "", false, true );
        if ( extensions.empty() )
            extensions.push_back( "tif" );

        OE_INFO << LC << "Loading images from " << imageFolder << "..." << std::endl;
        ImageLayerVector imageLayers;
        DataScanner scanner;
        scanner.findImageLayers( imageFolder, extensions, imageLayers );

        if ( imageLayers.size() > 0 )
        {
            mapNode->getMap()->beginUpdate();
            for( ImageLayerVector::iterator i = imageLayers.begin(); i != imageLayers.end(); ++i )
            {
                mapNode->getMap()->addImageLayer( i->get() );
            }
            mapNode->getMap()->endUpdate();
        }
        OE_INFO << LC << "...found " << imageLayers.size() << " image layers." << std::endl;
    }

    // Install elevation morphing
    if ( !lodBlendingConf.empty() )
    {
        mapNode->getTerrainEngine()->addEffect( new LODBlending(lodBlendingConf) );
    }

    // Install vertical scaler
    if ( !vertScaleConf.empty() )
    {
        mapNode->getTerrainEngine()->addEffect( new VerticalScale(vertScaleConf) );
    }

<<<<<<< HEAD
=======
    // Install a contour map effect.
    if ( !contourMapConf.empty() || useContourMap )
    {
        mapNode->getTerrainEngine()->addEffect( new ContourMap(contourMapConf) );

        // with the cmdline switch, hids all the image layer so we can see the contour map.
        if (useContourMap) {
            for (unsigned i = 0; i < mapNode->getMap()->getNumImageLayers(); ++i) {
                mapNode->getMap()->getImageLayerAt(i)->setVisible(false);
            }
        }
    }

>>>>>>> 1c7b9be2
    // Generic named value uniform with min/max.
    VBox* uniformBox = 0L;
    while( args.find( "--uniform" ) >= 0 )
    {
        std::string name;
        float minval, maxval;
        if ( args.read( "--uniform", name, minval, maxval ) )
        {
            if ( uniformBox == 0L )
            {
                uniformBox = new VBox();
                uniformBox->setBackColor(0,0,0,0.5);
                uniformBox->setAbsorbEvents( true );
                canvas->addControl( uniformBox );
            }
            osg::Uniform* uniform = new osg::Uniform(osg::Uniform::FLOAT, name);
            uniform->set( minval );
            root->getOrCreateStateSet()->addUniform( uniform, osg::StateAttribute::OVERRIDE );
            HBox* box = new HBox();
            box->addControl( new LabelControl(name) );
            HSliderControl* hs = box->addControl( new HSliderControl(minval, maxval, minval, new ApplyValueUniform(uniform)));
            hs->setHorizFill(true, 200);
            box->addControl( new LabelControl(hs) );
            uniformBox->addControl( box );
            OE_INFO << LC << "Installed uniform controller for " << name << std::endl;
        }
    }

    if ( inspect )
    {
        mapNode->addExtension( Extension::create("mapinspector", ConfigOptions()) );
    }
    

    // Process extensions.
    for(std::vector<osg::ref_ptr<Extension> >::const_iterator eiter = mapNode->getExtensions().begin();
        eiter != mapNode->getExtensions().end();
        ++eiter)
    {
        Extension* e = eiter->get();

        // Check for a View interface:
        ExtensionInterface<osg::View>* viewIF = ExtensionInterface<osg::View>::get( e );
        if ( viewIF )
            viewIF->connect( view );

        // Check for a Control interface:
        ExtensionInterface<Control>* controlIF = ExtensionInterface<Control>::get( e );
        if ( controlIF )
            controlIF->connect( mainContainer );
    }

    root->addChild( canvas );
}


void
MapNodeHelper::configureView( osgViewer::View* view ) const
{
    // add some stock OSG handlers:
    view->addEventHandler(new osgViewer::StatsHandler());
    view->addEventHandler(new osgViewer::WindowSizeHandler());
    view->addEventHandler(new osgViewer::ThreadingHandler());
    view->addEventHandler(new osgViewer::LODScaleHandler());
    view->addEventHandler(new osgGA::StateSetManipulator(view->getCamera()->getOrCreateStateSet()));
    view->addEventHandler(new osgViewer::RecordCameraPathHandler());
}


std::string
MapNodeHelper::usage() const
{
    return Stringify()
        << "  --sky                         : add a sky model\n"
        << "  --kml <file.kml>              : load a KML or KMZ file\n"
        << "  --kmlui                       : display a UI for toggling nodes loaded with --kml\n"
        << "  --coords                      : display map coords under mouse\n"
        << "  --dms                         : dispay deg/min/sec coords under mouse\n"
        << "  --dd                          : display decimal degrees coords under mouse\n"
        << "  --mgrs                        : show MGRS coords under mouse\n"
        << "  --ortho                       : use an orthographic camera\n"
        << "  --logdepth                    : activates the logarithmic depth buffer\n"
        << "  --logdepth2                   : activates logarithmic depth buffer with per-fragment interpolation\n"
        << "  --images [path]               : finds and loads image layers from folder [path]\n"
        << "  --image-extensions [ext,...]  : with --images, extensions to use\n"
        << "  --out-earth [file]            : write the loaded map to an earth file\n"
        << "  --uniform [name] [min] [max]  : create a uniform controller with min/max values\n"
        << "  --path [file]                 : load and playback an animation path\n";
}<|MERGE_RESOLUTION|>--- conflicted
+++ resolved
@@ -32,6 +32,7 @@
 #include <osgEarthUtil/Shadowing>
 #include <osgEarthUtil/ActivityMonitorTool>
 #include <osgEarthUtil/LogarithmicDepthBuffer>
+#include <osgEarthUtil/ContourMap>
 
 #include <osgEarthUtil/LODBlending>
 #include <osgEarthUtil/VerticalScale>
@@ -613,6 +614,7 @@
     const Config& lodBlendingConf = externals.child("lod_blending");
     const Config& vertScaleConf   = externals.child("vertical_scale");
 
+    const Config& contourMapConf = externals.child("contourmap");
     
 #if 0
     // Adding a sky model:
@@ -833,8 +835,6 @@
         mapNode->getTerrainEngine()->addEffect( new VerticalScale(vertScaleConf) );
     }
 
-<<<<<<< HEAD
-=======
     // Install a contour map effect.
     if ( !contourMapConf.empty() || useContourMap )
     {
@@ -848,7 +848,6 @@
         }
     }
 
->>>>>>> 1c7b9be2
     // Generic named value uniform with min/max.
     VBox* uniformBox = 0L;
     while( args.find( "--uniform" ) >= 0 )
