--- conflicted
+++ resolved
@@ -83,11 +83,7 @@
 unsigned
 SilverLiningNode::getNumContexts() const
 {
-<<<<<<< HEAD
-    return _contexts.size();
-=======
     return static_cast<unsigned>(_contextList.size());
->>>>>>> 8d86b840
 }
 
 osg::StateSet*
@@ -95,22 +91,9 @@
 {
     if (index < getNumContexts())
     {
-<<<<<<< HEAD
-        unsigned k=0;
-        for (CameraContextMap::const_iterator i = _contexts.begin(); i != _contexts.end(); ++i, ++k)
-        {
-            if (k == index)
-            {
-                SilverLiningContextNode* node = dynamic_cast<SilverLiningContextNode* > (i->second.get());
-                if (node)
-                    return node->getCloudsStateSet();
-            }
-        }
-=======
         const SilverLiningContextNode* node = dynamic_cast<const SilverLiningContextNode*>(_contextList[index].get());
         if ( node )
             return node->getCloudsStateSet();
->>>>>>> 8d86b840
     }
     return 0L;
 }
@@ -120,22 +103,9 @@
 {
     if (index < getNumContexts())
     {
-<<<<<<< HEAD
-        unsigned k=0;
-        for (CameraContextMap::const_iterator i = _contexts.begin(); i != _contexts.end(); ++i, ++k)
-        {
-            if (k == index)
-            {
-                SilverLiningContextNode* node = dynamic_cast<SilverLiningContextNode* > (i->second.get());
-                if (node)
-                    return node->getSkyStateSet();
-            }
-        }
-=======
         const SilverLiningContextNode* node = dynamic_cast<const SilverLiningContextNode*>(_contextList[index].get());
         if ( node )
             return node->getSkyStateSet();
->>>>>>> 8d86b840
     }
     return 0L;
 }
@@ -143,19 +113,12 @@
 void
 SilverLiningNode::onSetDateTime()
 {
-<<<<<<< HEAD
-    for (CameraContextMap::iterator i = _contexts.begin(); i != _contexts.end(); ++i)
-    {
-        SilverLiningContextNode* node = dynamic_cast<SilverLiningContextNode* > (i->second.get());
-        if (node)
-=======
     for (CameraContextMap::const_iterator itr = _contexts.begin();
         itr != _contexts.end();
         ++itr)
     {
         SilverLiningContextNode* node = dynamic_cast<SilverLiningContextNode* > ((*itr).second.get());
         if(node)
->>>>>>> 8d86b840
             node->onSetDateTime();
     }
 }
@@ -163,19 +126,12 @@
 void
 SilverLiningNode::onSetMinimumAmbient()
 {
-<<<<<<< HEAD
-    for (CameraContextMap::iterator i = _contexts.begin(); i != _contexts.end(); ++i)
-    {
-        SilverLiningContextNode* node = dynamic_cast<SilverLiningContextNode* > (i->second.get());
-        if (node)
-=======
     for (CameraContextMap::const_iterator itr = _contexts.begin();
         itr != _contexts.end();
         ++itr)
     {
         SilverLiningContextNode* node = dynamic_cast<SilverLiningContextNode* > ((*itr).second.get());
         if(node)
->>>>>>> 8d86b840
             node->onSetMinimumAmbient();
     }
 }
