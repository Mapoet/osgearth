--- conflicted
+++ resolved
@@ -35,10 +35,7 @@
     </RoadSurface>
 
     <FeatureModel name="Road verts">
-<<<<<<< HEAD
-=======
         <profile>spherical-mercator</profile>
->>>>>>> dc73ac92
         <features>roads-data</features>
         <styles>
             <style type="text/css">
@@ -55,10 +52,7 @@
     </FeatureModel>
 
     <FeatureModel name="Road skeleton" enabled="false">
-<<<<<<< HEAD
-=======
         <profile>spherical-mercator</profile>
->>>>>>> dc73ac92
         <features>roads-data</features>
         <styles>
             <style type="text/css">
@@ -107,5 +101,5 @@
         </viewpoint>
     </viewpoints>
 
-    <libraries>osgEarthProcedural</libraries>
+    <libraries>osgEarthSplat</libraries>
 </Map>