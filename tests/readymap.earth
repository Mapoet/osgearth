<!--
osgEarth Sample - ReadyMap.ORG Server - http://readymap.org

ReadyMap.ORG provides free global base map data for osgEarth developers!
This tiled, worldwide dataset of imagery, elevation, and street map data
is a great base map that provides global context for your own local datasets.
It works "out of the box" with osgEarth applications.

**** NOTICE ****
YOU ARE RESPONSIBLE for abiding by the TERMS AND CONDITIONS outlined at:
http://readymap.org

-->
<map name="readymap.org" type="geocentric" version="2">

    <image name="ReadyMap.org - Imagery" driver="tms">
        <url>http://readymap.org/readymap/tiles/1.0.0/7/</url>
    </image>

    <image name="ReadyMap.org - Street Map" driver="tms">
        <url>http://readymap.org/readymap/tiles/1.0.0/35/</url>
    </image>
        
    <elevation name="ReadyMap.org - Elevation" driver="tms">
        <url>http://readymap.org/readymap/tiles/1.0.0/9/</url>
    </elevation>
    
    <options>
        <terrain>
            <lighting>false</lighting>
            <compositor>multitexture</compositor>
            <sample_ratio>0.125</sample_ratio>
        </terrain>
        
<<<<<<< HEAD
        <!--
        <cache type="tms">
=======
        <cache driver="filesystem">
>>>>>>> 809720df
            <path>osgearth_cache</path>
        </cache>
        -->
    </options>
    
    <external>
        <viewpoint name="Los Angeles" heading="35.27" height="97.48" lat="34.051" long="-117.974" pitch="-17" range="136405"/>
    </external>
</map><|MERGE_RESOLUTION|>--- conflicted
+++ resolved
@@ -32,12 +32,7 @@
             <sample_ratio>0.125</sample_ratio>
         </terrain>
         
-<<<<<<< HEAD
-        <!--
-        <cache type="tms">
-=======
         <cache driver="filesystem">
->>>>>>> 809720df
             <path>osgearth_cache</path>
         </cache>
         -->
