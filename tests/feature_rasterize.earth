<!--
osgEarth Sample
Demonstrates use of the "agglite" feature rasterization driver.
-->

<map name="Geometry Rasterizer Demo" type="round" version="2">

    <options lighting="false">
<<<<<<< HEAD
        <terrain first_lod="2">
=======
        <terrain first_lod="1">
>>>>>>> c9426661
        </terrain>
    </options>

    <external>
        <lod_blending/>
    </external>

    <image name="world" driver="gdal">
        <url>../data/world.tif</url>
        <cache_policy usage="no_cache"/>
    </image>
    
    <image name="world_boundaries" driver="agglite" opacity="0.5">

        <!-- Configure the OGR feature driver to read the shapefile. -->
        <features name="world" driver="ogr">
            <url>../data/world.shp</url>
            <build_spatial_index>true</build_spatial_index>
        </features>
        
        <styles>        
            <style type="text/css">
                default {
					fill:          #ff7700;
                    stroke:		   #ffff00;
                    stroke-width:  1px;
                }
            </style>
        </styles>
        
        <cache_policy usage="no_cache"/>
        
    </image>
  
</map><|MERGE_RESOLUTION|>--- conflicted
+++ resolved
@@ -6,11 +6,7 @@
 <map name="Geometry Rasterizer Demo" type="round" version="2">
 
     <options lighting="false">
-<<<<<<< HEAD
-        <terrain first_lod="2">
-=======
         <terrain first_lod="1">
->>>>>>> c9426661
         </terrain>
     </options>
 
