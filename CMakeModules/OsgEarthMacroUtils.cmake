#######################################################################################################
#  macro to detect osg version and setup variables accordingly
#######################################################################################################
MACRO(DETECT_OSG_VERSION)

    OPTION(APPEND_OPENSCENEGRAPH_VERSION "Append the OSG version number to the osgPlugins directory" ON)
<<<<<<< HEAD
	
    message("looking for OSG here....${OSG_DIR}/bin")
    # detect if osgversion can be found
    message("OSG_DIR = ${OSG_BASE_DIR}")
    set(OSG_DIR ${OSG_BASE_DIR})
    FIND_PROGRAM(OSG_VERSION_EXE NAMES
        osgversion
        ${OSG_DIR}/bin${libext}/osgversion
        ${OSG_DIR}/bin${libext}/osgversiond)
        
        message("${OSG_VERSION_EXE} found exe")
        
    IF(OSG_VERSION_EXE AND NOT OPENSCENEGRAPH_MAJOR_VERSION AND NOT OPENSCENEGRAPH_MINOR_VERSION AND NOT OPENSCENEGRAPH_PATCH_VERSION)
        MESSAGE("OSGVERSION IS AT ${OSG_VERSION_EXE}")
        # get parameters out of the osgversion
        EXECUTE_PROCESS(COMMAND ${OSG_VERSION_EXE} --major-number WORKING_DIRECTORY ${OSG_DIR}/bin${libext} OUTPUT_VARIABLE OPENSCENEGRAPH_MAJOR_VERSION OUTPUT_STRIP_TRAILING_WHITESPACE)
        EXECUTE_PROCESS(COMMAND ${OSG_VERSION_EXE} --minor-number WORKING_DIRECTORY ${OSG_DIR}/bin${libext}  OUTPUT_VARIABLE OPENSCENEGRAPH_MINOR_VERSION OUTPUT_STRIP_TRAILING_WHITESPACE)
        EXECUTE_PROCESS(COMMAND ${OSG_VERSION_EXE} --patch-number WORKING_DIRECTORY ${OSG_DIR}/bin${libext} OUTPUT_VARIABLE OPENSCENEGRAPH_PATCH_VERSION OUTPUT_STRIP_TRAILING_WHITESPACE)
        EXECUTE_PROCESS(COMMAND ${OSG_VERSION_EXE} Matrix::value_type WORKING_DIRECTORY ${OSG_DIR}/bin${libext} OUTPUT_VARIABLE OSG_USE_FLOAT_MATRIX OUTPUT_STRIP_TRAILING_WHITESPACE)
        EXECUTE_PROCESS(COMMAND ${OSG_VERSION_EXE} Plane::value_type WORKING_DIRECTORY ${OSG_DIR}/bin${libext} OUTPUT_VARIABLE OSG_USE_FLOAT_PLANE OUTPUT_STRIP_TRAILING_WHITESPACE)
        EXECUTE_PROCESS(COMMAND ${OSG_VERSION_EXE} BoundingSphere::value_type WORKING_DIRECTORY ${OSG_DIR}/bin${libext} OUTPUT_VARIABLE OSG_USE_FLOAT_BOUNDINGSPHERE OUTPUT_STRIP_TRAILING_WHITESPACE)
        EXECUTE_PROCESS(COMMAND ${OSG_VERSION_EXE} BoundingBox::value_type WORKING_DIRECTORY ${OSG_DIR}/bin${libext} OUTPUT_VARIABLE OSG_USE_FLOAT_BOUNDINGBOX OUTPUT_STRIP_TRAILING_WHITESPACE)

        # setup version numbers if we have osgversion
        SET(OPENSCENEGRAPH_MAJOR_VERSION "${OPENSCENEGRAPH_MAJOR_VERSION}" CACHE STRING "OpenSceneGraph major version number")
        SET(OPENSCENEGRAPH_MINOR_VERSION "${OPENSCENEGRAPH_MINOR_VERSION}" CACHE STRING "OpenSceneGraph minor version number")
        SET(OPENSCENEGRAPH_PATCH_VERSION "${OPENSCENEGRAPH_PATCH_VERSION}" CACHE STRING "OpenSceneGraph patch version number")
        SET(OPENSCENEGRAPH_SOVERSION "${OPENSCENEGRAPH_SOVERSION}" CACHE STRING "OpenSceneGraph so version number")
		
        # just debug info
        MESSAGE(STATUS "Detected OpenSceneGraph v${OPENSCENEGRAPH_VERSION}.")

        # setup float and double definitions
        IF(OSG_USE_FLOAT_MATRIX MATCHES "float")
            ADD_DEFINITIONS(-DOSG_USE_FLOAT_MATRIX)
        ENDIF(OSG_USE_FLOAT_MATRIX MATCHES "float")
        IF(OSG_USE_FLOAT_PLANE MATCHES "float")
            ADD_DEFINITIONS(-DOSG_USE_FLOAT_PLANE)
        ENDIF(OSG_USE_FLOAT_PLANE MATCHES "float")
        IF(OSG_USE_FLOAT_BOUNDINGSPHERE MATCHES "double")
            ADD_DEFINITIONS(-DOSG_USE_DOUBLE_BOUNDINGSPHERE)
        ENDIF(OSG_USE_FLOAT_BOUNDINGSPHERE MATCHES "double")
        IF(OSG_USE_FLOAT_BOUNDINGBOX MATCHES "double")
            ADD_DEFINITIONS(-DOSG_USE_DOUBLE_BOUNDINGBOX)
        ENDIF(OSG_USE_FLOAT_BOUNDINGBOX MATCHES "double")

    ENDIF(OSG_VERSION_EXE AND NOT OPENSCENEGRAPH_MAJOR_VERSION AND NOT OPENSCENEGRAPH_MINOR_VERSION AND NOT OPENSCENEGRAPH_PATCH_VERSION)
	
    #Initialize the version numbers to being empty.  If they were set by osgversion, they will be left alone
	SET(OPENSCENEGRAPH_MAJOR_VERSION "" CACHE STRING "OpenSceneGraph major version number")
    SET(OPENSCENEGRAPH_MINOR_VERSION "" CACHE STRING "OpenSceneGraph minor version number")
    SET(OPENSCENEGRAPH_PATCH_VERSION "" CACHE STRING "OpenSceneGraph patch version number")
    SET(OPENSCENEGRAPH_SOVERSION "" CACHE STRING "OpenSceneGraph so version number")
	
    if (OPENSCENEGRAPH_MAJOR_VERSION AND NOT OPENSCENEGRAPH_MINOR_VERSION STREQUAL "" AND NOT OPENSCENEGRAPH_PATCH_VERSION STREQUAL "")
	  SET(OPENSCENEGRAPH_VERSION ${OPENSCENEGRAPH_MAJOR_VERSION}.${OPENSCENEGRAPH_MINOR_VERSION}.${OPENSCENEGRAPH_PATCH_VERSION})
	else (OPENSCENEGRAPH_MAJOR_VERSION AND NOT OPENSCENEGRAPH_MINOR_VERSION STREQUAL "" AND NOT OPENSCENEGRAPH_PATCH_VERSION STREQUAL "")
	  MESSAGE("osgversion was found at ${OSG_VERSION_EXE} but failed to run")
	  SET(OPENSCENEGRAPH_VERSION "3.4.0") #setting default version since the LD_LIBRARY_PATH on osgversion for linux needs to be set
	endif (OPENSCENEGRAPH_MAJOR_VERSION AND NOT OPENSCENEGRAPH_MINOR_VERSION STREQUAL "" AND NOT OPENSCENEGRAPH_PATCH_VERSION STREQUAL "")
	
=======

    # Try to ascertain the version...
    # (Taken from CMake's FindOpenSceneGraph.cmake)
    if(OSG_INCLUDE_DIR)
        if(OpenSceneGraph_DEBUG)
            message(STATUS "[ FindOpenSceneGraph.cmake:${CMAKE_CURRENT_LIST_LINE} ] "
                "Detected OSG_INCLUDE_DIR = ${OSG_INCLUDE_DIR}")
        endif()

        set(_osg_Version_file "${OSG_INCLUDE_DIR}/osg/Version")
        if("${OSG_INCLUDE_DIR}" MATCHES "\\.framework$" AND NOT EXISTS "${_osg_Version_file}")
            set(_osg_Version_file "${OSG_INCLUDE_DIR}/Headers/Version")
        endif()

        if(EXISTS "${_osg_Version_file}")
          file(STRINGS "${_osg_Version_file}" _osg_Version_contents
               REGEX "#define (OSG_VERSION_[A-Z]+|OPENSCENEGRAPH_[A-Z]+_VERSION)[ \t]+[0-9]+")
        else()
          set(_osg_Version_contents "unknown")
        endif()

        string(REGEX MATCH ".*#define OSG_VERSION_MAJOR[ \t]+[0-9]+.*"
            _osg_old_defines "${_osg_Version_contents}")
        string(REGEX MATCH ".*#define OPENSCENEGRAPH_MAJOR_VERSION[ \t]+[0-9]+.*"
            _osg_new_defines "${_osg_Version_contents}")
        if(_osg_old_defines)
            string(REGEX REPLACE ".*#define OSG_VERSION_MAJOR[ \t]+([0-9]+).*"
                "\\1" _osg_VERSION_MAJOR ${_osg_Version_contents})
            string(REGEX REPLACE ".*#define OSG_VERSION_MINOR[ \t]+([0-9]+).*"
                "\\1" _osg_VERSION_MINOR ${_osg_Version_contents})
            string(REGEX REPLACE ".*#define OSG_VERSION_PATCH[ \t]+([0-9]+).*"
                "\\1" _osg_VERSION_PATCH ${_osg_Version_contents})
        elseif(_osg_new_defines)
            string(REGEX REPLACE ".*#define OPENSCENEGRAPH_MAJOR_VERSION[ \t]+([0-9]+).*"
                "\\1" _osg_VERSION_MAJOR ${_osg_Version_contents})
            string(REGEX REPLACE ".*#define OPENSCENEGRAPH_MINOR_VERSION[ \t]+([0-9]+).*"
                "\\1" _osg_VERSION_MINOR ${_osg_Version_contents})
            string(REGEX REPLACE ".*#define OPENSCENEGRAPH_PATCH_VERSION[ \t]+([0-9]+).*"
                "\\1" _osg_VERSION_PATCH ${_osg_Version_contents})
        else()
            message(WARNING "[ FindOpenSceneGraph.cmake:${CMAKE_CURRENT_LIST_LINE} ] "
                "Failed to parse version number, please report this as a bug")
        endif()
        unset(_osg_Version_contents)

        set(OPENSCENEGRAPH_VERSION "${_osg_VERSION_MAJOR}.${_osg_VERSION_MINOR}.${_osg_VERSION_PATCH}"
                                    CACHE INTERNAL "The version of OSG which was detected")
        if(OpenSceneGraph_DEBUG)
            message(STATUS "[ FindOpenSceneGraph.cmake:${CMAKE_CURRENT_LIST_LINE} ] "
                "Detected version ${OPENSCENEGRAPH_VERSION}")
        endif()
    endif()

>>>>>>> bb89d48e
	MARK_AS_ADVANCED(OPENSCENEGRAPH_VERSION)


    IF (APPEND_OPENSCENEGRAPH_VERSION AND OPENSCENEGRAPH_VERSION)
        SET(OSG_PLUGINS "osgPlugins-${OPENSCENEGRAPH_VERSION}"  CACHE STRING "" FORCE)
        MESSAGE(STATUS "Plugins will be installed under osgPlugins-${OPENSCENEGRAPH_VERSION} directory.")
	else (APPEND_OPENSCENEGRAPH_VERSION AND OPENSCENEGRAPH_VERSION)
		SET(OSG_PLUGINS  CACHE STRING "" FORCE)
    ENDIF(APPEND_OPENSCENEGRAPH_VERSION AND OPENSCENEGRAPH_VERSION)

	MARK_AS_ADVANCED(OSG_PLUGINS)
<<<<<<< HEAD
	
	MESSAGE("OSG_PLUGINS=${OSG_PLUGINS}")
=======

	#MESSAGE("OSG_PLUGINS=${OSG_PLUGINS}")
>>>>>>> bb89d48e

ENDMACRO(DETECT_OSG_VERSION)



#######################################################################################################
#  macro for linking libraries that come from Findxxxx commands, so there is a variable that contains the
#  full path of the library name. in order to differentiate release and debug, this macro get the
#  NAME of the variables, so the macro gets as arguments the target name and the following list of parameters
#  is intended as a list of variable names each one containing  the path of the libraries to link to
#  The existence of a variable name with _DEBUG appended is tested and, in case it's value is used
#  for linking to when in debug mode
#  the content of this library for linking when in debugging
#######################################################################################################

MACRO(LINK_WITH_VARIABLES TRGTNAME)
    FOREACH(varname ${ARGN})
    message("${TRGTNAME} ${varname}")
        IF(${varname}_DEBUG)
            IF(${varname}_RELEASE)
                TARGET_LINK_LIBRARIES(${TRGTNAME} optimized "${${varname}_RELEASE}" debug "${${varname}_DEBUG}")
            ELSE(${varname}_RELEASE)
                TARGET_LINK_LIBRARIES(${TRGTNAME} optimized "${${varname}}" debug "${${varname}_DEBUG}")
            ENDIF(${varname}_RELEASE)
        ELSE(${varname}_DEBUG)
            TARGET_LINK_LIBRARIES(${TRGTNAME} ${${varname}} )
        ENDIF(${varname}_DEBUG)
    ENDFOREACH(varname)
ENDMACRO(LINK_WITH_VARIABLES TRGTNAME)

MACRO(LINK_INTERNAL TRGTNAME)
    TARGET_LINK_LIBRARIES(${TRGTNAME} ${ARGN})
ENDMACRO(LINK_INTERNAL TRGTNAME)

MACRO(LINK_EXTERNAL TRGTNAME)
    FOREACH(LINKLIB ${ARGN})
        TARGET_LINK_LIBRARIES(${TRGTNAME} "${LINKLIB}" )
    ENDFOREACH(LINKLIB)
ENDMACRO(LINK_EXTERNAL TRGTNAME)


#######################################################################################################
#  macro for common setup of core libraries: it links OPENGL_LIBRARIES in undifferentiated mode
#######################################################################################################

MACRO(LINK_CORELIB_DEFAULT CORELIB_NAME)
    LINK_EXTERNAL(${CORELIB_NAME} ${OPENGL_LIBRARIES})
    LINK_WITH_VARIABLES(${CORELIB_NAME} OPENTHREADS_LIBRARY)
    IF(OSGEARTH_SONAMES)
      SET_TARGET_PROPERTIES(${CORELIB_NAME} PROPERTIES VERSION ${OSGEARTH_VERSION} SOVERSION ${OSGEARTH_SOVERSION})
    ENDIF(OSGEARTH_SONAMES)
ENDMACRO(LINK_CORELIB_DEFAULT CORELIB_NAME)


#######################################################################################################
#  macro for common setup of plugins, examples and applications it expect some variables to be set:
#  either within the local CMakeLists or higher in hierarchy
#  TARGET_NAME is the name of the folder and of the actually .exe or .so or .dll
#  TARGET_TARGETNAME  is the name of the target , this get buit out of a prefix, if present and TARGET_TARGETNAME
#  TARGET_SRC  are the sources of the target
#  TARGET_H are the eventual headers of the target
#  TARGET_LIBRARIES are the libraries to link to that are internal to the project and have d suffix for debug
#  TARGET_EXTERNAL_LIBRARIES are external libraries and are not differentiated with d suffix
#  TARGET_LABEL is the label IDE should show up for targets
##########################################################################################################

MACRO(SETUP_LINK_LIBRARIES)
    ######################################################################
    #
    # This set up the libraries to link to, it assumes there are two variable: one common for a group of examples or plagins
    # kept in the variable TARGET_COMMON_LIBRARIES and an example or plugin specific kept in TARGET_ADDED_LIBRARIES
    # they are combined in a single list checked for unicity
    # the suffix ${CMAKE_DEBUG_POSTFIX} is used for differentiating optimized and debug
    #
    # a second variable TARGET_EXTERNAL_LIBRARIES hold the list of  libraries not differentiated between debug and optimized
    ##################################################################################
    SET(TARGET_LIBRARIES ${TARGET_COMMON_LIBRARIES})

    FOREACH(LINKLIB ${TARGET_ADDED_LIBRARIES})
      SET(TO_INSERT TRUE)
      FOREACH (value ${TARGET_COMMON_LIBRARIES})
            IF (${value} STREQUAL ${LINKLIB})
                  SET(TO_INSERT FALSE)
            ENDIF (${value} STREQUAL ${LINKLIB})
        ENDFOREACH (value ${TARGET_COMMON_LIBRARIES})
      IF(TO_INSERT)
          LIST(APPEND TARGET_LIBRARIES ${LINKLIB})
      ENDIF(TO_INSERT)
    ENDFOREACH(LINKLIB)

#    FOREACH(LINKLIB ${TARGET_LIBRARIES})
#            TARGET_LINK_LIBRARIES(${TARGET_TARGETNAME} optimized ${LINKLIB} debug "${LINKLIB}${CMAKE_DEBUG_POSTFIX}")
#    ENDFOREACH(LINKLIB)
    LINK_INTERNAL(${TARGET_TARGETNAME} ${TARGET_LIBRARIES})

    IF(TARGET_LIBRARIES_VARS)
            LINK_WITH_VARIABLES(${TARGET_TARGETNAME} ${TARGET_LIBRARIES_VARS})
    ENDIF(TARGET_LIBRARIES_VARS)

    FOREACH(LINKLIB ${TARGET_EXTERNAL_LIBRARIES})
            TARGET_LINK_LIBRARIES(${TARGET_TARGETNAME} ${LINKLIB})
    ENDFOREACH(LINKLIB)
ENDMACRO(SETUP_LINK_LIBRARIES)

############################################################################################
# this is the common set of command for all the plugins


MACRO(SETUP_PLUGIN PLUGIN_NAME)

    SET(TARGET_NAME ${PLUGIN_NAME} )

    #MESSAGE("in -->SETUP_PLUGIN<-- ${TARGET_NAME}-->${TARGET_SRC} <--> ${TARGET_H}<--")

    SOURCE_GROUP( "Header Files"   FILES ${TARGET_H} )
    SOURCE_GROUP( "Shader Files"   FILES ${TARGET_GLSL} )
    SOURCe_GROUP( "Template Files" FILES ${TARGET_IN} )

    ## we have set up the target label and targetname by taking into account global prfix (osgdb_)

    IF(NOT TARGET_TARGETNAME)
            SET(TARGET_TARGETNAME "${TARGET_DEFAULT_PREFIX}${TARGET_NAME}")
    ENDIF(NOT TARGET_TARGETNAME)
    IF(NOT TARGET_LABEL)
            SET(TARGET_LABEL "${TARGET_DEFAULT_LABEL_PREFIX} ${TARGET_NAME}")
    ENDIF(NOT TARGET_LABEL)

# here we use the command to generate the library

    IF   (DYNAMIC_OSGEARTH)
        ADD_LIBRARY(${TARGET_TARGETNAME} MODULE ${TARGET_SRC} ${TARGET_H} ${TARGET_GLSL} ${TARGET_IN})
    ELSE (DYNAMIC_OSGEARTH)
        ADD_LIBRARY(${TARGET_TARGETNAME} STATIC ${TARGET_SRC} ${TARGET_H} ${TARGET_GLSL} ${TARGET_IN})
    ENDIF(DYNAMIC_OSGEARTH)

    #not sure if needed, but for plugins only msvc need the d suffix
    IF(NOT MSVC)
      IF(NOT UNIX)
           SET_TARGET_PROPERTIES(${TARGET_TARGETNAME} PROPERTIES DEBUG_POSTFIX "")
      ENDIF(NOT UNIX)
    ENDIF(NOT MSVC)
    SET_TARGET_PROPERTIES(${TARGET_TARGETNAME} PROPERTIES PROJECT_LABEL "${TARGET_LABEL}")

    IF(TRACY_FOUND)
        INCLUDE_DIRECTORIES(${TRACY_INCLUDE_DIR})
        LIST(APPEND TARGET_LIBRARIES_VARS TRACY_LIBRARY)
    ENDIF(TRACY_FOUND)

    SETUP_LINK_LIBRARIES()

#the installation path are differentiated for win32 that install in bib versus other architecture that install in lib${LIB_POSTFIX}/${VPB_PLUGINS}
    IF(WIN32)
<<<<<<< HEAD
        INSTALL(TARGETS ${TARGET_TARGETNAME} RUNTIME DESTINATION bin${libext} ARCHIVE DESTINATION lib${libext}/${OSG_PLUGINS} LIBRARY DESTINATION bin${libext}/${OSG_PLUGINS} )
	    
=======
        INSTALL(TARGETS ${TARGET_TARGETNAME} RUNTIME DESTINATION bin ARCHIVE DESTINATION lib/${OSG_PLUGINS} LIBRARY DESTINATION bin/${OSG_PLUGINS} )

>>>>>>> bb89d48e
		#Install to the OSG_DIR as well
		IF(OSGEARTH_INSTALL_TO_OSG_DIR AND OSG_DIR)
		  INSTALL(TARGETS ${TARGET_TARGETNAME} RUNTIME DESTINATION ${OSG_DIR}/bin/${OSG_PLUGINS} LIBRARY DESTINATION ${OSG_DIR}/bin/${OSG_PLUGINS} )
		ENDIF(OSGEARTH_INSTALL_TO_OSG_DIR AND OSG_DIR)

    ELSE(WIN32)
        INSTALL(TARGETS ${TARGET_TARGETNAME} RUNTIME DESTINATION bin ARCHIVE DESTINATION lib${LIB_POSTFIX}/${OSG_PLUGINS} LIBRARY DESTINATION lib${LIB_POSTFIX}/${OSG_PLUGINS} )

		#Install to the OSG_DIR as well
		IF(OSGEARTH_INSTALL_TO_OSG_DIR AND OSG_DIR)
		  INSTALL(TARGETS ${TARGET_TARGETNAME} RUNTIME DESTINATION ${OSG_DIR}/bin LIBRARY DESTINATION lib${LIB_POSTFIX}/bin)
		ENDIF(OSGEARTH_INSTALL_TO_OSG_DIR AND OSG_DIR)

    ENDIF(WIN32)

    IF(OSG_BUILD_PLATFORM_IPHONE)
        SET_TARGET_PROPERTIES(${TARGET_TARGETNAME} PROPERTIES XCODE_ATTRIBUTE_ENABLE_BITCODE ${IPHONE_ENABLE_BITCODE})
    ENDIF()

    # install the shader source files
    if(OSGEARTH_INSTALL_SHADERS)
        INSTALL(
            FILES ${TARGET_GLSL}
            DESTINATION resources/shaders )
    endif(OSGEARTH_INSTALL_SHADERS)

#finally, set up the solution folder -gw
    SET_PROPERTY(TARGET ${TARGET_TARGETNAME} PROPERTY FOLDER "Plugins")

ENDMACRO(SETUP_PLUGIN)





MACRO(SETUP_EXTENSION PLUGIN_NAME)

    SET(TARGET_NAME ${PLUGIN_NAME} )

    #MESSAGE("in -->SETUP_EXTENSION<-- ${TARGET_NAME}-->${TARGET_SRC} <--> ${TARGET_H}<--")

    SOURCE_GROUP( "Header Files"   FILES ${TARGET_H} )
    SOURCE_GROUP( "Shader Files"   FILES ${TARGET_GLSL} )
    SOURCe_GROUP( "Template Files" FILES ${TARGET_IN} )

    ## we have set up the target label and targetname by taking into account global prefix (osgdb_)

    IF(NOT TARGET_TARGETNAME)
            SET(TARGET_TARGETNAME "${TARGET_DEFAULT_PREFIX}${TARGET_NAME}")
    ENDIF(NOT TARGET_TARGETNAME)
    IF(NOT TARGET_LABEL)
            SET(TARGET_LABEL "${TARGET_DEFAULT_LABEL_PREFIX} ${TARGET_NAME}")
    ENDIF(NOT TARGET_LABEL)

# here we use the command to generate the library

    IF   (DYNAMIC_OSGEARTH)
        ADD_LIBRARY(${TARGET_TARGETNAME} MODULE ${TARGET_SRC} ${TARGET_H} ${TARGET_GLSL} ${TARGET_IN})
    ELSE (DYNAMIC_OSGEARTH)
        ADD_LIBRARY(${TARGET_TARGETNAME} STATIC ${TARGET_SRC} ${TARGET_H} ${TARGET_GLSL} ${TARGET_IN})
    ENDIF(DYNAMIC_OSGEARTH)

    #not sure if needed, but for plugins only msvc need the d suffix
    IF(NOT MSVC)
      IF(NOT UNIX)
           SET_TARGET_PROPERTIES(${TARGET_TARGETNAME} PROPERTIES DEBUG_POSTFIX "")
      ENDIF(NOT UNIX)
    ENDIF(NOT MSVC)
    SET_TARGET_PROPERTIES(${TARGET_TARGETNAME} PROPERTIES PROJECT_LABEL "${TARGET_LABEL}")

    SETUP_LINK_LIBRARIES()

#the installation path are differentiated for win32 that install in bib versus other architecture that install in lib${LIB_POSTFIX}/${VPB_PLUGINS}
    IF(WIN32)
        INSTALL(
            TARGETS ${TARGET_TARGETNAME}
<<<<<<< HEAD
            RUNTIME DESTINATION bin${libext}
            ARCHIVE DESTINATION lib${libext}/${OSG_PLUGINS}
            LIBRARY DESTINATION bin${libext}/${OSG_PLUGINS} )
	    
=======
            RUNTIME DESTINATION bin
            ARCHIVE DESTINATION lib/${OSG_PLUGINS}
            LIBRARY DESTINATION bin/${OSG_PLUGINS} )

>>>>>>> bb89d48e
		#Install to the OSG_DIR as well
		IF(OSGEARTH_INSTALL_TO_OSG_DIR AND OSG_DIR)
		    INSTALL(
                TARGETS ${TARGET_TARGETNAME}
                RUNTIME DESTINATION ${OSG_DIR}/bin/${OSG_PLUGINS}
                LIBRARY DESTINATION ${OSG_DIR}/bin/${OSG_PLUGINS} )
		ENDIF(OSGEARTH_INSTALL_TO_OSG_DIR AND OSG_DIR)

    ELSE(WIN32)
        INSTALL(
            TARGETS ${TARGET_TARGETNAME}
            RUNTIME DESTINATION bin
            ARCHIVE DESTINATION lib${LIB_POSTFIX}/${OSG_PLUGINS}
            LIBRARY DESTINATION lib${LIB_POSTFIX}/${OSG_PLUGINS} )

		#Install to the OSG_DIR as well
		IF(OSGEARTH_INSTALL_TO_OSG_DIR AND OSG_DIR)
		    INSTALL(
                TARGETS ${TARGET_TARGETNAME}
                RUNTIME DESTINATION ${OSG_DIR}/bin
                LIBRARY DESTINATION lib${LIB_POSTFIX}/bin )
		ENDIF(OSGEARTH_INSTALL_TO_OSG_DIR AND OSG_DIR)

    ENDIF(WIN32)

    # install the shader source files
    if(OSGEARTH_INSTALL_SHADERS)
        INSTALL(
            FILES ${TARGET_GLSL}
            DESTINATION resources/shaders )
    endif(OSGEARTH_INSTALL_SHADERS)

    IF(OSG_BUILD_PLATFORM_IPHONE)
        SET_TARGET_PROPERTIES(${TARGET_TARGETNAME} PROPERTIES XCODE_ATTRIBUTE_ENABLE_BITCODE ${IPHONE_ENABLE_BITCODE})
    ENDIF()

#finally, set up the solution folder -gw
    SET_PROPERTY(TARGET ${TARGET_TARGETNAME} PROPERTY FOLDER "Extensions")

ENDMACRO(SETUP_EXTENSION)





#################################################################################################################
# this is the macro for example and application setup
###########################################################

MACRO(SETUP_EXE IS_COMMANDLINE_APP)
    #MESSAGE("in -->SETUP_EXE<-- ${TARGET_NAME}-->${TARGET_SRC} <--> ${TARGET_H}<--")
    IF(NOT TARGET_TARGETNAME)
            SET(TARGET_TARGETNAME "${TARGET_DEFAULT_PREFIX}${TARGET_NAME}")
    ENDIF(NOT TARGET_TARGETNAME)
    IF(NOT TARGET_LABEL)
            SET(TARGET_LABEL "${TARGET_DEFAULT_LABEL_PREFIX} ${TARGET_NAME}")
    ENDIF(NOT TARGET_LABEL)

    IF(${IS_COMMANDLINE_APP})

        ADD_EXECUTABLE(${TARGET_TARGETNAME} ${TARGET_SRC} ${TARGET_H})

    ELSE(${IS_COMMANDLINE_APP})

        IF(APPLE)
            # SET(MACOSX_BUNDLE_LONG_VERSION_STRING "${VIRTUALPLANETBUILDER_MAJOR_VERSION}.${VIRTUALPLANETBUILDER_MINOR_VERSION}.${VIRTUALPLANETBUILDER_PATCH_VERSION}")
            # Short Version is the "marketing version". It is the version
            # the user sees in an information panel.
            SET(MACOSX_BUNDLE_SHORT_VERSION_STRING "${OSGEARTH_MAJOR_VERSION}.${OSGEARTH_MINOR_VERSION}.${OSGEARTH_PATCH_VERSION}")
            # Bundle version is the version the OS looks at.
            SET(MACOSX_BUNDLE_BUNDLE_VERSION "${OSGEARTH_MAJOR_VERSION}.${OSGEARTH_MINOR_VERSION}.${OSGEARTH__PATCH_VERSION}")
            SET(MACOSX_BUNDLE_GUI_IDENTIFIER "org.osgearth.${TARGET_TARGETNAME}" )
            SET(MACOSX_BUNDLE_BUNDLE_NAME "${TARGET_NAME}" )
            # SET(MACOSX_BUNDLE_ICON_FILE "myicon.icns")
            # SET(MACOSX_BUNDLE_COPYRIGHT "")
            # SET(MACOSX_BUNDLE_INFO_STRING "Info string, localized?")
        ENDIF(APPLE)

        IF(WIN32)
            IF (REQUIRE_WINMAIN_FLAG)
                SET(PLATFORM_SPECIFIC_CONTROL WIN32)
            ENDIF(REQUIRE_WINMAIN_FLAG)
        ENDIF(WIN32)

        IF(APPLE)
            IF(VPB_BUILD_APPLICATION_BUNDLES)
                SET(PLATFORM_SPECIFIC_CONTROL MACOSX_BUNDLE)
            ENDIF(VPB_BUILD_APPLICATION_BUNDLES)
        ENDIF(APPLE)

        ADD_EXECUTABLE(${TARGET_TARGETNAME} ${PLATFORM_SPECIFIC_CONTROL} ${TARGET_SRC} ${TARGET_H})

    ENDIF(${IS_COMMANDLINE_APP})

    SET_TARGET_PROPERTIES(${TARGET_TARGETNAME} PROPERTIES PROJECT_LABEL "${TARGET_LABEL}")
    SET_TARGET_PROPERTIES(${TARGET_TARGETNAME} PROPERTIES OUTPUT_NAME ${TARGET_NAME})
    SET_TARGET_PROPERTIES(${TARGET_TARGETNAME} PROPERTIES DEBUG_OUTPUT_NAME "${TARGET_NAME}${CMAKE_DEBUG_POSTFIX}")
    SET_TARGET_PROPERTIES(${TARGET_TARGETNAME} PROPERTIES RELEASE_OUTPUT_NAME "${TARGET_NAME}${CMAKE_RELEASE_POSTFIX}")
    SET_TARGET_PROPERTIES(${TARGET_TARGETNAME} PROPERTIES RELWITHDEBINFO_OUTPUT_NAME "${TARGET_NAME}${CMAKE_RELWITHDEBINFO_POSTFIX}")
    SET_TARGET_PROPERTIES(${TARGET_TARGETNAME} PROPERTIES MINSIZEREL_OUTPUT_NAME "${TARGET_NAME}${CMAKE_MINSIZEREL_POSTFIX}")

    IF(OSG_BUILD_PLATFORM_IPHONE)
        SET_TARGET_PROPERTIES(${TARGET_TARGETNAME} PROPERTIES XCODE_ATTRIBUTE_ENABLE_BITCODE ${IPHONE_ENABLE_BITCODE})
    ENDIF()

    SETUP_LINK_LIBRARIES()

ENDMACRO(SETUP_EXE)

# Taked optional second arg: APPLICATION_FOLDER
# Takes optional third arg:  (is_commandline_app?) in ARGV2
MACRO(SETUP_APPLICATION APPLICATION_NAME)

    SET(TARGET_NAME ${APPLICATION_NAME} )

    IF(TRACY_FOUND)
        INCLUDE_DIRECTORIES(${TRACY_INCLUDE_DIR})
        LIST(APPEND TARGET_LIBRARIES_VARS TRACY_LIBRARY)
    ENDIF(TRACY_FOUND)

    # 2nd arguemnt: application folder name for IDE?
    IF(${ARGC} GREATER 1)
        SET(APPLICATION_FOLDER ${ARGV1})
    ELSE(${ARGC} GREATER 1)
        SET(APPLICATION_FOLDER ${TARGET_DEFAULT_APPLICATION_FOLDER})
    ENDIF(${ARGC} GREATER 1)

    # 3rd argument: is it a command-line app?
    IF(${ARGC} GREATER 2)
        SET(IS_COMMANDLINE_APP ${ARGV2})
    ELSE(${ARGC} GREATER 2)
        SET(IS_COMMANDLINE_APP 0)
    ENDIF(${ARGC} GREATER 2)

    SETUP_EXE(${IS_COMMANDLINE_APP})
<<<<<<< HEAD
        
    INSTALL(TARGETS ${TARGET_TARGETNAME} RUNTIME DESTINATION bin${libext}  )
=======

    INSTALL(TARGETS ${TARGET_TARGETNAME} RUNTIME DESTINATION bin  )
>>>>>>> bb89d48e
	#Install to the OSG_DIR as well
	IF(OSGEARTH_INSTALL_TO_OSG_DIR AND OSG_DIR)
	  INSTALL(TARGETS ${TARGET_TARGETNAME} RUNTIME DESTINATION ${OSG_DIR}/bin)
	ENDIF(OSGEARTH_INSTALL_TO_OSG_DIR AND OSG_DIR)

	IF(NOT APPLICATION_FOLDER)
	    SET(APPLICATION_FOLDER "Examples")
	ENDIF(NOT APPLICATION_FOLDER)

	SET_PROPERTY(TARGET ${TARGET_TARGETNAME} PROPERTY FOLDER ${APPLICATION_FOLDER})

ENDMACRO(SETUP_APPLICATION)

MACRO(SETUP_COMMANDLINE_APPLICATION APPLICATION_NAME)

    SETUP_APPLICATION(${APPLICATION_NAME} 1)

ENDMACRO(SETUP_COMMANDLINE_APPLICATION)

# Takes optional second argument (is_commandline_app?) in ARGV1
MACRO(SETUP_EXAMPLE EXAMPLE_NAME)

        SET(TARGET_NAME ${EXAMPLE_NAME} )

        IF(${ARGC} GREATER 1)
            SET(IS_COMMANDLINE_APP ${ARGV1})
        ELSE(${ARGC} GREATER 1)
            SET(IS_COMMANDLINE_APP 0)
        ENDIF(${ARGC} GREATER 1)

        SETUP_EXE(${IS_COMMANDLINE_APP})

    INSTALL(TARGETS ${TARGET_TARGETNAME} RUNTIME DESTINATION share/OpenSceneGraph/bin  )

ENDMACRO(SETUP_EXAMPLE)


MACRO(SETUP_COMMANDLINE_EXAMPLE EXAMPLE_NAME)

    SETUP_EXAMPLE(${EXAMPLE_NAME} 1)

ENDMACRO(SETUP_COMMANDLINE_EXAMPLE)


# -----------------------------------------------------------------------
# configure_shaders -gw
#
# Bakes GLSL shaders to make into a CPP file at runtime.
# Example:
#
#   configure_shaders( MyTemplate.cpp.in ${CMAKE_CURRENT_BINARY_DIR}/AutoGen.cpp file1.glsl file2.glsl )
#
macro(configure_shaders templateFile autoGenCppFile)

	# set up configure variables:
	set(TEMPLATE_FILE   ${templateFile} )
	set(GLSL_FILES      ${ARGN} )
	set(OUTPUT_CPP_FILE ${autoGenCppFile})

	# generate the build-time script that will create out cpp file with inline shaders:
	configure_file(
		"${OSGEARTH_SOURCE_DIR}/CMakeModules/ConfigureShaders.cmake.in"
		"${CMAKE_CURRENT_BINARY_DIR}/ConfigureShaders.cmake"
		@ONLY)

	# add the custom build-time command to run the script:
	add_custom_command(
		OUTPUT
			"${autoGenCppFile}"
		COMMAND
			"${CMAKE_COMMAND}" -P "${CMAKE_CURRENT_BINARY_DIR}/ConfigureShaders.cmake"
		DEPENDS
			${GLSL_FILES}
			"${TEMPLATE_FILE}"
<<<<<<< HEAD
			"${OSGEARTH_SOURCE_DIR}/CMakeModules/ConfigureShaders.cmake.in" )
	
=======
			"${CMAKE_SOURCE_DIR}/CMakeModules/ConfigureShaders.cmake.in" )

>>>>>>> bb89d48e
endmacro(configure_shaders)

# http://stackoverflow.com/questions/7787823/cmake-how-to-get-the-name-of-all-subdirectories-of-a-directory
MACRO(SUBDIRLIST result curdir)
  FILE(GLOB children RELATIVE ${curdir} ${curdir}/*)
  SET(dirlist "")
  FOREACH(child ${children})
    IF(IS_DIRECTORY ${curdir}/${child})
        LIST(APPEND dirlist ${child})
    ENDIF()
  ENDFOREACH()
  SET(${result} ${dirlist})
ENDMACRO()<|MERGE_RESOLUTION|>--- conflicted
+++ resolved
@@ -4,8 +4,7 @@
 MACRO(DETECT_OSG_VERSION)
 
     OPTION(APPEND_OPENSCENEGRAPH_VERSION "Append the OSG version number to the osgPlugins directory" ON)
-<<<<<<< HEAD
-	
+
     message("looking for OSG here....${OSG_DIR}/bin")
     # detect if osgversion can be found
     message("OSG_DIR = ${OSG_BASE_DIR}")
@@ -52,7 +51,7 @@
         ENDIF(OSG_USE_FLOAT_BOUNDINGBOX MATCHES "double")
 
     ENDIF(OSG_VERSION_EXE AND NOT OPENSCENEGRAPH_MAJOR_VERSION AND NOT OPENSCENEGRAPH_MINOR_VERSION AND NOT OPENSCENEGRAPH_PATCH_VERSION)
-	
+
     #Initialize the version numbers to being empty.  If they were set by osgversion, they will be left alone
 	SET(OPENSCENEGRAPH_MAJOR_VERSION "" CACHE STRING "OpenSceneGraph major version number")
     SET(OPENSCENEGRAPH_MINOR_VERSION "" CACHE STRING "OpenSceneGraph minor version number")
@@ -66,61 +65,6 @@
 	  SET(OPENSCENEGRAPH_VERSION "3.4.0") #setting default version since the LD_LIBRARY_PATH on osgversion for linux needs to be set
 	endif (OPENSCENEGRAPH_MAJOR_VERSION AND NOT OPENSCENEGRAPH_MINOR_VERSION STREQUAL "" AND NOT OPENSCENEGRAPH_PATCH_VERSION STREQUAL "")
 	
-=======
-
-    # Try to ascertain the version...
-    # (Taken from CMake's FindOpenSceneGraph.cmake)
-    if(OSG_INCLUDE_DIR)
-        if(OpenSceneGraph_DEBUG)
-            message(STATUS "[ FindOpenSceneGraph.cmake:${CMAKE_CURRENT_LIST_LINE} ] "
-                "Detected OSG_INCLUDE_DIR = ${OSG_INCLUDE_DIR}")
-        endif()
-
-        set(_osg_Version_file "${OSG_INCLUDE_DIR}/osg/Version")
-        if("${OSG_INCLUDE_DIR}" MATCHES "\\.framework$" AND NOT EXISTS "${_osg_Version_file}")
-            set(_osg_Version_file "${OSG_INCLUDE_DIR}/Headers/Version")
-        endif()
-
-        if(EXISTS "${_osg_Version_file}")
-          file(STRINGS "${_osg_Version_file}" _osg_Version_contents
-               REGEX "#define (OSG_VERSION_[A-Z]+|OPENSCENEGRAPH_[A-Z]+_VERSION)[ \t]+[0-9]+")
-        else()
-          set(_osg_Version_contents "unknown")
-        endif()
-
-        string(REGEX MATCH ".*#define OSG_VERSION_MAJOR[ \t]+[0-9]+.*"
-            _osg_old_defines "${_osg_Version_contents}")
-        string(REGEX MATCH ".*#define OPENSCENEGRAPH_MAJOR_VERSION[ \t]+[0-9]+.*"
-            _osg_new_defines "${_osg_Version_contents}")
-        if(_osg_old_defines)
-            string(REGEX REPLACE ".*#define OSG_VERSION_MAJOR[ \t]+([0-9]+).*"
-                "\\1" _osg_VERSION_MAJOR ${_osg_Version_contents})
-            string(REGEX REPLACE ".*#define OSG_VERSION_MINOR[ \t]+([0-9]+).*"
-                "\\1" _osg_VERSION_MINOR ${_osg_Version_contents})
-            string(REGEX REPLACE ".*#define OSG_VERSION_PATCH[ \t]+([0-9]+).*"
-                "\\1" _osg_VERSION_PATCH ${_osg_Version_contents})
-        elseif(_osg_new_defines)
-            string(REGEX REPLACE ".*#define OPENSCENEGRAPH_MAJOR_VERSION[ \t]+([0-9]+).*"
-                "\\1" _osg_VERSION_MAJOR ${_osg_Version_contents})
-            string(REGEX REPLACE ".*#define OPENSCENEGRAPH_MINOR_VERSION[ \t]+([0-9]+).*"
-                "\\1" _osg_VERSION_MINOR ${_osg_Version_contents})
-            string(REGEX REPLACE ".*#define OPENSCENEGRAPH_PATCH_VERSION[ \t]+([0-9]+).*"
-                "\\1" _osg_VERSION_PATCH ${_osg_Version_contents})
-        else()
-            message(WARNING "[ FindOpenSceneGraph.cmake:${CMAKE_CURRENT_LIST_LINE} ] "
-                "Failed to parse version number, please report this as a bug")
-        endif()
-        unset(_osg_Version_contents)
-
-        set(OPENSCENEGRAPH_VERSION "${_osg_VERSION_MAJOR}.${_osg_VERSION_MINOR}.${_osg_VERSION_PATCH}"
-                                    CACHE INTERNAL "The version of OSG which was detected")
-        if(OpenSceneGraph_DEBUG)
-            message(STATUS "[ FindOpenSceneGraph.cmake:${CMAKE_CURRENT_LIST_LINE} ] "
-                "Detected version ${OPENSCENEGRAPH_VERSION}")
-        endif()
-    endif()
-
->>>>>>> bb89d48e
 	MARK_AS_ADVANCED(OPENSCENEGRAPH_VERSION)
 
 
@@ -132,13 +76,8 @@
     ENDIF(APPEND_OPENSCENEGRAPH_VERSION AND OPENSCENEGRAPH_VERSION)
 
 	MARK_AS_ADVANCED(OSG_PLUGINS)
-<<<<<<< HEAD
-	
+
 	MESSAGE("OSG_PLUGINS=${OSG_PLUGINS}")
-=======
-
-	#MESSAGE("OSG_PLUGINS=${OSG_PLUGINS}")
->>>>>>> bb89d48e
 
 ENDMACRO(DETECT_OSG_VERSION)
 
@@ -291,13 +230,8 @@
 
 #the installation path are differentiated for win32 that install in bib versus other architecture that install in lib${LIB_POSTFIX}/${VPB_PLUGINS}
     IF(WIN32)
-<<<<<<< HEAD
         INSTALL(TARGETS ${TARGET_TARGETNAME} RUNTIME DESTINATION bin${libext} ARCHIVE DESTINATION lib${libext}/${OSG_PLUGINS} LIBRARY DESTINATION bin${libext}/${OSG_PLUGINS} )
-	    
-=======
-        INSTALL(TARGETS ${TARGET_TARGETNAME} RUNTIME DESTINATION bin ARCHIVE DESTINATION lib/${OSG_PLUGINS} LIBRARY DESTINATION bin/${OSG_PLUGINS} )
-
->>>>>>> bb89d48e
+
 		#Install to the OSG_DIR as well
 		IF(OSGEARTH_INSTALL_TO_OSG_DIR AND OSG_DIR)
 		  INSTALL(TARGETS ${TARGET_TARGETNAME} RUNTIME DESTINATION ${OSG_DIR}/bin/${OSG_PLUGINS} LIBRARY DESTINATION ${OSG_DIR}/bin/${OSG_PLUGINS} )
@@ -374,17 +308,10 @@
     IF(WIN32)
         INSTALL(
             TARGETS ${TARGET_TARGETNAME}
-<<<<<<< HEAD
             RUNTIME DESTINATION bin${libext}
             ARCHIVE DESTINATION lib${libext}/${OSG_PLUGINS}
             LIBRARY DESTINATION bin${libext}/${OSG_PLUGINS} )
-	    
-=======
-            RUNTIME DESTINATION bin
-            ARCHIVE DESTINATION lib/${OSG_PLUGINS}
-            LIBRARY DESTINATION bin/${OSG_PLUGINS} )
-
->>>>>>> bb89d48e
+
 		#Install to the OSG_DIR as well
 		IF(OSGEARTH_INSTALL_TO_OSG_DIR AND OSG_DIR)
 		    INSTALL(
@@ -520,13 +447,8 @@
     ENDIF(${ARGC} GREATER 2)
 
     SETUP_EXE(${IS_COMMANDLINE_APP})
-<<<<<<< HEAD
-        
+
     INSTALL(TARGETS ${TARGET_TARGETNAME} RUNTIME DESTINATION bin${libext}  )
-=======
-
-    INSTALL(TARGETS ${TARGET_TARGETNAME} RUNTIME DESTINATION bin  )
->>>>>>> bb89d48e
 	#Install to the OSG_DIR as well
 	IF(OSGEARTH_INSTALL_TO_OSG_DIR AND OSG_DIR)
 	  INSTALL(TARGETS ${TARGET_TARGETNAME} RUNTIME DESTINATION ${OSG_DIR}/bin)
@@ -601,13 +523,8 @@
 		DEPENDS
 			${GLSL_FILES}
 			"${TEMPLATE_FILE}"
-<<<<<<< HEAD
 			"${OSGEARTH_SOURCE_DIR}/CMakeModules/ConfigureShaders.cmake.in" )
-	
-=======
-			"${CMAKE_SOURCE_DIR}/CMakeModules/ConfigureShaders.cmake.in" )
-
->>>>>>> bb89d48e
+
 endmacro(configure_shaders)
 
 # http://stackoverflow.com/questions/7787823/cmake-how-to-get-the-name-of-all-subdirectories-of-a-directory
